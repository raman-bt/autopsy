/*
 * Autopsy Forensic Browser
 *
 * Copyright 2013-2018 Basis Technology Corp.
 * Contact: carrier <at> sleuthkit <dot> org
 *
 * Licensed under the Apache License, Version 2.0 (the "License");
 * you may not use this file except in compliance with the License.
 * You may obtain a copy of the License at
 *
 *     http://www.apache.org/licenses/LICENSE-2.0
 *
 * Unless required by applicable law or agreed to in writing, software
 * distributed under the License is distributed on an "AS IS" BASIS,
 * WITHOUT WARRANTIES OR CONDITIONS OF ANY KIND, either express or implied.
 * See the License for the specific language governing permissions and
 * limitations under the License.
 */
package org.sleuthkit.autopsy.imagegallery;

import com.google.common.util.concurrent.ListeningExecutorService;
import com.google.common.util.concurrent.MoreExecutors;
import com.google.common.util.concurrent.ThreadFactoryBuilder;
import java.beans.PropertyChangeListener;
import java.sql.SQLException;
import java.util.HashMap;
import java.util.HashSet;
import java.util.List;
import java.util.Map;
import java.util.Objects;
import java.util.Set;
import java.util.concurrent.Executors;
import java.util.concurrent.TimeUnit;
import java.util.logging.Level;
import javafx.application.Platform;
import javafx.beans.Observable;
import javafx.beans.property.DoubleProperty;
import javafx.beans.property.ReadOnlyBooleanProperty;
import javafx.beans.property.ReadOnlyBooleanWrapper;
import javafx.beans.property.ReadOnlyIntegerProperty;
import javafx.beans.property.ReadOnlyIntegerWrapper;
import javafx.beans.property.ReadOnlyObjectProperty;
import javafx.beans.property.ReadOnlyObjectWrapper;
import javafx.beans.property.SimpleBooleanProperty;
import javafx.beans.property.SimpleDoubleProperty;
import javafx.beans.property.SimpleObjectProperty;
import javafx.beans.property.SimpleStringProperty;
import javafx.concurrent.Worker;
import javax.annotation.Nonnull;
import static org.apache.commons.collections4.CollectionUtils.isNotEmpty;
import org.netbeans.api.progress.ProgressHandle;
import org.openide.util.Cancellable;
import org.openide.util.NbBundle;
import org.sleuthkit.autopsy.casemodule.Case;
import org.sleuthkit.autopsy.casemodule.Case.CaseType;
import org.sleuthkit.autopsy.casemodule.NoCurrentCaseException;
import org.sleuthkit.autopsy.coreutils.History;
import org.sleuthkit.autopsy.coreutils.Logger;
import org.sleuthkit.autopsy.coreutils.MessageNotifyUtil;
import org.sleuthkit.autopsy.coreutils.ThreadConfined;
import org.sleuthkit.autopsy.imagegallery.actions.UndoRedoManager;
import org.sleuthkit.autopsy.imagegallery.datamodel.CategoryManager;
import org.sleuthkit.autopsy.imagegallery.datamodel.DrawableDB;
import org.sleuthkit.autopsy.imagegallery.datamodel.DrawableDB.DrawableDbBuildStatusEnum;
import org.sleuthkit.autopsy.imagegallery.datamodel.DrawableFile;
import org.sleuthkit.autopsy.imagegallery.datamodel.DrawableTagsManager;
import org.sleuthkit.autopsy.imagegallery.datamodel.HashSetManager;
import org.sleuthkit.autopsy.imagegallery.datamodel.grouping.GroupManager;
import org.sleuthkit.autopsy.imagegallery.datamodel.grouping.GroupViewState;
import org.sleuthkit.autopsy.ingest.IngestManager;
import org.sleuthkit.datamodel.AbstractFile;
import org.sleuthkit.datamodel.DataSource;
import org.sleuthkit.datamodel.SleuthkitCase;
import org.sleuthkit.datamodel.SleuthkitCase.CaseDbTransaction;
import org.sleuthkit.datamodel.TskCoreException;
import org.sleuthkit.datamodel.TskData;

/**
 * Connects different parts of ImageGallery together and is hub for flow of
 * control.
 */
public final class ImageGalleryController {

    private static final Logger logger = Logger.getLogger(ImageGalleryController.class.getName());

    /**
     * The file limit for Image Gallery. If the selected datasource (or all
     * datasources if that option is selected) has more than this many files (in
     * the tsk_files table) we don't allow the user to view it.
     */
    private static final long FILE_LIMIT = 6_000_000;

    /**
     * true if Image Gallery should listen to ingest events, false if it should
     * not listen to speed up ingest
     */
    private final SimpleBooleanProperty listeningEnabled = new SimpleBooleanProperty(false);

    @ThreadConfined(type = ThreadConfined.ThreadType.JFX)
    private final ReadOnlyBooleanWrapper isCaseStale = new ReadOnlyBooleanWrapper(false);

    private final ReadOnlyBooleanWrapper metaDataCollapsed = new ReadOnlyBooleanWrapper(false);
    private final SimpleDoubleProperty thumbnailSizeProp = new SimpleDoubleProperty(100);
    private final ReadOnlyBooleanWrapper regroupDisabled = new ReadOnlyBooleanWrapper(false);
    private final ReadOnlyIntegerWrapper dbTaskQueueSize = new ReadOnlyIntegerWrapper(0);

    private final FileIDSelectionModel selectionModel = new FileIDSelectionModel(this);

    private final History<GroupViewState> historyManager = new History<>();
    private final UndoRedoManager undoManager = new UndoRedoManager();
    private final ThumbnailCache thumbnailCache = new ThumbnailCache(this);
    private final GroupManager groupManager;
    private final HashSetManager hashSetManager;
    private final CategoryManager categoryManager;
    private final DrawableTagsManager tagsManager;

    private final ListeningExecutorService dbExecutor;

    private final Case autopsyCase;
    private final SleuthkitCase sleuthKitCase;
    private final DrawableDB drawableDB;

    public Case getAutopsyCase() {
        return autopsyCase;
    }

    public ReadOnlyBooleanProperty metaDataCollapsedProperty() {
        return metaDataCollapsed.getReadOnlyProperty();
    }

    public void setMetaDataCollapsed(Boolean metaDataCollapsed) {
        this.metaDataCollapsed.set(metaDataCollapsed);
    }

    public DoubleProperty thumbnailSizeProperty() {
        return thumbnailSizeProp;
    }

    public ReadOnlyBooleanProperty regroupDisabledProperty() {
        return regroupDisabled.getReadOnlyProperty();
    }

    public FileIDSelectionModel getSelectionModel() {
        return selectionModel;
    }

    public GroupManager getGroupManager() {
        return groupManager;
    }

    public DrawableDB getDatabase() {
        return drawableDB;
    }

    public void setListeningEnabled(boolean enabled) {
        synchronized (listeningEnabled) {
            listeningEnabled.set(enabled);
        }
    }

    public boolean isListeningEnabled() {
        synchronized (listeningEnabled) {
            return listeningEnabled.get();
        }
    }

    /**
     *
     * @param b True if any data source in the case is stale
     */
    @ThreadConfined(type = ThreadConfined.ThreadType.ANY)
    void setCaseStale(Boolean b) {
        Platform.runLater(() -> {
            isCaseStale.set(b);
        });
    }

    public ReadOnlyBooleanProperty staleProperty() {
        return isCaseStale.getReadOnlyProperty();
    }

    /**
     *
     * @return true if any data source in the case is stale
     */
    @ThreadConfined(type = ThreadConfined.ThreadType.JFX)
    boolean isCaseStale() {
        return isCaseStale.get();
    }

<<<<<<< HEAD
    ImageGalleryController(@Nonnull Case newCase) throws TskCoreException {   
=======
    ImageGalleryController(@Nonnull Case newCase) throws TskCoreException {
>>>>>>> c2b9dbc9
        this.autopsyCase = Objects.requireNonNull(newCase);
        this.sleuthKitCase = newCase.getSleuthkitCase();

        setListeningEnabled(ImageGalleryModule.isEnabledforCase(newCase));

        groupManager = new GroupManager(this);
        this.drawableDB = DrawableDB.getDrawableDB(this);
        categoryManager = new CategoryManager(this);
        tagsManager = new DrawableTagsManager(this);
        tagsManager.registerListener(groupManager);
        tagsManager.registerListener(categoryManager);

        hashSetManager = new HashSetManager(drawableDB);
        setCaseStale(isDataSourcesTableStale());

        dbExecutor = getNewDBExecutor();

        // listener for the boolean property about when IG is listening / enabled
        listeningEnabled.addListener((observable, wasPreviouslyEnabled, isEnabled) -> {
            try {
                // if we just turned on listening and a single-user case is open and that case is not up to date, then rebuild it
                // For multiuser cases, we defer DB rebuild till the user actually opens Image Gallery
                if (isEnabled && !wasPreviouslyEnabled
                        && isDataSourcesTableStale()
                        && (Case.getCurrentCaseThrows().getCaseType() == CaseType.SINGLE_USER_CASE)) {
                    //populate the db
                    this.rebuildDB();
                }

            } catch (NoCurrentCaseException ex) {
                logger.log(Level.WARNING, "Exception while getting open case.", ex);
            }
        });

        viewStateProperty().addListener((Observable observable) -> {
            //when the viewed group changes, clear the selection and the undo/redo history
            selectionModel.clearSelection();
            undoManager.clear();
        });

        IngestManager ingestManager = IngestManager.getInstance();
        PropertyChangeListener ingestEventHandler
                = propertyChangeEvent -> Platform.runLater(this::updateRegroupDisabled);

        ingestManager.addIngestModuleEventListener(ingestEventHandler);
        ingestManager.addIngestJobEventListener(ingestEventHandler);

        dbTaskQueueSize.addListener(obs -> this.updateRegroupDisabled());

    }

    /**
     * @return Currently displayed group or null if nothing is being displayed
     */
    public GroupViewState getViewState() {
        return historyManager.getCurrentState();
    }

    /**
     * Get observable property of the current group. The UI currently changes
     * based on this property changing, which happens when other actions and
     * threads call advance().
     *
     * @return Currently displayed group (as a property that can be observed)
     */
    public ReadOnlyObjectProperty<GroupViewState> viewStateProperty() {
        return historyManager.currentState();
    }

    /**
     * Should the "forward" button on the history be enabled?
     *
     * @return
     */
    public ReadOnlyBooleanProperty getCanAdvance() {
        return historyManager.getCanAdvance();
    }

    /**
     * Should the "Back" button on the history be enabled?
     *
     * @return
     */
    public ReadOnlyBooleanProperty getCanRetreat() {
        return historyManager.getCanRetreat();
    }

    /**
     * Display the passed in group. Causes this group to get recorded in the
     * history queue and observers of the current state will be notified and
     * update their panels/widgets appropriately.
     *
     * @param newState
     */
    @ThreadConfined(type = ThreadConfined.ThreadType.ANY)
    public void advance(GroupViewState newState) {
        historyManager.advance(newState);
    }

    /**
     * Display the next group in the "forward" history stack
     *
     * @return
     */
    public GroupViewState advance() {
        return historyManager.advance();
    }

    /**
     * Display the previous group in the "back" history stack
     *
     * @return
     */
    public GroupViewState retreat() {
        return historyManager.retreat();
    }

    @ThreadConfined(type = ThreadConfined.ThreadType.JFX)
    private void updateRegroupDisabled() {
        regroupDisabled.set((dbTaskQueueSize.get() > 0) || IngestManager.getInstance().isIngestRunning());
    }

    /**
     * Rebuilds the DrawableDB database.
     *
     */
    public void rebuildDB() {
        // queue a rebuild task for each stale data source
        getStaleDataSourceIds().forEach(dataSourceObjId -> queueDBTask(new CopyAnalyzedFiles(dataSourceObjId, this)));
    }

    /**
     * Shuts down this per case singleton image gallery controller.
     */
    public synchronized void shutDown() {
        logger.log(Level.INFO, String.format("Shutting down image gallery controller for case %s (%s)", autopsyCase.getDisplayName(), autopsyCase.getName()));
        selectionModel.clearSelection();
        thumbnailCache.clearCache();
        historyManager.clear();
        groupManager.reset();
        shutDownDBExecutor();
        drawableDB.close();
        logger.log(Level.INFO, String.format("Completed shut down of image gallery controller for case %s (%s)", autopsyCase.getDisplayName(), autopsyCase.getName()));
    }

    /**
     * Checks if the datasources table in drawable DB is stale.
     *
     * @return true if datasources table is stale
     */
    public boolean isDataSourcesTableStale() {
        return isNotEmpty(getStaleDataSourceIds());
    }

    /**
     * Returns a set of data source object ids that are stale.
     *
     * This includes any data sources already in the table, that are not in
     * COMPLETE or IN_PROGRESS status, or any data sources that might have been
     * added to the case, but are not in the datasources table.
     *
     * @return list of data source object ids that are stale.
     */
    Set<Long> getStaleDataSourceIds() {

        Set<Long> staleDataSourceIds = new HashSet<>();

        // no current case open to check
        if ((null == getDatabase()) || (null == getSleuthKitCase())) {
            return staleDataSourceIds;
        }

        try {
            Map<Long, DrawableDbBuildStatusEnum> knownDataSourceIds = getDatabase().getDataSourceDbBuildStatus();

            List<DataSource> dataSources = getSleuthKitCase().getDataSources();
            Set<Long> caseDataSourceIds = new HashSet<>();
            dataSources.stream().map(DataSource::getId).forEach(caseDataSourceIds::add);

            // collect all data sources already in the table, that are not yet COMPLETE
            knownDataSourceIds.entrySet().stream().forEach((Map.Entry<Long, DrawableDbBuildStatusEnum> t) -> {
                DrawableDbBuildStatusEnum status = t.getValue();
                switch (status) {
                    case COMPLETE:
                    case IN_PROGRESS:
                        // not stale
                        break;
                    case REBUILT_STALE:
                        staleDataSourceIds.add(t.getKey());
                        break;
                    case UNKNOWN:
                        try {
                            // stale if there are files in CaseDB with MIME types
                            if (hasFilesWithMimeType(t.getKey())) {
                                staleDataSourceIds.add(t.getKey());
                            }
                        } catch (TskCoreException ex) {
                            logger.log(Level.SEVERE, "Error getting MIME types", ex);
                        }

                        break;
                }

            });

            // collect any new data sources in the case.
            caseDataSourceIds.forEach((Long id) -> {
                if (!knownDataSourceIds.containsKey(id)) {
                    staleDataSourceIds.add(id);
                }
            });

            return staleDataSourceIds;
        } catch (TskCoreException ex) {
            logger.log(Level.SEVERE, "Image Gallery failed to check if datasources table is stale.", ex);
            return staleDataSourceIds;
        }
    }

    /**
     * Returns a map of all data source object ids, along with their DB build
     * status.
     *
     * This includes any data sources already in the table, and any data sources
     * that might have been added to the case, but are not in the datasources
     * table.
     *
     * @return map of data source object ids and their Db build status.
     */
    public Map<Long, DrawableDbBuildStatusEnum> getAllDataSourcesDrawableDBStatus() {

        Map<Long, DrawableDbBuildStatusEnum> dataSourceStatusMap = new HashMap<>();

        // no current case open to check
        if ((null == getDatabase()) || (null == getSleuthKitCase())) {
            return dataSourceStatusMap;
        }

        try {
            Map<Long, DrawableDbBuildStatusEnum> knownDataSourceIds = getDatabase().getDataSourceDbBuildStatus();

            List<DataSource> dataSources = getSleuthKitCase().getDataSources();
            Set<Long> caseDataSourceIds = new HashSet<>();
            dataSources.stream().map(DataSource::getId).forEach(caseDataSourceIds::add);

            // collect all data sources already in the table
            knownDataSourceIds.entrySet().stream().forEach((Map.Entry<Long, DrawableDbBuildStatusEnum> t) -> {
                dataSourceStatusMap.put(t.getKey(), t.getValue());
            });

            // collect any new data sources in the case.
            caseDataSourceIds.forEach((Long id) -> {
                if (!knownDataSourceIds.containsKey(id)) {
                    dataSourceStatusMap.put(id, DrawableDbBuildStatusEnum.UNKNOWN);
                }
            });

            return dataSourceStatusMap;
        } catch (TskCoreException ex) {
            logger.log(Level.SEVERE, "Image Gallery failed to get data source DB status.", ex);
            return dataSourceStatusMap;
        }
    }

    public boolean hasTooManyFiles(DataSource datasource) throws TskCoreException {
        String whereClause = (datasource == null)
                ? "1 = 1"
                : "data_source_obj_id = " + datasource.getId();

        return sleuthKitCase.countFilesWhere(whereClause) > FILE_LIMIT;

    }

    /**
     * Checks if the given data source has any files with no mimetype
     *
     * @param datasource
     *
     * @return true if the datasource has any files with no mime type
     *
     * @throws TskCoreException
     */
    public boolean hasFilesWithNoMimeType(long dataSourceId) throws TskCoreException {

        // There are some special files/attributes in the root folder, like $BadClus:$Bad and $Security:$SDS  
        // The IngestTasksScheduler does not push them down to the ingest modules, 
        // and hence they do not have any assigned mimetype
        String whereClause = "data_source_obj_id = " + dataSourceId
                + " AND ( meta_type = " + TskData.TSK_FS_META_TYPE_ENUM.TSK_FS_META_TYPE_REG.getValue() + ")"
                + " AND ( mime_type IS NULL )"
                + " AND ( meta_addr >= 32 ) "
                + " AND ( parent_path <> '/' )"
                + " AND ( name NOT like '$%:%' )";

        return sleuthKitCase.countFilesWhere(whereClause) > 0;
    }

    public boolean hasFilesWithMimeType(long dataSourceId) throws TskCoreException {

        String whereClause = "data_source_obj_id = " + dataSourceId
                + " AND ( meta_type = " + TskData.TSK_FS_META_TYPE_ENUM.TSK_FS_META_TYPE_REG.getValue() + ")"
                + " AND ( mime_type IS NOT NULL )";

        return sleuthKitCase.countFilesWhere(whereClause) > 0;
    }

    synchronized private void shutDownDBExecutor() {
<<<<<<< HEAD
        if (dbExecutor != null) {
            dbExecutor.shutdownNow();
            try {
                dbExecutor.awaitTermination(30, TimeUnit.SECONDS);
            } catch (InterruptedException ex) {
                logger.log(Level.WARNING, "Image Gallery failed to shutdown DB Task Executor in a timely fashion.", ex);
            }
            dbExecutor = null;
=======
        dbExecutor.shutdownNow();
        try {
            dbExecutor.awaitTermination(30, TimeUnit.SECONDS);
        } catch (InterruptedException ex) {
            logger.log(Level.WARNING, "Image Gallery failed to shutdown DB Task Executor in a timely fashion.", ex);
>>>>>>> c2b9dbc9
        }
    }

    private static ListeningExecutorService getNewDBExecutor() {
        return MoreExecutors.listeningDecorator(Executors.newSingleThreadExecutor(
                new ThreadFactoryBuilder().setNameFormat("DB-Worker-Thread-%d").build()));
    }

    /**
     * add InnerTask to the queue that the worker thread gets its work from
     *
     * @param bgTask
     */
    public synchronized void queueDBTask(BackgroundTask bgTask) {
        if (!dbExecutor.isShutdown()) {
            incrementQueueSize();
            dbExecutor.submit(bgTask).addListener(this::decrementQueueSize, MoreExecutors.directExecutor());
        }
    }

    private void incrementQueueSize() {
        Platform.runLater(() -> dbTaskQueueSize.set(dbTaskQueueSize.get() + 1));
    }

    private void decrementQueueSize() {
        Platform.runLater(() -> dbTaskQueueSize.set(dbTaskQueueSize.get() - 1));
    }

    public DrawableFile getFileFromID(Long fileID) throws TskCoreException {
        return drawableDB.getFileFromID(fileID);
    }

    public HashSetManager getHashSetManager() {
        return hashSetManager;
    }

    public CategoryManager getCategoryManager() {
        return categoryManager;
    }

    public DrawableTagsManager getTagsManager() {
        return tagsManager;
    }

    public UndoRedoManager getUndoManager() {
        return undoManager;
    }

    public ReadOnlyIntegerProperty getDBTasksQueueSizeProperty() {
        return dbTaskQueueSize.getReadOnlyProperty();
    }

    public synchronized SleuthkitCase getSleuthKitCase() {
        return sleuthKitCase;

    }

    public ThumbnailCache getThumbsCache() {
        return thumbnailCache;

    }

    /**
     * Abstract base class for task to be done on {@link DBWorkerThread}
     */
    @NbBundle.Messages({"ImageGalleryController.InnerTask.progress.name=progress",
        "ImageGalleryController.InnerTask.message.name=status"})
    static public abstract class BackgroundTask implements Runnable, Cancellable {

        private final SimpleObjectProperty<Worker.State> state = new SimpleObjectProperty<>(Worker.State.READY);
        private final SimpleDoubleProperty progress = new SimpleDoubleProperty(this, Bundle.ImageGalleryController_InnerTask_progress_name());
        private final SimpleStringProperty message = new SimpleStringProperty(this, Bundle.ImageGalleryController_InnerTask_message_name());

        protected BackgroundTask() {
        }

        public double getProgress() {
            return progress.get();
        }

        public final void updateProgress(Double workDone) {
            this.progress.set(workDone);
        }

        public String getMessage() {
            return message.get();
        }

        public final void updateMessage(String Status) {
            this.message.set(Status);
        }

        public SimpleDoubleProperty progressProperty() {
            return progress;
        }

        public SimpleStringProperty messageProperty() {
            return message;
        }

        public Worker.State getState() {
            return state.get();
        }

        public ReadOnlyObjectProperty<Worker.State> stateProperty() {
            return new ReadOnlyObjectWrapper<>(state.get());
        }

        @Override
        public synchronized boolean cancel() {
            updateState(Worker.State.CANCELLED);
            return true;
        }

        protected void updateState(Worker.State newState) {
            state.set(newState);
        }

        protected synchronized boolean isCancelled() {
            return getState() == Worker.State.CANCELLED;
        }
    }

    /**
     * task that updates one file in database with results from ingest
     */
    static class UpdateFileTask extends BackgroundTask {

        private final AbstractFile file;
        private final DrawableDB taskDB;

        public DrawableDB getTaskDB() {
            return taskDB;
        }

        public AbstractFile getFile() {
            return file;
        }

        UpdateFileTask(AbstractFile f, DrawableDB taskDB) {
            super();
            this.file = f;
            this.taskDB = taskDB;
        }

        /**
         * Update a file in the database
         */
        @Override
        public void run() {
            try {
                DrawableFile drawableFile = DrawableFile.create(getFile(), true, false);
                getTaskDB().updateFile(drawableFile);
            } catch (TskCoreException | SQLException ex) {
                Logger.getLogger(UpdateFileTask.class.getName()).log(Level.SEVERE, "Error in update file task", ex); //NON-NLS
            }
        }
    }

    /**
     * Base abstract class for various methods of copying image files data, for
     * a given data source, into the Image gallery DB.
     */
    @NbBundle.Messages({"BulkTask.committingDb.status=committing image/video database",
        "BulkTask.stopCopy.status=Stopping copy to drawable db task.",
        "BulkTask.errPopulating.errMsg=There was an error populating Image Gallery database."})
    abstract static class BulkTransferTask extends BackgroundTask {

        static private final String MIMETYPE_CLAUSE
                = "(mime_type LIKE '" //NON-NLS
                + String.join("' OR mime_type LIKE '", FileTypeUtils.getAllSupportedMimeTypes()) //NON-NLS
                + "') ";

        private final String DRAWABLE_QUERY;
        private final String DATASOURCE_CLAUSE;

        protected final ImageGalleryController controller;
        protected final DrawableDB taskDB;
        protected final SleuthkitCase tskCase;
        protected final long dataSourceObjId;

        private ProgressHandle progressHandle;
        private boolean taskCompletionStatus;

        BulkTransferTask(long dataSourceObjId, ImageGalleryController controller) {
            this.controller = controller;
            this.taskDB = controller.getDatabase();
            this.tskCase = controller.getSleuthKitCase();
            this.dataSourceObjId = dataSourceObjId;

            DATASOURCE_CLAUSE = " (data_source_obj_id = " + dataSourceObjId + ") ";

            DRAWABLE_QUERY
                    = DATASOURCE_CLAUSE
                    + " AND ( meta_type = " + TskData.TSK_FS_META_TYPE_ENUM.TSK_FS_META_TYPE_REG.getValue() + ")"
                    + " AND ( "
                    //grab files with supported mime-types
                    + MIMETYPE_CLAUSE //NON-NLS
                    //grab files with image or video mime-types even if we don't officially support them
                    + " OR mime_type LIKE 'video/%' OR mime_type LIKE 'image/%' )"; //NON-NLS
        }

        /**
         * Do any cleanup for this task.
         */
        abstract void cleanup();

        abstract void processFile(final AbstractFile f, DrawableDB.DrawableTransaction tr, CaseDbTransaction caseDBTransaction) throws TskCoreException;

        /**
         * Gets a list of files to process.
         *
         * @return list of files to process
         *
         * @throws TskCoreException
         */
        List<AbstractFile> getFiles() throws TskCoreException {
            return tskCase.findAllFilesWhere(DRAWABLE_QUERY);
        }

        @Override
        public void run() {
            progressHandle = getInitialProgressHandle();
            progressHandle.start();
            updateMessage(Bundle.CopyAnalyzedFiles_populatingDb_status() + " (Data Source " + dataSourceObjId + ")");

            DrawableDB.DrawableTransaction drawableDbTransaction = null;
            CaseDbTransaction caseDbTransaction = null;
            boolean hasFilesWithNoMime = true;
            boolean endedEarly = false;

            try {
                // See if there are any files in the DS w/out a MIME TYPE
                hasFilesWithNoMime = controller.hasFilesWithNoMimeType(dataSourceObjId);

                //grab all files with detected mime types
                final List<AbstractFile> files = getFiles();
                progressHandle.switchToDeterminate(files.size());

                taskDB.insertOrUpdateDataSource(dataSourceObjId, DrawableDB.DrawableDbBuildStatusEnum.IN_PROGRESS);

                updateProgress(0.0);
                int workDone = 0;

                // Cycle through all of the files returned and call processFile on each
                //do in transaction
                drawableDbTransaction = taskDB.beginTransaction();

                /*
                 * We are going to periodically commit the CaseDB transaction
                 * and sleep so that the user can have Autopsy do other stuff
                 * while these bulk tasks are ongoing.
                 */
                int caseDbCounter = 0;
                for (final AbstractFile f : files) {
                    if (caseDbTransaction == null) {
                        caseDbTransaction = tskCase.beginTransaction();
                    }

                    if (isCancelled() || Thread.interrupted()) {
                        logger.log(Level.WARNING, "Task cancelled or interrupted: not all contents may be transfered to drawable database."); //NON-NLS
                        endedEarly = true;
                        progressHandle.finish();

                        break;
                    }

                    processFile(f, drawableDbTransaction, caseDbTransaction);

                    workDone++;
                    progressHandle.progress(f.getName(), workDone);
                    updateProgress(workDone - 1 / (double) files.size());
                    updateMessage(f.getName());

                    // Periodically, commit the transaction (which frees the lock) and sleep
                    // to allow other threads to get some work done in CaseDB
                    if ((++caseDbCounter % 200) == 0) {
                        caseDbTransaction.commit();
                        caseDbTransaction = null;
                        Thread.sleep(500); // 1/2 second
                    }
                }

                progressHandle.finish();
                progressHandle = ProgressHandle.createHandle(Bundle.BulkTask_committingDb_status());
                updateMessage(Bundle.BulkTask_committingDb_status() + " (Data Source " + dataSourceObjId + ")");
                updateProgress(1.0);

                progressHandle.start();
                if (caseDbTransaction != null) {
                    caseDbTransaction.commit();
                    caseDbTransaction = null;
                }

                // pass true so that groupmanager is notified of the changes
                taskDB.commitTransaction(drawableDbTransaction, true);
                drawableDbTransaction = null;

            } catch (TskCoreException | SQLException | InterruptedException ex) {
                if (null != caseDbTransaction) {
                    try {
                        caseDbTransaction.rollback();
                    } catch (TskCoreException ex2) {
                        logger.log(Level.SEVERE, String.format("Failed to roll back case db transaction after error: %s", ex.getMessage()), ex2); //NON-NLS
                    }
                }
                if (null != drawableDbTransaction) {
                    try {
                        taskDB.rollbackTransaction(drawableDbTransaction);
                    } catch (SQLException ex2) {
                        logger.log(Level.SEVERE, String.format("Failed to roll back drawables db transaction after error: %s", ex.getMessage()), ex2); //NON-NLS
                    }
                }
                progressHandle.progress(Bundle.BulkTask_stopCopy_status());
                logger.log(Level.WARNING, "Stopping copy to drawable db task.  Failed to transfer all database contents", ex); //NON-NLS
                MessageNotifyUtil.Notify.warn(Bundle.BulkTask_errPopulating_errMsg(), ex.getMessage());
                endedEarly = true;
            } finally {
                progressHandle.finish();

                // Mark to REBUILT_STALE if some files didnt' have MIME (ingest was still ongoing) or 
                // if there was cancellation or errors
                DrawableDB.DrawableDbBuildStatusEnum datasourceDrawableDBStatus
                        = ((hasFilesWithNoMime == true) || (endedEarly == true))
                                ? DrawableDB.DrawableDbBuildStatusEnum.REBUILT_STALE
                                : DrawableDB.DrawableDbBuildStatusEnum.COMPLETE;
                taskDB.insertOrUpdateDataSource(dataSourceObjId, datasourceDrawableDBStatus);

                updateMessage("");
                updateProgress(-1.0);
            }
            cleanup();
        }

        abstract ProgressHandle getInitialProgressHandle();
    }

    /**
     * Task that runs when image gallery listening is (re) enabled.
     *
     * Grabs all files with supported image/video mime types or extensions, and
     * adds them to the Drawable DB. Uses the presence of a mimetype as an
     * approximation to 'analyzed'.
     */
    @NbBundle.Messages({"CopyAnalyzedFiles.committingDb.status=committing image/video database",
        "CopyAnalyzedFiles.stopCopy.status=Stopping copy to drawable db task.",
        "CopyAnalyzedFiles.errPopulating.errMsg=There was an error populating Image Gallery database."})
    static class CopyAnalyzedFiles extends BulkTransferTask {

        CopyAnalyzedFiles(long dataSourceObjId, ImageGalleryController controller) {
            super(dataSourceObjId, controller);
            taskDB.buildFileMetaDataCache();
        }

        @Override
        protected void cleanup() {
            taskDB.freeFileMetaDataCache();
            // at the end of the task, set the stale status based on the 
            // cumulative status of all data sources
            controller.setCaseStale(controller.isDataSourcesTableStale());
        }

        @Override
        void processFile(AbstractFile f, DrawableDB.DrawableTransaction tr, CaseDbTransaction caseDbTransaction) throws TskCoreException {
            final boolean known = f.getKnown() == TskData.FileKnown.KNOWN;

            if (known) {
                taskDB.removeFile(f.getId(), tr);  //remove known files
            } else {
                // NOTE: Files are being processed because they have the right MIME type,
                // so we do not need to worry about this calculating them
                if (FileTypeUtils.hasDrawableMIMEType(f)) {
                    taskDB.updateFile(DrawableFile.create(f, true, false), tr, caseDbTransaction);
                } //unsupported mimtype => analyzed but shouldn't include
                else {
                    taskDB.removeFile(f.getId(), tr);
                }
            }
        }

        @Override
        @NbBundle.Messages({"CopyAnalyzedFiles.populatingDb.status=populating analyzed image/video database",})
        ProgressHandle getInitialProgressHandle() {
            return ProgressHandle.createHandle(Bundle.CopyAnalyzedFiles_populatingDb_status(), this);
        }
    }

}<|MERGE_RESOLUTION|>--- conflicted
+++ resolved
@@ -188,11 +188,7 @@
         return isCaseStale.get();
     }
 
-<<<<<<< HEAD
-    ImageGalleryController(@Nonnull Case newCase) throws TskCoreException {   
-=======
     ImageGalleryController(@Nonnull Case newCase) throws TskCoreException {
->>>>>>> c2b9dbc9
         this.autopsyCase = Objects.requireNonNull(newCase);
         this.sleuthKitCase = newCase.getSleuthkitCase();
 
@@ -500,22 +496,11 @@
     }
 
     synchronized private void shutDownDBExecutor() {
-<<<<<<< HEAD
-        if (dbExecutor != null) {
-            dbExecutor.shutdownNow();
-            try {
-                dbExecutor.awaitTermination(30, TimeUnit.SECONDS);
-            } catch (InterruptedException ex) {
-                logger.log(Level.WARNING, "Image Gallery failed to shutdown DB Task Executor in a timely fashion.", ex);
-            }
-            dbExecutor = null;
-=======
         dbExecutor.shutdownNow();
         try {
             dbExecutor.awaitTermination(30, TimeUnit.SECONDS);
         } catch (InterruptedException ex) {
             logger.log(Level.WARNING, "Image Gallery failed to shutdown DB Task Executor in a timely fashion.", ex);
->>>>>>> c2b9dbc9
         }
     }
 
