--- conflicted
+++ resolved
@@ -698,7 +698,6 @@
             updateMessage("populating analyzed image/video database");
 
             try {
-<<<<<<< HEAD
                 //grab all files with supported extension or mime types
                 final List<AbstractFile> files = getSleuthKitCase().findAllFilesWhere(DRAWABLE_QUERY + " OR tsk_files.obj_id IN (select tsk_files.obj_id FROM tsk_files , blackboard_artifacts,  blackboard_attributes"
                         + " WHERE  blackboard_artifacts.obj_id = tsk_files.obj_id"
@@ -706,15 +705,6 @@
                         + " AND blackboard_artifacts.artifact_type_id = " + BlackboardArtifact.ARTIFACT_TYPE.TSK_GEN_INFO.getTypeID()
                         + " AND blackboard_attributes.attribute_type_id = " + BlackboardAttribute.ATTRIBUTE_TYPE.TSK_FILE_TYPE_SIG.getTypeID()
                         + " AND blackboard_attributes.value_text IN ('" + StringUtils.join(ImageGalleryModule.getSupportedMimes(), "','") + "'))");
-=======
-                //grab all files with supported extension or detected mime types
-                final List<AbstractFile> files = getSleuthKitCase().findAllFilesWhere(DRAWABLE_QUERY + " or tsk_files.obj_id in (select tsk_files.obj_id from tsk_files , blackboard_artifacts,  blackboard_attributes"
-                        + " where  blackboard_artifacts.obj_id = tsk_files.obj_id"
-                        + " and blackboard_attributes.artifact_id = blackboard_artifacts.artifact_id"
-                        + " and blackboard_artifacts.artifact_type_id = " + BlackboardArtifact.ARTIFACT_TYPE.TSK_GEN_INFO.getTypeID()
-                        + " and blackboard_attributes.attribute_type_id = " + BlackboardAttribute.ATTRIBUTE_TYPE.TSK_FILE_TYPE_SIG.getTypeID()
-                        + " and blackboard_attributes.value_text in ('" + StringUtils.join(ImageGalleryModule.getSupportedMimes(), "','") + "'))");
->>>>>>> ea0ab09c
                 progressHandle.switchToDeterminate(files.size());
 
                 updateProgress(0.0);
