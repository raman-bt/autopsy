--- conflicted
+++ resolved
@@ -38,6 +38,7 @@
 import javafx.beans.property.ReadOnlyDoubleProperty;
 import javafx.beans.property.ReadOnlyIntegerProperty;
 import javafx.beans.property.ReadOnlyIntegerWrapper;
+import javafx.beans.property.ReadOnlyLongWrapper;
 import javafx.beans.property.ReadOnlyObjectProperty;
 import javafx.beans.property.ReadOnlyObjectWrapper;
 import javafx.beans.property.SimpleBooleanProperty;
@@ -101,32 +102,12 @@
 
     private final History<GroupViewState> historyManager = new History<>();
     private final UndoRedoManager undoManager = new UndoRedoManager();
-<<<<<<< HEAD
     private final ThumbnailCache thumbnailCache = new ThumbnailCache(this);
     private final GroupManager groupManager;
     private final HashSetManager hashSetManager;
     private final CategoryManager categoryManager;
     private final DrawableTagsManager tagsManager;
-=======
-    private final GroupManager groupManager = new GroupManager(this);
-    private final HashSetManager hashSetManager = new HashSetManager();
-    private final CategoryManager categoryManager = new CategoryManager(this);
-    private final DrawableTagsManager tagsManager = new DrawableTagsManager(null);
-    
     private final ReadOnlyLongWrapper filterByDataSourceId = new ReadOnlyLongWrapper(0);
-
-    private Runnable showTree;
-    private Toolbar toolbar;
-    private StackPane fullUIStackPane;
-    private StackPane centralStackPane;
-    private Node infoOverlay;
-    private final Region infoOverLayBackground = new Region() {
-        {
-            setBackground(new Background(new BackgroundFill(Color.GREY, CornerRadii.EMPTY, Insets.EMPTY)));
-            setOpacity(.4);
-        }
-    };
->>>>>>> 2f8e0de9
 
     private ListeningExecutorService dbExecutor;
 
@@ -407,33 +388,8 @@
         Platform.runLater(() -> dbTaskQueueSize.set(dbTaskQueueSize.get() - 1));
     }
 
-<<<<<<< HEAD
     public DrawableFile getFileFromID(Long fileID) throws TskCoreException {
         return drawableDB.getFileFromID(fileID);
-=======
-    @Nullable
-    synchronized public DrawableFile getFileFromId(Long fileID) throws TskCoreException {
-        if (Objects.isNull(db)) {
-            LOGGER.log(Level.WARNING, "Could not get file from id, no DB set.  The case is probably closed."); //NON-NLS
-            return null;
-        }
-        return db.getFileFromID(fileID);
-    }
-
-    public void setStacks(StackPane fullUIStack, StackPane centralStack) {
-        fullUIStackPane = fullUIStack;
-        this.centralStackPane = centralStack;
-        Platform.runLater(this::checkForGroups);
-    }
-
-    public synchronized void setToolbar(Toolbar toolbar) {
-        if (this.toolbar != null) {
-            throw new IllegalStateException("Can not set the toolbar a second time!");
-        }
-        this.toolbar = toolbar;
-        thumbnailSize.bind(toolbar.thumbnailSizeProperty());
-        
->>>>>>> 2f8e0de9
     }
 
     public ReadOnlyDoubleProperty regroupProgress() {
