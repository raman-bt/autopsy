--- conflicted
+++ resolved
@@ -158,19 +158,13 @@
      */
     @ThreadConfined(type = ThreadConfined.ThreadType.AWT)
     @Messages({
-<<<<<<< HEAD
+ 
         "ImageGalleryTopComponent.chooseDataSourceDialog.headerText=Choose a data source to view.",
         "ImageGalleryTopComponent.chooseDataSourceDialog.contentText=Data source:",
         "ImageGalleryTopComponent.chooseDataSourceDialog.all=All",
         "ImageGalleryTopComponent.chooseDataSourceDialog.titleText=Image Gallery",})
-    public static void openTopComponent() throws NoCurrentCaseException {
-=======
-        "ImageGalleryTopComponent.openTopCommponent.chooseDataSourceDialog.headerText=Choose a data source to view.",
-        "ImageGalleryTopComponent.openTopCommponent.chooseDataSourceDialog.contentText=Data source:",
-        "ImageGalleryTopComponent.openTopCommponent.chooseDataSourceDialog.all=All",
-        "ImageGalleryTopComponent.openTopCommponent.chooseDataSourceDialog.titleText=Image Gallery",})
     public static void openTopComponent() throws NoCurrentCaseException, TskCoreException {
->>>>>>> 7cb77779
+ 
 
         // This creates the top component and adds the UI widgets if it has not yet been opened
         final TopComponent topComponent = WindowManager.getDefault().findTopComponent(PREFERRED_ID);
@@ -190,7 +184,7 @@
         }
 
         ImageGalleryController controller = ImageGalleryModule.getController();
-<<<<<<< HEAD
+ 
         ImageGalleryTopComponent igTopComponent = (ImageGalleryTopComponent) topComponent;
         igTopComponent.setController(controller);
 
@@ -228,23 +222,7 @@
             return;
         }
         // Display the UI so that they can see the progress screen
-        SwingUtilities.invokeLater(() -> showTopComponent(this));
-=======
-        ((ImageGalleryTopComponent) topComponent).setController(controller);
- 
-        
-        // Display the UI so taht they can see the progress screen
-        showTopComponent(topComponent);
-        
-        List<DataSource> dataSources = Collections.emptyList();
-        try {
-            dataSources = controller.getSleuthKitCase().getDataSources();
-        } catch (TskCoreException tskCoreException) {
-            logger.log(Level.SEVERE, "Unable to get data sourcecs.", tskCoreException);
-        }
-        
- 
->>>>>>> 7cb77779
+        SwingUtilities.invokeLater(() -> showTopComponent(this)); 
         GroupManager groupManager = controller.getGroupManager();
         synchronized (groupManager) {
             groupManager.regroup(datasource, groupManager.getGroupBy(), groupManager.getSortBy(), groupManager.getSortOrder(), true);
