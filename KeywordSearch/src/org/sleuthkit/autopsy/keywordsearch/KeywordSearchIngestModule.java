--- conflicted
+++ resolved
@@ -350,7 +350,7 @@
         
         // Note: we're using the string value associated with the initContext as
         // the configuration context
-        context = initContext.getModuleArgs();
+        context = initContext.getContextName();
         
         // validate context
         if (context == null || context.isEmpty()) {
@@ -462,34 +462,16 @@
 
     @Override
     public javax.swing.JPanel getSimpleConfiguration(String context) {
-<<<<<<< HEAD
         KeywordSearchConfigController controller = getController(context);
         simplePanel = new KeywordSearchIngestSimplePanel(controller);
         return simplePanel;
-=======
-        KeywordSearchListsXML.getCurrent().reload();
-        return new KeywordSearchIngestSimplePanel();
->>>>>>> da694342
     }
 
     @Override
     public javax.swing.JPanel getAdvancedConfiguration(String context) {
-<<<<<<< HEAD
         KeywordSearchConfigController controller = getController(context);
         advancedPanel = new KeywordSearchConfigurationPanel(controller);
         return advancedPanel;
-=======
-        //return KeywordSearchConfigurationPanel.getDefault();
-        getPanel().load();
-        return getPanel();
-    }
-
-    private KeywordSearchConfigurationPanel getPanel() {
-        if (panel == null) {
-            panel = new KeywordSearchConfigurationPanel();
-        }
-        return panel;
->>>>>>> da694342
     }
 
     @Override
