--- conflicted
+++ resolved
@@ -721,29 +721,6 @@
             return this;
         }
     }
-<<<<<<< HEAD
-=======
-
-    /**
-     * A cell renderer for header cells that center-aligns the header text.
-     */
-    private static class HeaderRenderer implements TableCellRenderer {
-
-        private DefaultTableCellRenderer renderer;
-
-        public HeaderRenderer(JTable table) {
-            renderer = (DefaultTableCellRenderer) table.getTableHeader().getDefaultRenderer();
-            renderer.setHorizontalAlignment(JLabel.CENTER);
-        }
-
-        @Override
-        public Component getTableCellRendererComponent(
-                JTable table, Object value, boolean isSelected,
-                boolean hasFocus, int row, int col) {
-            return renderer.getTableCellRendererComponent(
-                    table, value, isSelected, hasFocus, row, col);
-        }
-    }
 
     /**
      * Set the keyboard focus to new keyword textbox.
@@ -751,5 +728,4 @@
     void setFocusOnKeywordTextBox() {
         addWordField.requestFocus();
     }
->>>>>>> 05a2d926
 }