--- conflicted
+++ resolved
@@ -79,8 +79,6 @@
         "bmp", "gif", "png", "jpeg", "tiff", "mp3", "aiff", "au", "midi", "wav",
         "pst", "xml", "class"};
    
-    //config
-    private KeywordSearchIngestSimplePanel simpleConfig = null; 
 
     public enum IngestStatus {
 
@@ -220,22 +218,8 @@
     }
 
     @Override
-<<<<<<< HEAD
     public boolean hasSimpleConfiguration() {
         return true;
-=======
-    public JPanel getAdvancedConfiguration() {
-        return KeywordSearchConfigurationPanel.getDefault();
-
-    }
-
-    @Override
-    public JPanel getSimpleConfiguration() {
-        if (simpleConfig == null) {
-            simpleConfig = new KeywordSearchIngestSimplePanel();
-        }
-        return simpleConfig;
->>>>>>> 9c89af11
     }
     
     @Override
@@ -254,24 +238,10 @@
     }
     
     @Override
-    public void advancedConfigurationSave() {
+    public void saveAdvancedConfiguration() {
         KeywordSearchConfigurationPanel.getDefault().editListPanel.save();
     }
     
-    @Override
-    public void simpleConfigurationSave() {
-    }
-
-    @Override
-    public boolean hasSimpleConfiguration() {
-        return true;
-    }
-
-    @Override
-    public void saveAdvancedConfiguration() {
-        KeywordSearchConfigurationPanel.getDefault().save();
-    }
-
     @Override
     public void saveSimpleConfiguration() {
     }
