/*
 * Autopsy Forensic Browser
 * 
 * Copyright 2012 Basis Technology Corp.
 * Contact: carrier <at> sleuthkit <dot> org
 * 
 * Licensed under the Apache License, Version 2.0 (the "License");
 * you may not use this file except in compliance with the License.
 * You may obtain a copy of the License at
 * 
 *     http://www.apache.org/licenses/LICENSE-2.0
 * 
 * Unless required by applicable law or agreed to in writing, software
 * distributed under the License is distributed on an "AS IS" BASIS,
 * WITHOUT WARRANTIES OR CONDITIONS OF ANY KIND, either express or implied.
 * See the License for the specific language governing permissions and
 * limitations under the License.
 */

package org.sleuthkit.autopsy.recentactivity;


import java.io.File;
import java.io.IOException;
import java.io.UnsupportedEncodingException;
import java.net.URLDecoder;
import java.util.ArrayList;
import java.util.Collection;
import java.util.HashMap;
import java.util.List;
import java.util.Map;
import java.util.Set;
import java.util.logging.Level;
import javax.swing.JPanel;
import javax.xml.parsers.DocumentBuilder;
import javax.xml.parsers.DocumentBuilderFactory;
import javax.xml.parsers.ParserConfigurationException;
import org.sleuthkit.autopsy.coreutils.PlatformUtil;
import org.sleuthkit.autopsy.coreutils.XMLUtil;
import org.sleuthkit.autopsy.ingest.PipelineContext;
import org.sleuthkit.autopsy.ingest.IngestImageWorkerController;
import org.sleuthkit.autopsy.ingest.IngestModuleAbstract;
import org.sleuthkit.autopsy.ingest.IngestModuleImage;
import org.sleuthkit.autopsy.ingest.IngestModuleInit;
import org.sleuthkit.autopsy.ingest.IngestServices;
import org.sleuthkit.autopsy.ingest.ModuleDataEvent;
import org.sleuthkit.datamodel.BlackboardArtifact;
import org.sleuthkit.datamodel.BlackboardArtifact.ARTIFACT_TYPE;
import org.sleuthkit.datamodel.BlackboardAttribute;
import org.sleuthkit.datamodel.BlackboardAttribute.ATTRIBUTE_TYPE;
import org.sleuthkit.datamodel.FsContent;
import org.sleuthkit.datamodel.Image;
import org.sleuthkit.datamodel.TskException;
import org.w3c.dom.Document;
import org.w3c.dom.NamedNodeMap;
import org.w3c.dom.NodeList;
import org.xml.sax.SAXException;

/**
 * This module attempts to extract web queries from major search engines by
 * querying the blackboard for web history and bookmark artifacts, and
 * extracting search text from them.
 *
 *
 * To add search engines, edit SearchEngines.xml under RecentActivity
 *
 */
public class SearchEngineURLQueryAnalyzer extends Extract {

    private IngestServices services;
    
    public static final String MODULE_NAME = "Search Engine URL Query Analyzer";
    public final static String MODULE_VERSION = "1.0";
    
    public static final String XMLFILE = "SEUQAMappings.xml";
    private static final String XSDFILE = "SearchEngineSchema.xsd";

    
    private static String[] searchEngineNames;
    private static SearchEngineURLQueryAnalyzer.SearchEngine[] engines;
    private static Document xmlinput;
    private static final SearchEngineURLQueryAnalyzer.SearchEngine NullEngine = new SearchEngineURLQueryAnalyzer.SearchEngine("NONE", "NONE", new HashMap<String,String>());

    
    //hide public constructor to prevent from instantiation by ingest module loader
     SearchEngineURLQueryAnalyzer() {
          
    }

    private static class SearchEngine   {
        private  String _engineName;
        private  String _domainSubstring;
        private  Map<String,String> _splits;
        private  int _count;
        
        SearchEngine(String engineName, String domainSubstring, Map<String, String> splits){
            _engineName = engineName;
            _domainSubstring = domainSubstring;
            _splits = splits;
            _count = 0;
        }
        
        void increment(){
           ++_count;
        }
        
        String getEngineName(){
            return _engineName;
        }
        
        String getDomainSubstring(){
            return _domainSubstring;
        }
        
        int getTotal(){
            return _count;
        }
        
        Set<Map.Entry<String,String>> getSplits(){
            return this._splits.entrySet();
        }
        
        @Override
        public String toString(){
            String split = " ";
            for(Map.Entry<String,String> kvp : getSplits()){
                split = split + "[ " + kvp.getKey() + " :: " +  kvp.getValue() + " ]" + ", ";
            }
            return "Name: " + _engineName + "\n Domain Substring: " + _domainSubstring + "\n count: " + _count + "\n Split Tokens: \n " + split;
        }
                
    }
    
    private void createEngines(){
        NodeList nlist = xmlinput.getElementsByTagName("SearchEngine");
        SearchEngineURLQueryAnalyzer.SearchEngine[] listEngines = new SearchEngineURLQueryAnalyzer.SearchEngine[nlist.getLength()];
        for(int i = 0;i < nlist.getLength(); i++){
            NamedNodeMap nnm = nlist.item(i).getAttributes();

            String EngineName = nnm.getNamedItem("engine").getNodeValue();
            String EnginedomainSubstring = nnm.getNamedItem("domainSubstring").getNodeValue();
            Map<String,String> splits = new HashMap<String,String>();

            NodeList listSplits = xmlinput.getElementsByTagName("splitToken");
            for(int k = 0; k<listSplits.getLength();k++){
               if(listSplits.item(k).getParentNode().getAttributes().getNamedItem("engine").getNodeValue().equals(EngineName)){
                   splits.put(listSplits.item(k).getAttributes().getNamedItem("plainToken").getNodeValue(), listSplits.item(k).getAttributes().getNamedItem("regexToken").getNodeValue());
               }
            }

            SearchEngineURLQueryAnalyzer.SearchEngine Se = new SearchEngineURLQueryAnalyzer.SearchEngine(EngineName, EnginedomainSubstring, splits);
            System.out.println("Search Engine: " + Se.toString());
            listEngines[i] = Se;
        }
        engines = listEngines;
    }
    
    /**
     * Returns which of the supported SearchEngines, if any, the given string
     * belongs to.
     *
     * @param domain domain as part of the URL
     * @return supported search engine the domain belongs to, if any
     *
     */
    
    private static SearchEngineURLQueryAnalyzer.SearchEngine getSearchEngine(String domain){     
        if (engines == null) {
            return SearchEngineURLQueryAnalyzer.NullEngine;
        }
        for(int i = 0; i < engines.length; i++){
            if(domain.contains(engines[i].getDomainSubstring())){
                return engines[i];
            }
        }
        return SearchEngineURLQueryAnalyzer.NullEngine;
    }
    
   
    
    private void getSearchEngineNames(){
        String[] listNames = new String[engines.length];
        for(int i = 0;i<listNames.length; i++){
            listNames[i] = engines[i]._engineName;
        }
        searchEngineNames = listNames;
    }
    
    

    /**
     * Attempts to extract the query from a URL.
     *
     * @param url The URL string to be dissected.
     * @return The extracted search query.
     */
       

    private String extractSearchEngineQuery(String url){
        String x = "NoQuery";
        SearchEngineURLQueryAnalyzer.SearchEngine eng = getSearchEngine(url);
        for(Map.Entry<String,String> kvp : eng.getSplits()){
            if(url.contains(kvp.getKey())){
                x = split2(url, kvp.getValue());
                break;
            }
        }
        try { //try to decode the url
            String decoded = URLDecoder.decode(x, "UTF-8");
            return decoded;
        } catch (UnsupportedEncodingException uee) { //if it fails, return the encoded string
            logger.log(Level.FINE, "Error during URL decoding ", uee);
            return x;
        }
    }

    /**
     * Splits URLs based on a delimeter (key). .contains() and .split()
     *
     * @param url The URL to be split
     * @param value the delimeter value used to split the URL into its
     * search token, extracted from the xml.
     * @return The extracted search query
     *
     */
    private String split2(String url, String value) {
        String basereturn = "NoQuery";
        String v = value;
        //Want to determine if string contains a string based on splitkey, but we want to split the string on splitKeyConverted due to regex
        if (value.contains("\\?")) {
            v = value.replace("\\?", "?");
        }
        String[] sp = url.split(v);
        if (sp.length >= 2) {
            if (sp[sp.length - 1].contains("&")) {
                basereturn = sp[sp.length - 1].split("&")[0];
            } else {
                basereturn = sp[sp.length - 1];
            }
        }
        return basereturn;
    }

    private void getURLs(Image image, IngestImageWorkerController controller) {
        int totalQueries = 0;
        try {
            //from blackboard_artifacts
            Collection<BlackboardArtifact> listArtifacts = currentCase.getSleuthkitCase().getMatchingArtifacts("WHERE (`artifact_type_id` = '" + ARTIFACT_TYPE.TSK_WEB_BOOKMARK.getTypeID()
                    + "' OR `artifact_type_id` = '" + ARTIFACT_TYPE.TSK_WEB_HISTORY.getTypeID() + "') ");  //List of every 'web_history' and 'bookmark' artifact
            logger.info("Processing " + listArtifacts.size() + " blackboard artifacts.");
            getAll:
            for (BlackboardArtifact artifact : listArtifacts) {
                //initializing default attributes
                String query = "";
                String searchEngineDomain = "";
                String browser = "";
                long last_accessed = -1;
                //from tsk_files
                List<FsContent> fslst = this.extractFiles(image, "select * from tsk_files where `obj_id` = '" + artifact.getObjectID() + "'");
                if (fslst.isEmpty() || fslst == null) {
                    continue; //File was from a different image, and does not exist in current examination. Skipping to a new list of artifacts.
                }
                FsContent fs = fslst.get(0); //associated file
                SearchEngineURLQueryAnalyzer.SearchEngine se = NullEngine;
                //from blackboard_attributes
                Collection<BlackboardAttribute> listAttributes = currentCase.getSleuthkitCase().getMatchingAttributes("Where `artifact_id` = " + artifact.getArtifactID());
                getAttributes:
                for (BlackboardAttribute attribute : listAttributes) {
                    if (controller.isCancelled()) {
                        break getAll;       //User cancled the process.
                    }
                    if (attribute.getAttributeTypeID() == BlackboardAttribute.ATTRIBUTE_TYPE.TSK_URL.getTypeID()) {
                        final String urlString = attribute.getValueString();
                        se = getSearchEngine(urlString);
                        if (!se.equals(NullEngine)) {
                            query = extractSearchEngineQuery(attribute.getValueString());
                            if (query.equals("NoQuery") || query.equals("")) {   //False positive match, artifact was not a query.
                                break getAttributes;
                            }
                        } else if (se.equals(NullEngine)) {
                            break getAttributes;    //could not determine type. Will move onto next artifact
                        }
                    } else if (attribute.getAttributeTypeID() == BlackboardAttribute.ATTRIBUTE_TYPE.TSK_PROG_NAME.getTypeID()) {
                        browser = attribute.getValueString();
                    } else if (attribute.getAttributeTypeID() == BlackboardAttribute.ATTRIBUTE_TYPE.TSK_DOMAIN.getTypeID()) {
                        searchEngineDomain = attribute.getValueString();
                    } else if (attribute.getAttributeTypeID() == BlackboardAttribute.ATTRIBUTE_TYPE.TSK_DATETIME_ACCESSED.getTypeID()) {
                        last_accessed = attribute.getValueLong();
                    }
                }

                if (!se.equals(NullEngine) && !query.equals("NoQuery") && !query.equals("")) {
                        Collection<BlackboardAttribute> bbattributes = new ArrayList<BlackboardAttribute>();
                        bbattributes.add(new BlackboardAttribute(ATTRIBUTE_TYPE.TSK_DOMAIN.getTypeID(), MODULE_NAME, searchEngineDomain));
                        bbattributes.add(new BlackboardAttribute(ATTRIBUTE_TYPE.TSK_TEXT.getTypeID(), MODULE_NAME, query));
                        bbattributes.add(new BlackboardAttribute(ATTRIBUTE_TYPE.TSK_PROG_NAME.getTypeID(), MODULE_NAME, browser));
                        bbattributes.add(new BlackboardAttribute(ATTRIBUTE_TYPE.TSK_DATETIME_ACCESSED.getTypeID(), MODULE_NAME, last_accessed));
                        this.addArtifact(ARTIFACT_TYPE.TSK_WEB_SEARCH_QUERY, fs, bbattributes);
                        se.increment();
                        ++totalQueries;
                }
            }
        } catch (TskException e) {
            logger.log(Level.SEVERE, "Encountered error retrieving artifacts for search engine queries", e);
        } finally {
            if (controller.isCancelled()) {
                logger.info("Operation terminated by user.");
            }
            services.fireModuleDataEvent(new ModuleDataEvent("RecentActivity", BlackboardArtifact.ARTIFACT_TYPE.TSK_WEB_SEARCH_QUERY));
            logger.info("Extracted " + totalQueries + " queries from the blackboard");
        }
    }

   private String getTotals() {
        String total = "";
        if (engines == null) {
            return total;
        }
        for (SearchEngineURLQueryAnalyzer.SearchEngine se : engines) {
           total+= se.getEngineName() + " : "+ se.getTotal() + "\n";
        }
        return total;
    }

    @Override
    public void process(PipelineContext<IngestModuleImage>pipelineContext, Image image, IngestImageWorkerController controller) {
        this.getURLs(image, controller);
        logger.info("Search Engine stats: \n" + getTotals());
    }

    @Override
    public void init(IngestModuleInit initContext) {
        try{
            services = IngestServices.getDefault();   
            PlatformUtil.extractResourceToUserConfigDir(SearchEngineURLQueryAnalyzer.class, XMLFILE);
            init2();
        }
        catch(IOException e){
            logger.log(Level.SEVERE, "Unable to find " + XMLFILE , e);
        }
    }

    
    private void init2() {
        try {
            String path = PlatformUtil.getUserConfigDirectory() + File.separator + XMLFILE;
            File f = new File(path);
            System.out.println("Load successful");
            DocumentBuilderFactory dbf = DocumentBuilderFactory.newInstance();
            DocumentBuilder db = dbf.newDocumentBuilder();
            Document xml = db.parse(f);
            xmlinput = xml;

            if (!XMLUtil.xmlIsValid(xml, SearchEngineURLQueryAnalyzer.class, XSDFILE)) {
                logger.log(Level.WARNING, "Error loading Search Engines: could not validate against [" + XSDFILE + "], results may not be accurate.");
            }
           createEngines();
           getSearchEngineNames();
        } catch (IOException e) {
            logger.log(Level.SEVERE, "Was not able to load SEUQAMappings.xml", e);
        }
        catch(ParserConfigurationException pce){
            logger.log(Level.SEVERE, "Unable to build XML parser", pce);
        }
        catch(SAXException sxe){
            logger.log(Level.SEVERE, "Unable to parse XML file", sxe);
        }
    }

    
    
    @Override
    public void complete() {
        logger.info("Search Engine URL Query Analyzer has completed.");
    }
    

    @Override
    public void stop() {
        logger.info("Attempted to stop Search Engine URL Query Analyzer, but operation is not supported; skipping...");
    }

    @Override
    public String getName() {
        return MODULE_NAME;
    }

    @Override
    public String getDescription() {
        String total = "";
        for(String name : searchEngineNames){
            total += name + "\n";
        }
        return "Extracts search queries on the following search engines: \n" + total;
    }

    @Override
    public String getVersion() {
        return MODULE_VERSION;
    }


    @Override
    public boolean hasBackgroundJobsRunning() {
        return false;
    }
<<<<<<< HEAD

    @Override
    public boolean hasSimpleConfiguration() {
        return false;
    }

    @Override
    public boolean hasAdvancedConfiguration() {
        return false;
    }

    @Override
    public void saveSimpleConfiguration() {
    }

    @Override
    public void saveAdvancedConfiguration() {
    }

    @Override
    public JPanel getSimpleConfiguration(String context) {
        return null;
    }

    @Override
    public JPanel getAdvancedConfiguration(String context) {
        return null;
    }
=======
>>>>>>> 3a3402cc
}<|MERGE_RESOLUTION|>--- conflicted
+++ resolved
@@ -404,35 +404,4 @@
     public boolean hasBackgroundJobsRunning() {
         return false;
     }
-<<<<<<< HEAD
-
-    @Override
-    public boolean hasSimpleConfiguration() {
-        return false;
-    }
-
-    @Override
-    public boolean hasAdvancedConfiguration() {
-        return false;
-    }
-
-    @Override
-    public void saveSimpleConfiguration() {
-    }
-
-    @Override
-    public void saveAdvancedConfiguration() {
-    }
-
-    @Override
-    public JPanel getSimpleConfiguration(String context) {
-        return null;
-    }
-
-    @Override
-    public JPanel getAdvancedConfiguration(String context) {
-        return null;
-    }
-=======
->>>>>>> 3a3402cc
 }