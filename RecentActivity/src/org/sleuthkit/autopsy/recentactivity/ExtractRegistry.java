 /*
 *
 * Autopsy Forensic Browser
 * 
 * Copyright 2012 Basis Technology Corp.
 * 
 * Copyright 2012 42six Solutions.
 * Contact: aebadirad <at> 42six <dot> com
 * Project Contact/Architect: carrier <at> sleuthkit <dot> org
 * 
 * Licensed under the Apache License, Version 2.0 (the "License");
 * you may not use this file except in compliance with the License.
 * You may obtain a copy of the License at
 * 
 *     http://www.apache.org/licenses/LICENSE-2.0
 * 
 * Unless required by applicable law or agreed to in writing, software
 * distributed under the License is distributed on an "AS IS" BASIS,
 * WITHOUT WARRANTIES OR CONDITIONS OF ANY KIND, either express or implied.
 * See the License for the specific language governing permissions and
 * limitations under the License.
 */
package org.sleuthkit.autopsy.recentactivity;

import java.io.*;
import java.io.File;
import java.text.ParseException;
import java.text.SimpleDateFormat;
import java.util.*;
import java.util.logging.Level;
import javax.xml.parsers.DocumentBuilder;
import javax.xml.parsers.DocumentBuilderFactory;
import javax.xml.parsers.ParserConfigurationException;
import org.openide.modules.InstalledFileLocator;
import org.sleuthkit.autopsy.casemodule.Case;
import org.sleuthkit.autopsy.coreutils.ExecUtil;
import org.sleuthkit.autopsy.coreutils.Logger;
import org.sleuthkit.autopsy.coreutils.PlatformUtil;
import org.sleuthkit.autopsy.datamodel.ContentUtils;
import org.sleuthkit.autopsy.ingest.IngestImageWorkerController;
import org.sleuthkit.autopsy.ingest.IngestModuleImage;
import org.sleuthkit.autopsy.ingest.IngestModuleInit;
import org.sleuthkit.autopsy.ingest.IngestServices;
import org.sleuthkit.autopsy.ingest.PipelineContext;
import org.sleuthkit.datamodel.*;
import org.sleuthkit.datamodel.BlackboardArtifact.ARTIFACT_TYPE;
import org.sleuthkit.datamodel.BlackboardAttribute.ATTRIBUTE_TYPE;
import org.w3c.dom.Document;
import org.w3c.dom.Element;
import org.w3c.dom.Node;
import org.w3c.dom.NodeList;
import org.xml.sax.InputSource;
import org.xml.sax.SAXException;

/**
 * Extracting windows registry data using regripper
 */
public class ExtractRegistry extends Extract {

    public Logger logger = Logger.getLogger(this.getClass().getName());
    private String RR_PATH;
    boolean rrFound = false;
    private int sysid;
    private IngestServices services;
    final public static String MODULE_VERSION = "1.0";

    private ExecUtil execRR;

    //hide public constructor to prevent from instantiation by ingest module loader
    ExtractRegistry() {
        final File rrRoot = InstalledFileLocator.getDefault().locate("rr", ExtractRegistry.class.getPackage().getName(), false);
        if (rrRoot == null) {
            logger.log(Level.SEVERE, "RegRipper not found");
            rrFound = false;
            return;
        } else {
            rrFound = true;
        }
//        try {
//            Case currentCase = Case.getCurrentCase(); // get the most updated case
//            SleuthkitCase tempDb = currentCase.getSleuthkitCase();
//            ResultSet artset = tempDb.runQuery("SELECT * from blackboard_artifact_types WHERE type_name = 'TSK_SYS_INFO'");
//
//            while (artset.next()) {
//                sysid = artset.getInt("artifact_type_id");
//            }
//        } catch (Exception e) {
//        }
        final String rrHome = rrRoot.getAbsolutePath();
        logger.log(Level.INFO, "RegRipper home: " + rrHome);

        if (PlatformUtil.isWindowsOS()) {
            RR_PATH = rrHome + File.separator + "rip.exe";
        }
        else {
            RR_PATH = "perl " + rrHome + File.separator + "rip.pl";
        }
    }

    @Override
    public String getVersion() {
        return MODULE_VERSION;
    }

    
    private void getRegistryFiles(Image image, IngestImageWorkerController controller) {
        
        org.sleuthkit.autopsy.casemodule.services.FileManager fileManager = currentCase.getServices().getFileManager();
        List<FsContent> allRegistryFiles = new ArrayList<FsContent>();
        try {
            allRegistryFiles.addAll(fileManager.findFiles(image, "ntuser.dat"));
        } catch (TskCoreException ex) {
            logger.log(Level.WARNING, "Error fetching 'ntuser.dat' file.");
        }
        
        // try to find each of the listed registry files whose parent directory
        // is like '%/system32/config%'
        String[] regFileNames = new String[] {"system", "software", "security", "sam", "default"};
        for (String regFileName : regFileNames) {
            try {
                allRegistryFiles.addAll(fileManager.findFiles(image, regFileName, "%/system32/config%"));
            } catch (TskCoreException ex) {
                logger.log(Level.WARNING, "Error fetching registry file: " + regFileName);
            }
        }
        
        int j = 0;
        for (FsContent regFile : allRegistryFiles) {
            String regFileName = regFile.getName();
            String temps = currentCase.getTempDirectory() + "\\" + regFileName;
            try {
                ContentUtils.writeToFile(regFile, new File(currentCase.getTempDirectory() + "\\" + regFileName));
            } catch (IOException ex) {
                logger.log(Level.SEVERE, "Error writing the temp registry file. {0}", ex);
            }
            File aRegFile = new File(temps);
            logger.log(Level.INFO, moduleName + "- Now getting registry information from " + temps);
            String txtPath = executeRegRip(temps, j++);
            if (txtPath.length() > 0) {
                if (parseReg(txtPath, regFile.getId()) == false) {
                    continue;
                }
            }
            
            //At this point pasco2 proccessed the index files.
            //Now fetch the results, parse them and the delete the files.
            aRegFile.delete();
        }
    }

    // TODO: Hardcoded command args/path needs to be removed. Maybe set some constants and set env variables for classpath
    // I'm not happy with this code. Can't stand making a system call, is not an acceptable solution but is a hack for now.
    private String executeRegRip(String regFilePath, int fileIndex) {
        String txtPath = regFilePath + Integer.toString(fileIndex) + ".txt";
        String type = "";

        Writer writer = null;
        try {
            if (regFilePath.toLowerCase().contains("system")) {
                type = "autopsysystem";
            }
            else if (regFilePath.toLowerCase().contains("software")) {
                type = "autopsysoftware";
            }
            else  if (regFilePath.toLowerCase().contains("ntuser")) {
                type = "autopsy";
            }
            else if (regFilePath.toLowerCase().contains("default")) {
                type = "1default";
            }
            else  if (regFilePath.toLowerCase().contains("sam")) {
                type = "1sam";
            }
            else if (regFilePath.toLowerCase().contains("security")) {
                type = "1security";
            }
            else {
                type = "1default";
            }
            
            logger.log(Level.INFO, "Writing RegRipper results to: " + txtPath);
            writer = new FileWriter(txtPath);
            execRR = new ExecUtil();
            execRR.execute(writer, RR_PATH,
                    "-r", regFilePath, "-f", type);

        } catch (IOException ex) {
            logger.log(Level.SEVERE, "Unable to RegRipper and process parse some registry files.", ex);
        } catch (InterruptedException ex) {
            logger.log(Level.SEVERE, "RegRipper has been interrupted, failed to parse registry.", ex);
        }
        finally {
            if (writer != null) {
                try {
                    writer.close();
                } catch (IOException ex) {
                    logger.log(Level.SEVERE, "Error closing output writer after running RegRipper", ex);
                }
            }
        }
        
        return txtPath;
    }

    private boolean parseReg(String regRecord, long orgId) {
        FileInputStream fstream = null;
        try {
            Case currentCase = Case.getCurrentCase(); // get the most updated case
            SleuthkitCase tempDb = currentCase.getSleuthkitCase();
            File regfile = new File(regRecord);
            fstream = new FileInputStream(regfile);
            //InputStreamReader fstreamReader = new InputStreamReader(fstream, "UTF-8");
            //BufferedReader input = new BufferedReader(fstreamReader);
            //logger.log(Level.INFO, "using encoding " + fstreamReader.getEncoding());
            String regString = new Scanner(fstream, "UTF-8").useDelimiter("\\Z").next();
            regfile.delete();
            String startdoc = "<?xml version=\"1.0\"?><document>";
            String result = regString.replaceAll("----------------------------------------", "");
            result = result.replaceAll("\\n", "");
            result = result.replaceAll("\\r", "");
            result = result.replaceAll("'", "&apos;");
            result = result.replaceAll("&", "&amp;");
            String enddoc = "</document>";
            String stringdoc = startdoc + result + enddoc;
            DocumentBuilder builder = DocumentBuilderFactory.newInstance().newDocumentBuilder();
            Document doc = builder.parse(new InputSource(new StringReader(stringdoc)));
            Element oroot = doc.getDocumentElement();
            NodeList children = oroot.getChildNodes();
            int len = children.getLength();
            for(int i=0; i<len; i++) {
                Element tempnode = (Element) children.item(i);
                String context = tempnode.getNodeName();

                NodeList timenodes = tempnode.getElementsByTagName("time");
                Long time = null;
                if(timenodes.getLength() > 0) {
                    Element timenode = (Element) timenodes.item(0);
                    String etime = timenode.getTextContent();
                    try {
                        Long epochtime = new SimpleDateFormat("EEE MMM d HH:mm:ss yyyy").parse(etime).getTime();
                        time = epochtime.longValue();
                        String Tempdate = time.toString();
                        time = Long.valueOf(Tempdate) / 1000;
                    } catch (ParseException ex) {
                        logger.log(Level.WARNING, "Failed to parse epoch time when parsing the registry.");
                    }
                }

                NodeList artroots = tempnode.getElementsByTagName("artifacts");
                if(artroots.getLength() == 0) {
                    // If there isn't an artifact node, skip this entry
                    continue;
                }
                Element artroot = (Element) artroots.item(0);
                NodeList myartlist = artroot.getChildNodes();
                String winver = "";
                String installdate = "";
                for(int j=0; j<myartlist.getLength(); j++) {
                    Node artchild = myartlist.item(j);
                    // If it has attributes, then it is an Element (based off API)
                    if(artchild.hasAttributes()) {
                        Element artnode = (Element) artchild;
                        String name = artnode.getAttribute("name");
                        String value = artnode.getTextContent().trim();
                        Collection<BlackboardAttribute> bbattributes = new ArrayList<BlackboardAttribute>();

                        if ("recentdocs".equals(context)) {
                            //               BlackboardArtifact bbart = tempDb.getContentById(orgId).newArtifact(ARTIFACT_TYPE.TSK_RECENT_OBJECT);
                            //               bbattributes.add(new BlackboardAttribute(ATTRIBUTE_TYPE.TSK_LAST_ACCESSED.getTypeID(), "RecentActivity", context, time));
                            //               bbattributes.add(new BlackboardAttribute(ATTRIBUTE_TYPE.TSK_NAME.getTypeID(), "RecentActivity", context, name));
                            //               bbattributes.add(new BlackboardAttribute(ATTRIBUTE_TYPE.TSK_VALUE.getTypeID(), "RecentActivity", context, value));
                            //               bbart.addAttributes(bbattributes);
                        } else if ("usb".equals(context)) {
                            try {
                                Long utime = null;
                                utime = Long.parseLong(name);
                                String Tempdate = utime.toString();
                                utime = Long.valueOf(Tempdate);

                                BlackboardArtifact bbart = tempDb.getContentById(orgId).newArtifact(ARTIFACT_TYPE.TSK_DEVICE_ATTACHED);
                                //TODO Revisit usage of deprecated constructor as per TSK-583
                                //bbattributes.add(new BlackboardAttribute(ATTRIBUTE_TYPE.TSK_DATETIME.getTypeID(), "RecentActivity", context, utime));
                                bbattributes.add(new BlackboardAttribute(ATTRIBUTE_TYPE.TSK_DATETIME.getTypeID(), "RecentActivity",  utime));
                                String dev = artnode.getAttribute("dev");
                                //TODO Revisit usage of deprecated constructor as per TSK-583
                                //bbattributes.add(new BlackboardAttribute(ATTRIBUTE_TYPE.TSK_DEVICE_MODEL.getTypeID(), "RecentActivity", context, dev));
                                //bbattributes.add(new BlackboardAttribute(ATTRIBUTE_TYPE.TSK_DEVICE_ID.getTypeID(), "RecentActivity", context, value));
                                bbattributes.add(new BlackboardAttribute(ATTRIBUTE_TYPE.TSK_DEVICE_MODEL.getTypeID(), "RecentActivity", dev));
                                bbattributes.add(new BlackboardAttribute(ATTRIBUTE_TYPE.TSK_DEVICE_ID.getTypeID(), "RecentActivity", value));
                                bbart.addAttributes(bbattributes);
                            } catch (TskCoreException ex) {
                                logger.log(Level.SEVERE, "Error adding device attached artifact to blackboard.");
                            }
                        } else if ("uninstall".equals(context)) {
                            Long ftime = null;
                            try {
                                Long epochtime = new SimpleDateFormat("EEE MMM d HH:mm:ss yyyy").parse(name).getTime();
                                ftime = epochtime.longValue();
                                ftime = ftime / 1000;
                            } catch (ParseException e) {
                                logger.log(Level.WARNING, "Failed to parse epoch time for installed program artifact.");
                            }
                            
                            //TODO Revisit usage of deprecated constructor as per TSK-583
                            //bbattributes.add(new BlackboardAttribute(ATTRIBUTE_TYPE.TSK_LAST_ACCESSED.getTypeID(), "RecentActivity", context, time));
                            //bbattributes.add(new BlackboardAttribute(ATTRIBUTE_TYPE.TSK_PROG_NAME.getTypeID(), "RecentActivity", context, value));
                            //bbattributes.add(new BlackboardAttribute(ATTRIBUTE_TYPE.TSK_DATETIME.getTypeID(), "RecentActivity", context, ftime));
                                
                            try {
                                if(time != null) {
                                   bbattributes.add(new BlackboardAttribute(ATTRIBUTE_TYPE.TSK_DATETIME_ACCESSED.getTypeID(), "RecentActivity", time));
                                }
                                bbattributes.add(new BlackboardAttribute(ATTRIBUTE_TYPE.TSK_PROG_NAME.getTypeID(), "RecentActivity", value));
                                bbattributes.add(new BlackboardAttribute(ATTRIBUTE_TYPE.TSK_DATETIME.getTypeID(), "RecentActivity", ftime));
                                BlackboardArtifact bbart = tempDb.getContentById(orgId).newArtifact(ARTIFACT_TYPE.TSK_INSTALLED_PROG);
                                bbart.addAttributes(bbattributes);
                            } catch (TskCoreException ex) {
                                logger.log(Level.SEVERE, "Error adding installed program artifact to blackboard.");
                            }
                        } else if ("WinVersion".equals(context)) {

                            if (name.contains("ProductName")) {
                                winver = value;
                            }
                            if (name.contains("CSDVersion")) {
                                winver = winver + " " + value;
                            }
                            if (name.contains("InstallDate")) {
                                installdate = value;
                                Long installtime = null;
                                try {
                                    Long epochtime = new SimpleDateFormat("EEE MMM d HH:mm:ss yyyy").parse(value).getTime();
                                    installtime = epochtime.longValue();
                                    String Tempdate = installtime.toString();
                                    installtime = Long.valueOf(Tempdate) / 1000;
                                } catch (ParseException e) {
                                    logger.log(Level.SEVERE, "RegRipper::Conversion on DateTime -> ", e);
                                }
                                try {
                                    //TODO Revisit usage of deprecated constructor as per TSK-583
                                    //bbattributes.add(new BlackboardAttribute(ATTRIBUTE_TYPE.TSK_PROG_NAME.getTypeID(), "RecentActivity", context, winver));
                                    //bbattributes.add(new BlackboardAttribute(ATTRIBUTE_TYPE.TSK_DATETIME.getTypeID(), "RecentActivity", context, installtime));
                                    bbattributes.add(new BlackboardAttribute(ATTRIBUTE_TYPE.TSK_PROG_NAME.getTypeID(), "RecentActivity", winver));
                                    bbattributes.add(new BlackboardAttribute(ATTRIBUTE_TYPE.TSK_DATETIME.getTypeID(), "RecentActivity", installtime));
                                    BlackboardArtifact bbart = tempDb.getContentById(orgId).newArtifact(ARTIFACT_TYPE.TSK_INSTALLED_PROG);
                                    bbart.addAttributes(bbattributes);
                                } catch(TskCoreException ex) {
                                    logger.log(Level.SEVERE, "Error adding installed program artifact to blackboard.");
                                }
                            }
                        } else if ("office".equals(context)) {
                            try {
                                BlackboardArtifact bbart = tempDb.getContentById(orgId).newArtifact(ARTIFACT_TYPE.TSK_RECENT_OBJECT);
                                //TODO Revisit usage of deprecated constructor as per TSK-583
                                //bbattributes.add(new BlackboardAttribute(ATTRIBUTE_TYPE.TSK_LAST_ACCESSED.getTypeID(), "RecentActivity", context, time));
                                //bbattributes.add(new BlackboardAttribute(ATTRIBUTE_TYPE.TSK_NAME.getTypeID(), "RecentActivity", context, name));
                                //bbattributes.add(new BlackboardAttribute(ATTRIBUTE_TYPE.TSK_VALUE.getTypeID(), "RecentActivity", context, value));
                                //bbattributes.add(new BlackboardAttribute(ATTRIBUTE_TYPE.TSK_PROG_NAME.getTypeID(), "RecentActivity", context, artnode.getName()));
                                 if(time != null) {
                                    bbattributes.add(new BlackboardAttribute(ATTRIBUTE_TYPE.TSK_DATETIME_ACCESSED.getTypeID(), "RecentActivity", time));
                                 }
                                 bbattributes.add(new BlackboardAttribute(ATTRIBUTE_TYPE.TSK_NAME.getTypeID(), "RecentActivity", name));
                                 bbattributes.add(new BlackboardAttribute(ATTRIBUTE_TYPE.TSK_VALUE.getTypeID(), "RecentActivity", value));
                                 bbattributes.add(new BlackboardAttribute(ATTRIBUTE_TYPE.TSK_PROG_NAME.getTypeID(), "RecentActivity", artnode.getNodeName()));
                                bbart.addAttributes(bbattributes);
                            } catch(TskCoreException ex) {
                                logger.log(Level.SEVERE, "Error adding recent object artifact to blackboard.");
                            }

                        } else {
                            //BlackboardArtifact bbart = tempDb.getContentById(orgId).newArtifact(sysid);
                            //bbart.addAttributes(bbattributes);
                        }
                    }

                }
            }
            return true;
        } catch (FileNotFoundException ex) {
            logger.log(Level.SEVERE, "Error finding the registry file.");
        } catch (SAXException ex) {
            logger.log(Level.SEVERE, "Error parsing the registry XML: {0}", ex);
        } catch (IOException ex) {
            logger.log(Level.SEVERE, "Error building the document parser: {0}", ex);
        } catch (ParserConfigurationException ex) {
            logger.log(Level.SEVERE, "Error configuring the registry parser: {0}", ex);
        } finally {
            try {
                if (fstream != null) {
                    fstream.close();
                }
            } catch (IOException ex) {
            }
        }
        return false;
    }

    @Override
    public void process(PipelineContext<IngestModuleImage>pipelineContext, Image image, IngestImageWorkerController controller) {
        this.getRegistryFiles(image, controller);
    }

    @Override
    public void init(IngestModuleInit initContext) {
        services = IngestServices.getDefault();
    }

    @Override
    public void complete() {
        logger.info("Registry Extract has completed.");
    }

    @Override
    public void stop() {
        if (execRR != null) {
            execRR.stop();
            execRR = null;
        }
        
    }

    @Override
    public String getName() {
        return "Registry";
    }

    @Override
    public String getDescription() {
        return "Extracts activity from the Windows registry utilizing RegRipper.";
    }

<<<<<<< HEAD
    @Override
    public ModuleType getType() {
        return ModuleType.Image;
    }

    @Override
    public boolean hasSimpleConfiguration() {
        return false;
    }

    @Override
    public boolean hasAdvancedConfiguration() {
        return false;
    }

    @Override
    public javax.swing.JPanel getSimpleConfiguration(String context) {
        return null;
    }

    @Override
    public javax.swing.JPanel getAdvancedConfiguration(String context) {
        return null;
    }

    @Override
    public void saveAdvancedConfiguration() {
    }

    @Override
    public void saveSimpleConfiguration() {
    }
=======
>>>>>>> 3a3402cc

    @Override
    public boolean hasBackgroundJobsRunning() {
        return false;
    }
}<|MERGE_RESOLUTION|>--- conflicted
+++ resolved
@@ -429,42 +429,6 @@
         return "Extracts activity from the Windows registry utilizing RegRipper.";
     }
 
-<<<<<<< HEAD
-    @Override
-    public ModuleType getType() {
-        return ModuleType.Image;
-    }
-
-    @Override
-    public boolean hasSimpleConfiguration() {
-        return false;
-    }
-
-    @Override
-    public boolean hasAdvancedConfiguration() {
-        return false;
-    }
-
-    @Override
-    public javax.swing.JPanel getSimpleConfiguration(String context) {
-        return null;
-    }
-
-    @Override
-    public javax.swing.JPanel getAdvancedConfiguration(String context) {
-        return null;
-    }
-
-    @Override
-    public void saveAdvancedConfiguration() {
-    }
-
-    @Override
-    public void saveSimpleConfiguration() {
-    }
-=======
->>>>>>> 3a3402cc
-
     @Override
     public boolean hasBackgroundJobsRunning() {
         return false;
