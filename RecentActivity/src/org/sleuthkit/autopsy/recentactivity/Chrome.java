--- conflicted
+++ resolved
@@ -22,54 +22,34 @@
  */
 package org.sleuthkit.autopsy.recentactivity;
 
-import com.google.common.collect.Lists;
 import com.google.gson.JsonArray;
 import com.google.gson.JsonElement;
 import com.google.gson.JsonIOException;
 import com.google.gson.JsonObject;
 import com.google.gson.JsonParser;
 import com.google.gson.JsonSyntaxException;
+import org.openide.util.NbBundle;
+import org.sleuthkit.autopsy.ingest.IngestServices;
+import org.sleuthkit.autopsy.datamodel.ContentUtils;
+import java.util.logging.Level;
+import java.util.*;
 import java.io.File;
 import java.io.FileNotFoundException;
 import java.io.FileReader;
 import java.io.IOException;
-<<<<<<< HEAD
-import java.util.*;
-import java.util.logging.Level;
-import org.openide.util.NbBundle;
-=======
 import org.sleuthkit.autopsy.casemodule.Case;
 import org.sleuthkit.autopsy.casemodule.NoCurrentCaseException;
 import org.sleuthkit.autopsy.casemodule.services.FileManager;
->>>>>>> 417659bb
 import org.sleuthkit.autopsy.coreutils.Logger;
 import org.sleuthkit.autopsy.coreutils.NetworkUtils;
-import org.sleuthkit.autopsy.datamodel.ContentUtils;
 import org.sleuthkit.autopsy.ingest.IngestJobContext;
+import org.sleuthkit.autopsy.ingest.ModuleDataEvent;
 import org.sleuthkit.datamodel.AbstractFile;
-<<<<<<< HEAD
-import org.sleuthkit.datamodel.Blackboard;
-=======
 import org.sleuthkit.datamodel.Account;
->>>>>>> 417659bb
 import org.sleuthkit.datamodel.BlackboardArtifact;
 import org.sleuthkit.datamodel.BlackboardArtifact.ARTIFACT_TYPE;
-import static org.sleuthkit.datamodel.BlackboardArtifact.ARTIFACT_TYPE.TSK_OS_ACCOUNT;
 import org.sleuthkit.datamodel.BlackboardAttribute;
 import org.sleuthkit.datamodel.BlackboardAttribute.ATTRIBUTE_TYPE;
-import static org.sleuthkit.datamodel.BlackboardAttribute.ATTRIBUTE_TYPE.TSK_DATETIME;
-import static org.sleuthkit.datamodel.BlackboardAttribute.ATTRIBUTE_TYPE.TSK_DATETIME_ACCESSED;
-import static org.sleuthkit.datamodel.BlackboardAttribute.ATTRIBUTE_TYPE.TSK_DATETIME_CREATED;
-import static org.sleuthkit.datamodel.BlackboardAttribute.ATTRIBUTE_TYPE.TSK_DOMAIN;
-import static org.sleuthkit.datamodel.BlackboardAttribute.ATTRIBUTE_TYPE.TSK_NAME;
-import static org.sleuthkit.datamodel.BlackboardAttribute.ATTRIBUTE_TYPE.TSK_PATH;
-import static org.sleuthkit.datamodel.BlackboardAttribute.ATTRIBUTE_TYPE.TSK_PROG_NAME;
-import static org.sleuthkit.datamodel.BlackboardAttribute.ATTRIBUTE_TYPE.TSK_REFERRER;
-import static org.sleuthkit.datamodel.BlackboardAttribute.ATTRIBUTE_TYPE.TSK_TITLE;
-import static org.sleuthkit.datamodel.BlackboardAttribute.ATTRIBUTE_TYPE.TSK_URL;
-import static org.sleuthkit.datamodel.BlackboardAttribute.ATTRIBUTE_TYPE.TSK_URL_DECODED;
-import static org.sleuthkit.datamodel.BlackboardAttribute.ATTRIBUTE_TYPE.TSK_USER_NAME;
-import static org.sleuthkit.datamodel.BlackboardAttribute.ATTRIBUTE_TYPE.TSK_VALUE;
 import org.sleuthkit.datamodel.Content;
 import org.sleuthkit.datamodel.ReadContentInputStream.ReadContentInputStreamException;
 import org.sleuthkit.datamodel.TskCoreException;
@@ -78,42 +58,37 @@
 /**
  * Chrome recent activity extraction
  */
-final class Chrome extends Extract {
-
-    private static final Logger logger = Logger.getLogger(Chrome.class.getName());
-    private static final String PARENT_MODULE_NAME = NbBundle.getMessage(Chrome.class, "Chrome.parentModuleName");
+class Chrome extends Extract {
+
     private static final String HISTORY_QUERY = "SELECT urls.url, urls.title, urls.visit_count, urls.typed_count, " //NON-NLS
                                                 + "last_visit_time, urls.hidden, visits.visit_time, (SELECT urls.url FROM urls WHERE urls.id=visits.url) AS from_visit, visits.transition FROM urls, visits WHERE urls.id = visits.url"; //NON-NLS
     private static final String COOKIE_QUERY = "SELECT name, value, host_key, expires_utc,last_access_utc, creation_utc FROM cookies"; //NON-NLS
     private static final String DOWNLOAD_QUERY = "SELECT full_path, url, start_time, received_bytes FROM downloads"; //NON-NLS
     private static final String DOWNLOAD_QUERY_V30 = "SELECT current_path AS full_path, url, start_time, received_bytes FROM downloads, downloads_url_chains WHERE downloads.id=downloads_url_chains.id"; //NON-NLS
-<<<<<<< HEAD
-    private static final String LOGIN_QUERY = "SELECT origin_url, username_value, signon_realm from logins"; //NON-NLS
-
-    private static final long SECONDS_SINCE_JAN_1_1601 = 11_644_473_600L;
-
-=======
     private static final String LOGIN_QUERY = "SELECT origin_url, username_value, date_created, signon_realm from logins"; //NON-NLS
-    private static final String AUTOFILL_QUERY = "SELECT name, value, count, date_created " + 
-                                                    " FROM autofill, autofill_dates " +
-                                                    " WHERE autofill.pair_id = autofill_dates.pair_id"
-                                                    ; //NON-NLS
+    private static final String AUTOFILL_QUERY = "SELECT name, value, count, date_created "
+                                                 + " FROM autofill, autofill_dates "
+                                                 + " WHERE autofill.pair_id = autofill_dates.pair_id"; //NON-NLS
     private static final String AUTOFILL_QUERY_V8X = "SELECT name, value, count, date_created, date_last_used from autofill"; //NON-NLS
-    private static final String WEBFORM_ADDRESS_QUERY = "SELECT first_name, middle_name, last_name, address_line_1, address_line_2, city, state, zipcode, country_code, number, email, date_modified " +
-                                                        " FROM autofill_profiles, autofill_profile_names, autofill_profile_emails, autofill_profile_phones" +
-                                                        " WHERE autofill_profiles.guid = autofill_profile_names.guid AND autofill_profiles.guid = autofill_profile_emails.guid AND autofill_profiles.guid = autofill_profile_phones.guid";
-    
-    private static final String WEBFORM_ADDRESS_QUERY_V8X = "SELECT first_name, middle_name, last_name, full_name, street_address, city, state, zipcode, country_code, number, email, date_modified, use_date, use_count" +
-                                                            " FROM autofill_profiles, autofill_profile_names, autofill_profile_emails, autofill_profile_phones" +
-                                                            " WHERE autofill_profiles.guid = autofill_profile_names.guid AND autofill_profiles.guid = autofill_profile_emails.guid AND autofill_profiles.guid = autofill_profile_phones.guid";
+    private static final String WEBFORM_ADDRESS_QUERY = "SELECT first_name, middle_name, last_name, address_line_1, address_line_2, city, state, zipcode, country_code, number, email, date_modified "
+                                                        + " FROM autofill_profiles, autofill_profile_names, autofill_profile_emails, autofill_profile_phones"
+                                                        + " WHERE autofill_profiles.guid = autofill_profile_names.guid AND autofill_profiles.guid = autofill_profile_emails.guid AND autofill_profiles.guid = autofill_profile_phones.guid";
+
+    private static final String WEBFORM_ADDRESS_QUERY_V8X = "SELECT first_name, middle_name, last_name, full_name, street_address, city, state, zipcode, country_code, number, email, date_modified, use_date, use_count"
+                                                            + " FROM autofill_profiles, autofill_profile_names, autofill_profile_emails, autofill_profile_phones"
+                                                            + " WHERE autofill_profiles.guid = autofill_profile_names.guid AND autofill_profiles.guid = autofill_profile_emails.guid AND autofill_profiles.guid = autofill_profile_phones.guid";
     private final Logger logger = Logger.getLogger(this.getClass().getName());
->>>>>>> 417659bb
     private Content dataSource;
     private IngestJobContext context;
+    private final String moduleName;
+
+    Chrome() {
+        moduleName = NbBundle.getMessage(Chrome.class, "Chrome.moduleName");
+    }
 
     @Override
-    protected String getModuleName() {
-        return NbBundle.getMessage(Chrome.class, "Chrome.moduleName");
+    protected String getName() {
+        return moduleName;
     }
 
     @Override
@@ -132,17 +107,15 @@
     /**
      * Query for history databases and add artifacts
      */
-    @NbBundle.Messages({"# {0} - Extractor / program name",
-        "Extractor.errPostingArtifacts={0}:Error while trying to post artifacts."})
     private void getHistory() {
-
+        FileManager fileManager = currentCase.getServices().getFileManager();
         List<AbstractFile> historyFiles;
         try {
             historyFiles = fileManager.findFiles(dataSource, "History", "Chrome"); //NON-NLS
         } catch (TskCoreException ex) {
-            String msg = NbBundle.getMessage(Chrome.class, "Chrome.getHistory.errMsg.errGettingFiles");
+            String msg = NbBundle.getMessage(this.getClass(), "Chrome.getHistory.errMsg.errGettingFiles");
             logger.log(Level.SEVERE, msg, ex);
-            this.addErrorMessage(this.getModuleName() + ": " + msg);
+            this.addErrorMessage(getName() + ": " + msg);
             return;
         }
 
@@ -156,7 +129,7 @@
 
         // log a message if we don't have any allocated history files
         if (allocatedHistoryFiles.isEmpty()) {
-            String msg = NbBundle.getMessage(Chrome.class, "Chrome.getHistory.errMsg.couldntFindAnyFiles");
+            String msg = NbBundle.getMessage(this.getClass(), "Chrome.getHistory.errMsg.couldntFindAnyFiles");
             logger.log(Level.INFO, msg);
             return;
         }
@@ -175,14 +148,14 @@
             } catch (ReadContentInputStreamException ex) {
                 logger.log(Level.WARNING, String.format("Error reading Chrome web history artifacts file '%s' (id=%d).",
                         historyFile.getName(), historyFile.getId()), ex); //NON-NLS
-                this.addErrorMessage(NbBundle.getMessage(Chrome.class, "Chrome.getHistory.errMsg.errAnalyzingFile",
-                        this.getModuleName(), historyFile.getName()));
+                this.addErrorMessage(NbBundle.getMessage(this.getClass(), "Chrome.getHistory.errMsg.errAnalyzingFile",
+                        getName(), historyFile.getName()));
                 continue;
             } catch (IOException ex) {
                 logger.log(Level.SEVERE, String.format("Error writing temp sqlite db file '%s' for Chrome web history artifacts file '%s' (id=%d).",
                         temps, historyFile.getName(), historyFile.getId()), ex); //NON-NLS
-                this.addErrorMessage(NbBundle.getMessage(Chrome.class, "Chrome.getHistory.errMsg.errAnalyzingFile",
-                        this.getModuleName(), historyFile.getName()));
+                this.addErrorMessage(NbBundle.getMessage(this.getClass(), "Chrome.getHistory.errMsg.errAnalyzingFile",
+                        getName(), historyFile.getName()));
                 continue;
             }
             File dbFile = new File(temps);
@@ -192,58 +165,53 @@
             }
             List<HashMap<String, Object>> tempList;
             tempList = this.dbConnect(temps, HISTORY_QUERY);
-            logger.log(Level.INFO, "{0}- Now getting history from {1} with {2}artifacts identified.", new Object[]{getModuleName(), temps, tempList.size()}); //NON-NLS
+            logger.log(Level.INFO, "{0}- Now getting history from {1} with {2}artifacts identified.", new Object[]{moduleName, temps, tempList.size()}); //NON-NLS
             for (HashMap<String, Object> result : tempList) {
-                Collection<BlackboardAttribute> bbattributes = Arrays.asList(
-                        new BlackboardAttribute(
-                                TSK_URL, PARENT_MODULE_NAME,
-                                Objects.toString(result.get("url"), "")), //NON-NLS
-                        new BlackboardAttribute(
-                                TSK_DATETIME_ACCESSED, PARENT_MODULE_NAME,
-                                (Long.valueOf(result.get("last_visit_time").toString()) / 1000000) - SECONDS_SINCE_JAN_1_1601),
-                        new BlackboardAttribute(
-                                TSK_REFERRER, PARENT_MODULE_NAME,
-                                Objects.toString(result.get("from_visit"), "")), //NON-NLS
-                        new BlackboardAttribute(
-                                TSK_TITLE, PARENT_MODULE_NAME,
-                                Objects.toString(result.get("title"), "")), //NON-NLS
-                        new BlackboardAttribute(
-                                TSK_PROG_NAME, PARENT_MODULE_NAME,
-                                getModuleName()),
-                        new BlackboardAttribute(
-                                TSK_DOMAIN, PARENT_MODULE_NAME,
-                                NetworkUtils.extractDomain(Objects.toString(result.get("url"), "")))); //NON-NLS
-                try {
-                    BlackboardArtifact bbart = historyFile.newArtifact(ARTIFACT_TYPE.TSK_WEB_HISTORY);
-                    bbart.addAttributes(bbattributes);
+                Collection<BlackboardAttribute> bbattributes = new ArrayList<BlackboardAttribute>();
+                bbattributes.add(new BlackboardAttribute(ATTRIBUTE_TYPE.TSK_URL,
+                        NbBundle.getMessage(this.getClass(), "Chrome.parentModuleName"),
+                        ((result.get("url").toString() != null) ? result.get("url").toString() : ""))); //NON-NLS
+                bbattributes.add(new BlackboardAttribute(ATTRIBUTE_TYPE.TSK_DATETIME_ACCESSED,
+                        NbBundle.getMessage(this.getClass(), "Chrome.parentModuleName"),
+                        (Long.valueOf(result.get("last_visit_time").toString()) / 1000000) - Long.valueOf("11644473600"))); //NON-NLS
+                bbattributes.add(new BlackboardAttribute(ATTRIBUTE_TYPE.TSK_REFERRER,
+                        NbBundle.getMessage(this.getClass(), "Chrome.parentModuleName"),
+                        ((result.get("from_visit").toString() != null) ? result.get("from_visit").toString() : ""))); //NON-NLS
+                bbattributes.add(new BlackboardAttribute(ATTRIBUTE_TYPE.TSK_TITLE,
+                        NbBundle.getMessage(this.getClass(), "Chrome.parentModuleName"),
+                        ((result.get("title").toString() != null) ? result.get("title").toString() : ""))); //NON-NLS
+                bbattributes.add(new BlackboardAttribute(ATTRIBUTE_TYPE.TSK_PROG_NAME,
+                        NbBundle.getMessage(this.getClass(), "Chrome.parentModuleName"),
+                        NbBundle.getMessage(this.getClass(), "Chrome.moduleName")));
+                bbattributes.add(new BlackboardAttribute(ATTRIBUTE_TYPE.TSK_DOMAIN,
+                        NbBundle.getMessage(this.getClass(), "Chrome.parentModuleName"),
+                        (NetworkUtils.extractDomain((result.get("url").toString() != null) ? result.get("url").toString() : "")))); //NON-NLS
+
+                BlackboardArtifact bbart = this.addArtifact(ARTIFACT_TYPE.TSK_WEB_HISTORY, historyFile, bbattributes);
+                if (bbart != null) {
                     bbartifacts.add(bbart);
-                } catch (TskCoreException ex) {
-                    logger.log(Level.SEVERE, "Error while trying to create Chrome history artifact.", ex); //NON-NLS
-                    this.addErrorMessage(NbBundle.getMessage(Chrome.class, "Chrome.getHistory.errMsg.errAnalyzingFile",
-                            this.getModuleName(), historyFile.getName()));
                 }
             }
             dbFile.delete();
         }
-        try {
-            blackboard.postArtifacts(bbartifacts, PARENT_MODULE_NAME);
-        } catch (Blackboard.BlackboardException ex) {
-            logger.log(Level.SEVERE, "Error while trying to post Chrome history artifact.", ex); //NON-NLS
-            this.addErrorMessage(Bundle.Extractor_errPostingArtifacts(getModuleName()));
-        }
+
+        IngestServices.getInstance().fireModuleDataEvent(new ModuleDataEvent(
+                NbBundle.getMessage(this.getClass(), "Chrome.parentModuleName"),
+                BlackboardArtifact.ARTIFACT_TYPE.TSK_WEB_HISTORY, bbartifacts));
     }
 
     /**
      * Search for bookmark files and make artifacts.
      */
     private void getBookmark() {
+        FileManager fileManager = currentCase.getServices().getFileManager();
         List<AbstractFile> bookmarkFiles;
         try {
             bookmarkFiles = fileManager.findFiles(dataSource, "Bookmarks", "Chrome"); //NON-NLS
         } catch (TskCoreException ex) {
-            String msg = NbBundle.getMessage(Chrome.class, "Chrome.getBookmark.errMsg.errGettingFiles");
+            String msg = NbBundle.getMessage(this.getClass(), "Chrome.getBookmark.errMsg.errGettingFiles");
             logger.log(Level.SEVERE, msg, ex);
-            this.addErrorMessage(this.getModuleName() + ": " + msg);
+            this.addErrorMessage(getName() + ": " + msg);
             return;
         }
 
@@ -254,30 +222,31 @@
 
         dataFound = true;
         Collection<BlackboardArtifact> bbartifacts = new ArrayList<>();
-        int index = 0;
-        while (index < bookmarkFiles.size()) {
-            AbstractFile bookmarkFile = bookmarkFiles.get(index++);
+        int j = 0;
+
+        while (j < bookmarkFiles.size()) {
+            AbstractFile bookmarkFile = bookmarkFiles.get(j++);
             if (bookmarkFile.getSize() == 0) {
                 continue;
             }
-            String temps = RAImageIngestModule.getRATempPath(currentCase, "chrome") + File.separator + bookmarkFile.getName() + index + ".db"; //NON-NLS
+            String temps = RAImageIngestModule.getRATempPath(currentCase, "chrome") + File.separator + bookmarkFile.getName() + j + ".db"; //NON-NLS
             try {
                 ContentUtils.writeToFile(bookmarkFile, new File(temps), context::dataSourceIngestIsCancelled);
             } catch (ReadContentInputStreamException ex) {
                 logger.log(Level.WARNING, String.format("Error reading Chrome bookmark artifacts file '%s' (id=%d).",
                         bookmarkFile.getName(), bookmarkFile.getId()), ex); //NON-NLS
-                this.addErrorMessage(NbBundle.getMessage(Chrome.class, "Chrome.getBookmark.errMsg.errAnalyzingFile",
-                        this.getModuleName(), bookmarkFile.getName()));
+                this.addErrorMessage(NbBundle.getMessage(this.getClass(), "Chrome.getBookmark.errMsg.errAnalyzingFile",
+                        getName(), bookmarkFile.getName()));
                 continue;
             } catch (IOException ex) {
                 logger.log(Level.SEVERE, String.format("Error writing temp sqlite db file '%s' for Chrome bookmark artifacts file '%s' (id=%d).",
                         temps, bookmarkFile.getName(), bookmarkFile.getId()), ex); //NON-NLS
-                this.addErrorMessage(NbBundle.getMessage(Chrome.class, "Chrome.getBookmark.errMsg.errAnalyzingFile",
-                        this.getModuleName(), bookmarkFile.getName()));
-                continue;
-            }
-
-            logger.log(Level.INFO, "{0}- Now getting Bookmarks from {1}", new Object[]{getModuleName(), temps}); //NON-NLS
+                this.addErrorMessage(NbBundle.getMessage(this.getClass(), "Chrome.getBookmark.errMsg.errAnalyzingFile",
+                        getName(), bookmarkFile.getName()));
+                continue;
+            }
+
+            logger.log(Level.INFO, "{0}- Now getting Bookmarks from {1}", new Object[]{moduleName, temps}); //NON-NLS
             File dbFile = new File(temps);
             if (context.dataSourceIngestIsCancelled()) {
                 dbFile.delete();
@@ -289,8 +258,8 @@
                 tempReader = new FileReader(temps);
             } catch (FileNotFoundException ex) {
                 logger.log(Level.SEVERE, "Error while trying to read into the Bookmarks for Chrome.", ex); //NON-NLS
-                this.addErrorMessage(NbBundle.getMessage(Chrome.class, "Chrome.getBookmark.errMsg.errAnalyzeFile", this.getModuleName(),
-                        bookmarkFile.getName()));
+                this.addErrorMessage(NbBundle.getMessage(this.getClass(), "Chrome.getBookmark.errMsg.errAnalyzeFile", getName(),
+                                bookmarkFile.getName()));
                 continue;
             }
 
@@ -307,8 +276,8 @@
                 jBookmarkArray = jBookmark.getAsJsonArray("children"); //NON-NLS
             } catch (JsonIOException | JsonSyntaxException | IllegalStateException ex) {
                 logger.log(Level.WARNING, "Error parsing Json from Chrome Bookmark.", ex); //NON-NLS
-                this.addErrorMessage(NbBundle.getMessage(Chrome.class, "Chrome.getBookmark.errMsg.errAnalyzingFile3",
-                        this.getModuleName(), bookmarkFile.getName()));
+                this.addErrorMessage(NbBundle.getMessage(this.getClass(), "Chrome.getBookmark.errMsg.errAnalyzingFile3",
+                        getName(), bookmarkFile.getName()));
                 continue;
             }
 
@@ -340,52 +309,57 @@
                 }
                 String domain = NetworkUtils.extractDomain(url);
                 try {
-                    Collection<BlackboardAttribute> bbattributes = Arrays.asList(
-                            new BlackboardAttribute(
-                                    TSK_URL, PARENT_MODULE_NAME,
-                                    url),
-                            new BlackboardAttribute(
-                                    TSK_TITLE, PARENT_MODULE_NAME,
-                                    name),
-                            new BlackboardAttribute(
-                                    TSK_DATETIME_CREATED, PARENT_MODULE_NAME,
-                                    (date / 1_000_000) - SECONDS_SINCE_JAN_1_1601),
-                            new BlackboardAttribute(
-                                    TSK_PROG_NAME, PARENT_MODULE_NAME,
-                                    getModuleName()),
-                            new BlackboardAttribute(
-                                    TSK_DOMAIN, PARENT_MODULE_NAME,
-                                    domain));
                     BlackboardArtifact bbart = bookmarkFile.newArtifact(ARTIFACT_TYPE.TSK_WEB_BOOKMARK);
+                    Collection<BlackboardAttribute> bbattributes = new ArrayList<>();
+                    //TODO Revisit usage of deprecated constructor as per TSK-583
+                    bbattributes.add(new BlackboardAttribute(ATTRIBUTE_TYPE.TSK_URL,
+                            NbBundle.getMessage(this.getClass(),
+                                    "Chrome.parentModuleName"), url));
+                    bbattributes.add(new BlackboardAttribute(ATTRIBUTE_TYPE.TSK_TITLE,
+                            NbBundle.getMessage(this.getClass(),
+                                    "Chrome.parentModuleName"), name));
+                    bbattributes.add(new BlackboardAttribute(ATTRIBUTE_TYPE.TSK_DATETIME_CREATED,
+                            NbBundle.getMessage(this.getClass(),
+                                    "Chrome.parentModuleName"), (date / 1000000) - Long.valueOf("11644473600")));
+                    bbattributes.add(new BlackboardAttribute(ATTRIBUTE_TYPE.TSK_PROG_NAME,
+                            NbBundle.getMessage(this.getClass(),
+                                    "Chrome.parentModuleName"),
+                            NbBundle.getMessage(this.getClass(), "Chrome.moduleName")));
+                    bbattributes.add(new BlackboardAttribute(ATTRIBUTE_TYPE.TSK_DOMAIN,
+                            NbBundle.getMessage(this.getClass(),
+                                    "Chrome.parentModuleName"), domain));
                     bbart.addAttributes(bbattributes);
+
+                    // index the artifact for keyword search
+                    this.indexArtifact(bbart);
                     bbartifacts.add(bbart);
                 } catch (TskCoreException ex) {
-                    logger.log(Level.SEVERE, "Error while trying to insert Chrome bookmark artifact.", ex); //NON-NLS
-                    this.addErrorMessage(NbBundle.getMessage(Chrome.class, "Chrome.getBookmark.errMsg.errAnalyzingFile4",
-                            this.getModuleName(), bookmarkFile.getName()));
+                    logger.log(Level.SEVERE, "Error while trying to insert Chrome bookmark artifact{0}", ex); //NON-NLS
+                    this.addErrorMessage(NbBundle.getMessage(this.getClass(), "Chrome.getBookmark.errMsg.errAnalyzingFile4",
+                            getName(), bookmarkFile.getName()));
                 }
             }
             dbFile.delete();
         }
-        try {
-            blackboard.postArtifacts(bbartifacts, PARENT_MODULE_NAME);
-        } catch (Blackboard.BlackboardException ex) {
-            logger.log(Level.SEVERE, "Error while trying to post Chrome bookmark artifact{0}", ex); //NON-NLS
-            this.addErrorMessage(Bundle.Extractor_errPostingArtifacts(getModuleName()));
-        }
+
+        IngestServices.getInstance().fireModuleDataEvent(new ModuleDataEvent(
+                NbBundle.getMessage(this.getClass(), "Chrome.parentModuleName"),
+                BlackboardArtifact.ARTIFACT_TYPE.TSK_WEB_BOOKMARK, bbartifacts));
     }
 
     /**
      * Queries for cookie files and adds artifacts
      */
     private void getCookie() {
+
+        FileManager fileManager = currentCase.getServices().getFileManager();
         List<AbstractFile> cookiesFiles;
         try {
             cookiesFiles = fileManager.findFiles(dataSource, "Cookies", "Chrome"); //NON-NLS
         } catch (TskCoreException ex) {
-            String msg = NbBundle.getMessage(Chrome.class, "Chrome.getCookie.errMsg.errGettingFiles");
+            String msg = NbBundle.getMessage(this.getClass(), "Chrome.getCookie.errMsg.errGettingFiles");
             logger.log(Level.SEVERE, msg, ex);
-            this.addErrorMessage(this.getModuleName() + ": " + msg);
+            this.addErrorMessage(getName() + ": " + msg);
             return;
         }
 
@@ -396,26 +370,26 @@
 
         dataFound = true;
         Collection<BlackboardArtifact> bbartifacts = new ArrayList<>();
-        int index = 0;
-        while (index < cookiesFiles.size()) {
-            AbstractFile cookiesFile = cookiesFiles.get(index++);
+        int j = 0;
+        while (j < cookiesFiles.size()) {
+            AbstractFile cookiesFile = cookiesFiles.get(j++);
             if (cookiesFile.getSize() == 0) {
                 continue;
             }
-            String temps = RAImageIngestModule.getRATempPath(currentCase, "chrome") + File.separator + cookiesFile.getName() + index + ".db"; //NON-NLS
+            String temps = RAImageIngestModule.getRATempPath(currentCase, "chrome") + File.separator + cookiesFile.getName() + j + ".db"; //NON-NLS
             try {
                 ContentUtils.writeToFile(cookiesFile, new File(temps), context::dataSourceIngestIsCancelled);
             } catch (ReadContentInputStreamException ex) {
                 logger.log(Level.WARNING, String.format("Error reading Chrome cookie artifacts file '%s' (id=%d).",
                         cookiesFile.getName(), cookiesFile.getId()), ex); //NON-NLS
-                this.addErrorMessage(NbBundle.getMessage(Chrome.class, "Chrome.getCookie.errMsg.errAnalyzeFile",
-                        this.getModuleName(), cookiesFile.getName()));
+                this.addErrorMessage(NbBundle.getMessage(this.getClass(), "Chrome.getCookie.errMsg.errAnalyzeFile",
+                        getName(), cookiesFile.getName()));
                 continue;
             } catch (IOException ex) {
                 logger.log(Level.SEVERE, String.format("Error writing temp sqlite db file '%s' for Chrome cookie artifacts file '%s' (id=%d).",
                         temps, cookiesFile.getName(), cookiesFile.getId()), ex); //NON-NLS
-                this.addErrorMessage(NbBundle.getMessage(Chrome.class, "Chrome.getCookie.errMsg.errAnalyzeFile",
-                        this.getModuleName(), cookiesFile.getName()));
+                this.addErrorMessage(NbBundle.getMessage(this.getClass(), "Chrome.getCookie.errMsg.errAnalyzeFile",
+                        getName(), cookiesFile.getName()));
                 continue;
             }
             File dbFile = new File(temps);
@@ -425,61 +399,56 @@
             }
 
             List<HashMap<String, Object>> tempList = this.dbConnect(temps, COOKIE_QUERY);
-            logger.log(Level.INFO, "{0}- Now getting cookies from {1} with {2}artifacts identified.", new Object[]{getModuleName(), temps, tempList.size()}); //NON-NLS
+            logger.log(Level.INFO, "{0}- Now getting cookies from {1} with {2}artifacts identified.", new Object[]{moduleName, temps, tempList.size()}); //NON-NLS
             for (HashMap<String, Object> result : tempList) {
+                Collection<BlackboardAttribute> bbattributes = new ArrayList<>();
+                bbattributes.add(new BlackboardAttribute(ATTRIBUTE_TYPE.TSK_URL,
+                        NbBundle.getMessage(this.getClass(), "Chrome.parentModuleName"),
+                        ((result.get("host_key").toString() != null) ? result.get("host_key").toString() : ""))); //NON-NLS
+                bbattributes.add(new BlackboardAttribute(ATTRIBUTE_TYPE.TSK_DATETIME,
+                        NbBundle.getMessage(this.getClass(), "Chrome.parentModuleName"),
+                        (Long.valueOf(result.get("last_access_utc").toString()) / 1000000) - Long.valueOf("11644473600"))); //NON-NLS
+
+                bbattributes.add(new BlackboardAttribute(ATTRIBUTE_TYPE.TSK_NAME,
+                        NbBundle.getMessage(this.getClass(), "Chrome.parentModuleName"),
+                        ((result.get("name").toString() != null) ? result.get("name").toString() : ""))); //NON-NLS
+                bbattributes.add(new BlackboardAttribute(ATTRIBUTE_TYPE.TSK_VALUE,
+                        NbBundle.getMessage(this.getClass(), "Chrome.parentModuleName"),
+                        ((result.get("value").toString() != null) ? result.get("value").toString() : ""))); //NON-NLS
+                bbattributes.add(new BlackboardAttribute(ATTRIBUTE_TYPE.TSK_PROG_NAME,
+                        NbBundle.getMessage(this.getClass(), "Chrome.parentModuleName"),
+                        NbBundle.getMessage(this.getClass(), "Chrome.moduleName")));
                 String domain = result.get("host_key").toString(); //NON-NLS
                 domain = domain.replaceFirst("^\\.+(?!$)", "");
-                Collection<BlackboardAttribute> bbattributes = Arrays.asList(
-                        new BlackboardAttribute(
-                                TSK_DOMAIN, PARENT_MODULE_NAME,
-                                domain),
-                        new BlackboardAttribute(
-                                TSK_URL, PARENT_MODULE_NAME,
-                                Objects.toString(result.get("host_key"), "")), //NON-NLS
-                        new BlackboardAttribute(
-                                TSK_DATETIME, PARENT_MODULE_NAME,
-                                (Long.valueOf(result.get("last_access_utc").toString()) / 1000000) - SECONDS_SINCE_JAN_1_1601), //NON-NLS
-                        new BlackboardAttribute(
-                                TSK_NAME, PARENT_MODULE_NAME,
-                                Objects.toString(result.get("name"), "")), //NON-NLS
-                        new BlackboardAttribute(
-                                TSK_VALUE, PARENT_MODULE_NAME,
-                                Objects.toString(result.get("value"), "")), //NON-NLS
-                        new BlackboardAttribute(
-                                TSK_PROG_NAME, PARENT_MODULE_NAME,
-                                getModuleName()));
-                try {
-                    BlackboardArtifact bbart = cookiesFile.newArtifact(ARTIFACT_TYPE.TSK_WEB_COOKIE);
-                    bbart.addAttributes(bbattributes);
+                bbattributes.add(new BlackboardAttribute(ATTRIBUTE_TYPE.TSK_DOMAIN,
+                        NbBundle.getMessage(this.getClass(), "Chrome.parentModuleName"), domain));
+
+                BlackboardArtifact bbart = this.addArtifact(ARTIFACT_TYPE.TSK_WEB_COOKIE, cookiesFile, bbattributes);
+                if (bbart != null) {
                     bbartifacts.add(bbart);
-                } catch (TskCoreException ex) {
-                    logger.log(Level.SEVERE, "Error while trying to insert Chrome cookie artifact.", ex); //NON-NLS
-                    this.addErrorMessage(NbBundle.getMessage(Chrome.class, "Chrome.getCookie.errMsg.errAnalyzingFile",
-                            this.getModuleName(), cookiesFile.getName()));
                 }
             }
 
             dbFile.delete();
         }
-        try {
-            blackboard.postArtifacts(bbartifacts, PARENT_MODULE_NAME);
-        } catch (Blackboard.BlackboardException ex) {
-            logger.log(Level.SEVERE, "Error while trying to post Chrome cookie artifact.", ex); //NON-NLS
-            this.addErrorMessage(Bundle.Extractor_errPostingArtifacts(getModuleName()));
-        }
+
+        IngestServices.getInstance().fireModuleDataEvent(new ModuleDataEvent(
+                NbBundle.getMessage(this.getClass(), "Chrome.parentModuleName"),
+                BlackboardArtifact.ARTIFACT_TYPE.TSK_WEB_COOKIE, bbartifacts));
     }
 
     /**
      * Queries for download files and adds artifacts
      */
     private void getDownload() {
+        FileManager fileManager = currentCase.getServices().getFileManager();
         List<AbstractFile> downloadFiles;
         try {
             downloadFiles = fileManager.findFiles(dataSource, "History", "Chrome"); //NON-NLS
         } catch (TskCoreException ex) {
-            String msg = NbBundle.getMessage(Chrome.class, "Chrome.getDownload.errMsg.errGettingFiles");
+            String msg = NbBundle.getMessage(this.getClass(), "Chrome.getDownload.errMsg.errGettingFiles");
             logger.log(Level.SEVERE, msg, ex);
-            this.addErrorMessage(this.getModuleName() + ": " + msg);
+            this.addErrorMessage(getName() + ": " + msg);
             return;
         }
 
@@ -490,26 +459,26 @@
 
         dataFound = true;
         Collection<BlackboardArtifact> bbartifacts = new ArrayList<>();
-        int index = 0;
-        while (index < downloadFiles.size()) {
-            AbstractFile downloadFile = downloadFiles.get(index++);
+        int j = 0;
+        while (j < downloadFiles.size()) {
+            AbstractFile downloadFile = downloadFiles.get(j++);
             if (downloadFile.getSize() == 0) {
                 continue;
             }
-            String temps = RAImageIngestModule.getRATempPath(currentCase, "chrome") + File.separator + downloadFile.getName() + index + ".db"; //NON-NLS
+            String temps = RAImageIngestModule.getRATempPath(currentCase, "chrome") + File.separator + downloadFile.getName() + j + ".db"; //NON-NLS
             try {
                 ContentUtils.writeToFile(downloadFile, new File(temps), context::dataSourceIngestIsCancelled);
             } catch (ReadContentInputStreamException ex) {
                 logger.log(Level.WARNING, String.format("Error reading Chrome download artifacts file '%s' (id=%d).",
                         downloadFile.getName(), downloadFile.getId()), ex); //NON-NLS
-                this.addErrorMessage(NbBundle.getMessage(Chrome.class, "Chrome.getDownload.errMsg.errAnalyzeFiles1",
-                        this.getModuleName(), downloadFile.getName()));
+                this.addErrorMessage(NbBundle.getMessage(this.getClass(), "Chrome.getDownload.errMsg.errAnalyzeFiles1",
+                        getName(), downloadFile.getName()));
                 continue;
             } catch (IOException ex) {
                 logger.log(Level.SEVERE, String.format("Error writing temp sqlite db file '%s' for Chrome download artifacts file '%s' (id=%d).",
                         temps, downloadFile.getName(), downloadFile.getId()), ex); //NON-NLS
-                this.addErrorMessage(NbBundle.getMessage(Chrome.class, "Chrome.getDownload.errMsg.errAnalyzeFiles1",
-                        this.getModuleName(), downloadFile.getName()));
+                this.addErrorMessage(NbBundle.getMessage(this.getClass(), "Chrome.getDownload.errMsg.errAnalyzeFiles1",
+                        getName(), downloadFile.getName()));
                 continue;
             }
             File dbFile = new File(temps);
@@ -518,176 +487,61 @@
                 break;
             }
 
-            List<HashMap<String, Object>> tempList = this.dbConnect(temps,
-                    (isChromePreVersion30(temps)) ? DOWNLOAD_QUERY : DOWNLOAD_QUERY_V30);
-
-            logger.log(Level.INFO, "{0}- Now getting downloads from {1} with {2}artifacts identified.", new Object[]{getModuleName(), temps, tempList.size()}); //NON-NLS
+            List<HashMap<String, Object>> tempList;
+
+            if (isChromePreVersion30(temps)) {
+                tempList = this.dbConnect(temps, DOWNLOAD_QUERY);
+            } else {
+                tempList = this.dbConnect(temps, DOWNLOAD_QUERY_V30);
+            }
+
+            logger.log(Level.INFO, "{0}- Now getting downloads from {1} with {2}artifacts identified.", new Object[]{moduleName, temps, tempList.size()}); //NON-NLS
             for (HashMap<String, Object> result : tempList) {
-
-                Collection<BlackboardAttribute> bbattributes = Lists.newArrayList(
-                        new BlackboardAttribute(
-                                TSK_PATH, PARENT_MODULE_NAME,
-                                Objects.toString(result.get("full_path"), "")), //NON-NLS
-                        new BlackboardAttribute(
-                                TSK_URL, PARENT_MODULE_NAME,
-                                Objects.toString(result.get("url"), "")), //NON-NLS
-                        new BlackboardAttribute(
-                                TSK_DATETIME_ACCESSED, PARENT_MODULE_NAME,
-                                (Long.valueOf(result.get("start_time").toString()) / 1000000) - SECONDS_SINCE_JAN_1_1601), //NON-NLS
-                        new BlackboardAttribute(
-                                TSK_DOMAIN, PARENT_MODULE_NAME,
-                                NetworkUtils.extractDomain(Objects.toString(result.get("url"), ""))), //NON-NLS
-                        new BlackboardAttribute(
-                                TSK_PROG_NAME, PARENT_MODULE_NAME,
-                                getModuleName())
-                );
-
+                Collection<BlackboardAttribute> bbattributes = new ArrayList<>();
+                bbattributes.add(new BlackboardAttribute(ATTRIBUTE_TYPE.TSK_PATH,
+                        NbBundle.getMessage(this.getClass(), "Chrome.parentModuleName"), (result.get("full_path").toString()))); //NON-NLS
                 long pathID = Util.findID(dataSource, (result.get("full_path").toString())); //NON-NLS
                 if (pathID != -1) {
-                    bbattributes.add(new BlackboardAttribute(ATTRIBUTE_TYPE.TSK_PATH_ID, PARENT_MODULE_NAME, pathID));
-                }
-                try {
-                    BlackboardArtifact bbart = downloadFile.newArtifact(ARTIFACT_TYPE.TSK_WEB_DOWNLOAD);
-                    bbart.addAttributes(bbattributes);
-
+                    bbattributes.add(new BlackboardAttribute(ATTRIBUTE_TYPE.TSK_PATH_ID,
+                            NbBundle.getMessage(this.getClass(),
+                                    "Chrome.parentModuleName"), pathID));
+                }
+                bbattributes.add(new BlackboardAttribute(ATTRIBUTE_TYPE.TSK_URL,
+                        NbBundle.getMessage(this.getClass(), "Chrome.parentModuleName"),
+                        ((result.get("url").toString() != null) ? result.get("url").toString() : ""))); //NON-NLS
+                //bbattributes.add(new BlackboardAttribute(ATTRIBUTE_TYPE.TSK_URL_DECODED.getTypeID(), "Recent Activity", ((result.get("url").toString() != null) ? EscapeUtil.decodeURL(result.get("url").toString()) : "")));
+                Long time = (Long.valueOf(result.get("start_time").toString()) / 1000000) - Long.valueOf("11644473600"); //NON-NLS
+
+                //TODO Revisit usage of deprecated constructor as per TSK-583
+                //bbattributes.add(new BlackboardAttribute(ATTRIBUTE_TYPE.TSK_LAST_ACCESSED.getTypeID(), "Recent Activity", "Last Visited", time));
+                bbattributes.add(new BlackboardAttribute(ATTRIBUTE_TYPE.TSK_DATETIME_ACCESSED,
+                        NbBundle.getMessage(this.getClass(), "Chrome.parentModuleName"), time));
+                String domain = NetworkUtils.extractDomain((result.get("url").toString() != null) ? result.get("url").toString() : ""); //NON-NLS
+                bbattributes.add(new BlackboardAttribute(ATTRIBUTE_TYPE.TSK_DOMAIN,
+                        NbBundle.getMessage(this.getClass(), "Chrome.parentModuleName"), domain));
+                bbattributes.add(new BlackboardAttribute(ATTRIBUTE_TYPE.TSK_PROG_NAME,
+                        NbBundle.getMessage(this.getClass(), "Chrome.parentModuleName"),
+                        NbBundle.getMessage(this.getClass(), "Chrome.moduleName")));
+
+                BlackboardArtifact bbart = this.addArtifact(ARTIFACT_TYPE.TSK_WEB_DOWNLOAD, downloadFile, bbattributes);
+                if (bbart != null) {
                     bbartifacts.add(bbart);
-                } catch (TskCoreException ex) {
-                    logger.log(Level.SEVERE, "Error while trying to insert Chrome download artifact.", ex); //NON-NLS
-                    this.addErrorMessage(NbBundle.getMessage(Chrome.class, "Chrome.getDownload.errMsg.errAnalyzeFiles1",
-                            this.getModuleName(), downloadFile.getName()));
                 }
             }
 
             dbFile.delete();
         }
-        try {
-            blackboard.postArtifacts(bbartifacts, PARENT_MODULE_NAME);
-        } catch (Blackboard.BlackboardException ex) {
-            logger.log(Level.SEVERE, "Error while trying to post Chrome download artifact.", ex); //NON-NLS
-            this.addErrorMessage(Bundle.Extractor_errPostingArtifacts(getModuleName()));
-        }
-    }
-
-    /**
-     * Queries for login files and adds artifacts
-     */
-    private void getLogin() {
-        List<AbstractFile> signonFiles;
-        try {
-            signonFiles = fileManager.findFiles(dataSource, "signons.sqlite", "Chrome"); //NON-NLS
-        } catch (TskCoreException ex) {
-            String msg = NbBundle.getMessage(Chrome.class, "Chrome.getLogin.errMsg.errGettingFiles");
-            logger.log(Level.SEVERE, msg, ex);
-            this.addErrorMessage(this.getModuleName() + ": " + msg);
-            return;
-        }
-
-        if (signonFiles.isEmpty()) {
-            logger.log(Level.INFO, "Didn't find any Chrome signon files."); //NON-NLS
-            return;
-        }
-
-        dataFound = true;
-        Collection<BlackboardArtifact> bbartifacts = new ArrayList<>();
-        int index = 0;
-        while (index < signonFiles.size()) {
-            AbstractFile signonFile = signonFiles.get(index++);
-            if (signonFile.getSize() == 0) {
-                continue;
-            }
-            String temps = RAImageIngestModule.getRATempPath(currentCase, "chrome") + File.separator + signonFile.getName() + index + ".db"; //NON-NLS
-            try {
-                ContentUtils.writeToFile(signonFile, new File(temps), context::dataSourceIngestIsCancelled);
-            } catch (ReadContentInputStreamException ex) {
-                logger.log(Level.WARNING, String.format("Error reading Chrome login artifacts file '%s' (id=%d).",
-                        signonFile.getName(), signonFile.getId()), ex); //NON-NLS
-                this.addErrorMessage(NbBundle.getMessage(Chrome.class, "Chrome.getLogin.errMsg.errAnalyzingFiles",
-                        this.getModuleName(), signonFile.getName()));
-                continue;
-            } catch (IOException ex) {
-                logger.log(Level.SEVERE, String.format("Error writing temp sqlite db file '%s' for Chrome login artifacts file '%s' (id=%d).",
-                        temps, signonFile.getName(), signonFile.getId()), ex); //NON-NLS
-                this.addErrorMessage(NbBundle.getMessage(Chrome.class, "Chrome.getLogin.errMsg.errAnalyzingFiles",
-                        this.getModuleName(), signonFile.getName()));
-                continue;
-            }
-            File dbFile = new File(temps);
-            if (context.dataSourceIngestIsCancelled()) {
-                dbFile.delete();
-                break;
-            }
-            List<HashMap<String, Object>> tempList = this.dbConnect(temps, LOGIN_QUERY);
-            logger.log(Level.INFO, "{0}- Now getting login information from {1} with {2}artifacts identified.", new Object[]{getModuleName(), temps, tempList.size()}); //NON-NLS
-            for (HashMap<String, Object> result : tempList) {
-
-                Collection<BlackboardAttribute> bbattributes = Arrays.asList(
-                        new BlackboardAttribute(
-                                TSK_URL, PARENT_MODULE_NAME,
-                                Objects.toString(result.get("origin_url"), "")), //NON-NLS
-                        new BlackboardAttribute(
-                                TSK_DATETIME_ACCESSED, PARENT_MODULE_NAME,
-                                (Long.valueOf(result.get("last_visit_time").toString()) / 1000000) - SECONDS_SINCE_JAN_1_1601), //NON-NLS
-                        new BlackboardAttribute(
-                                TSK_REFERRER, PARENT_MODULE_NAME,
-                                Objects.toString(result.get("from_visit"), "")), //NON-NLS
-                        new BlackboardAttribute(
-                                TSK_NAME, PARENT_MODULE_NAME,
-                                Objects.toString(result.get("title").toString(), "")), //NON-NLS
-                        new BlackboardAttribute(
-                                TSK_PROG_NAME, PARENT_MODULE_NAME,
-                                getModuleName()),
-                        new BlackboardAttribute(
-                                TSK_URL_DECODED, PARENT_MODULE_NAME,
-                                NetworkUtils.extractDomain(Objects.toString(result.get("origin_url"), ""))), //NON-NLS
-                        new BlackboardAttribute(
-                                TSK_USER_NAME, PARENT_MODULE_NAME,
-                                Objects.toString(result.get("username_value"), "").replaceAll("'", "''")), //NON-NLS
-                        new BlackboardAttribute(
-                                TSK_DOMAIN, PARENT_MODULE_NAME,
-                                Objects.toString(result.get("signon_realm"), ""))); //NON-NLS
-
-                try {
-                    BlackboardArtifact bbart = signonFile.newArtifact(ARTIFACT_TYPE.TSK_WEB_HISTORY);
-                    bbart.addAttributes(bbattributes);
-
-                    bbartifacts.add(bbart);
-                } catch (TskCoreException ex) {
-                    logger.log(Level.SEVERE, "Error while trying to insert Chrome login artifact.", ex); //NON-NLS
-                    this.addErrorMessage(NbBundle.getMessage(Chrome.class, "Chrome.getLogin.errMsg.errAnalyzingFiles",
-                            this.getModuleName(), signonFile.getName()));
-                }
-
-                Set<BlackboardAttribute> osAccountAttriubtes = Collections.singleton(
-                        new BlackboardAttribute(
-                                TSK_USER_NAME, PARENT_MODULE_NAME,
-                                Objects.toString(result.get("username_value"), "").replaceAll("'", "''")));//NON-NLS
-                try {
-                    BlackboardArtifact osAccountArtifact = signonFile.newArtifact(TSK_OS_ACCOUNT);
-                    osAccountArtifact.addAttributes(osAccountAttriubtes);
-                    bbartifacts.add(osAccountArtifact);
-                } catch (TskCoreException ex) {
-                    logger.log(Level.SEVERE, "Error while trying to insert Chrome os account artifact.", ex); //NON-NLS
-                    this.addErrorMessage(NbBundle.getMessage(Chrome.class, "Chrome.getLogin.errMsg.errAnalyzingFiles",
-                            this.getModuleName(), signonFile.getName()));
-                }
-            }
-
-            dbFile.delete();
-        }
-
-        try {
-            blackboard.postArtifacts(bbartifacts, PARENT_MODULE_NAME);
-        } catch (Blackboard.BlackboardException ex) {
-            logger.log(Level.SEVERE, "Error while trying to post Chrome login artifact.", ex); //NON-NLS
-            this.addErrorMessage(Bundle.Extractor_errPostingArtifacts(getModuleName()));
-        }
+
+        IngestServices.getInstance().fireModuleDataEvent(new ModuleDataEvent(
+                NbBundle.getMessage(this.getClass(), "Chrome.parentModuleName"),
+                BlackboardArtifact.ARTIFACT_TYPE.TSK_WEB_DOWNLOAD, bbartifacts));
     }
 
     /**
      * Gets user logins from Login Data sqlite database
      */
     private void getLogins() {
-        
+
         FileManager fileManager = currentCase.getServices().getFileManager();
         List<AbstractFile> loginDataFiles;
         try {
@@ -695,7 +549,7 @@
         } catch (TskCoreException ex) {
             String msg = NbBundle.getMessage(this.getClass(), "Chrome.getLogin.errMsg.errGettingFiles");
             logger.log(Level.SEVERE, msg, ex);
-            this.addErrorMessage(this.getName() + ": " + msg);
+            this.addErrorMessage(getName() + ": " + msg);
             return;
         }
 
@@ -703,7 +557,7 @@
             logger.log(Level.INFO, "Didn't find any Chrome Login Data files."); //NON-NLS
             return;
         }
-        
+
         dataFound = true;
         Collection<BlackboardArtifact> bbartifacts = new ArrayList<>();
         int j = 0;
@@ -719,13 +573,13 @@
                 logger.log(Level.WARNING, String.format("Error reading Chrome login artifacts file '%s' (id=%d).",
                         loginDataFile.getName(), loginDataFile.getId()), ex); //NON-NLS
                 this.addErrorMessage(NbBundle.getMessage(this.getClass(), "Chrome.getLogin.errMsg.errAnalyzingFiles",
-                        this.getName(), loginDataFile.getName()));
+                        getName(), loginDataFile.getName()));
                 continue;
             } catch (IOException ex) {
                 logger.log(Level.SEVERE, String.format("Error writing temp sqlite db file '%s' for Chrome login artifacts file '%s' (id=%d).",
                         temps, loginDataFile.getName(), loginDataFile.getId()), ex); //NON-NLS
                 this.addErrorMessage(NbBundle.getMessage(this.getClass(), "Chrome.getLogin.errMsg.errAnalyzingFiles",
-                        this.getName(), loginDataFile.getName()));
+                        getName(), loginDataFile.getName()));
                 continue;
             }
             File dbFile = new File(temps);
@@ -737,28 +591,27 @@
             logger.log(Level.INFO, "{0}- Now getting login information from {1} with {2}artifacts identified.", new Object[]{moduleName, temps, tempList.size()}); //NON-NLS
             for (HashMap<String, Object> result : tempList) {
                 Collection<BlackboardAttribute> bbattributes = new ArrayList<>();
-                
+
                 bbattributes.add(new BlackboardAttribute(ATTRIBUTE_TYPE.TSK_URL,
                         NbBundle.getMessage(this.getClass(), "Chrome.parentModuleName"),
                         ((result.get("origin_url").toString() != null) ? result.get("origin_url").toString() : ""))); //NON-NLS
-                
-                
+
                 bbattributes.add(new BlackboardAttribute(ATTRIBUTE_TYPE.TSK_DATETIME_CREATED,
                         NbBundle.getMessage(this.getClass(), "Chrome.parentModuleName"),
                         (Long.valueOf(result.get("date_created").toString()) / 1000000) - Long.valueOf("11644473600"))); //NON-NLS
-               
+
                 bbattributes.add(new BlackboardAttribute(ATTRIBUTE_TYPE.TSK_URL_DECODED,
                         NbBundle.getMessage(this.getClass(), "Chrome.parentModuleName"),
                         (NetworkUtils.extractDomain((result.get("origin_url").toString() != null) ? result.get("origin_url").toString() : "")))); //NON-NLS
-                
+
                 bbattributes.add(new BlackboardAttribute(ATTRIBUTE_TYPE.TSK_USER_NAME,
                         NbBundle.getMessage(this.getClass(), "Chrome.parentModuleName"),
                         ((result.get("username_value").toString() != null) ? result.get("username_value").toString().replaceAll("'", "''") : ""))); //NON-NLS
-                
+
                 bbattributes.add(new BlackboardAttribute(ATTRIBUTE_TYPE.TSK_DOMAIN,
                         NbBundle.getMessage(this.getClass(), "Chrome.parentModuleName"),
                         ((result.get("signon_realm").toString() != null) ? result.get("signon_realm").toString() : ""))); //NON-NLS
-                        
+
                 BlackboardArtifact bbart = this.addArtifact(ARTIFACT_TYPE.TSK_SERVICE_ACCOUNT, loginDataFile, bbattributes);
                 if (bbart != null) {
                     this.indexArtifact(bbart);
@@ -771,15 +624,15 @@
         IngestServices.getInstance().fireModuleDataEvent(new ModuleDataEvent(
                 NbBundle.getMessage(this.getClass(), "Chrome.parentModuleName"),
                 BlackboardArtifact.ARTIFACT_TYPE.TSK_SERVICE_ACCOUNT, bbartifacts));
-        
-    }
-    
+
+    }
+
     /**
-     * Gets and parses Autofill data from 'Web Data' database, 
-     * and creates TSK_WEB_FORM_AUTOFILL, TSK_WEB_FORM_ADDRESS artifacts
+     * Gets and parses Autofill data from 'Web Data' database, and creates
+     * TSK_WEB_FORM_AUTOFILL, TSK_WEB_FORM_ADDRESS artifacts
      */
     private void getAutofill() {
-        
+
         FileManager fileManager = currentCase.getServices().getFileManager();
         List<AbstractFile> webDataFiles;
         try {
@@ -787,7 +640,7 @@
         } catch (TskCoreException ex) {
             String msg = NbBundle.getMessage(this.getClass(), "Chrome.getAutofills.errMsg.errGettingFiles");
             logger.log(Level.SEVERE, msg, ex);
-            this.addErrorMessage(this.getName() + ": " + msg);
+            this.addErrorMessage(getName() + ": " + msg);
             return;
         }
 
@@ -795,7 +648,7 @@
             logger.log(Level.INFO, "Didn't find any Chrome Web Data files."); //NON-NLS
             return;
         }
-        
+
         dataFound = true;
         Collection<BlackboardArtifact> bbartifacts = new ArrayList<>();
         int j = 0;
@@ -811,13 +664,13 @@
                 logger.log(Level.WARNING, String.format("Error reading Chrome Autofill artifacts file '%s' (id=%d).",
                         webDataFile.getName(), webDataFile.getId()), ex); //NON-NLS
                 this.addErrorMessage(NbBundle.getMessage(this.getClass(), "Chrome.getAutofill.errMsg.errAnalyzingFiles",
-                        this.getName(), webDataFile.getName()));
+                        getName(), webDataFile.getName()));
                 continue;
             } catch (IOException ex) {
                 logger.log(Level.SEVERE, String.format("Error writing temp sqlite db file '%s' for Chrome Web data file '%s' (id=%d).",
                         tempFilePath, webDataFile.getName(), webDataFile.getId()), ex); //NON-NLS
                 this.addErrorMessage(NbBundle.getMessage(this.getClass(), "Chrome.getLogin.errMsg.errAnalyzingFiles",
-                        this.getName(), webDataFile.getName()));
+                        getName(), webDataFile.getName()));
                 continue;
             }
             File dbFile = new File(tempFilePath);
@@ -825,39 +678,40 @@
                 dbFile.delete();
                 break;
             }
-            
+
             // The DB schema is little different in schema version 8x vs older versions
             boolean isSchemaV8X = Util.checkColumn("date_created", "autofill", tempFilePath);
-                   
+
             // get form autofill artifacts
             bbartifacts.addAll(getFormAutofillArtifacts(webDataFile, tempFilePath, isSchemaV8X));
             // get form address atifacts
             bbartifacts.addAll(getFormAddressArtifacts(webDataFile, tempFilePath, isSchemaV8X));
-            
+
             dbFile.delete();
         }
         IngestServices.getInstance().fireModuleDataEvent(new ModuleDataEvent(
                 NbBundle.getMessage(this.getClass(), "Chrome.parentModuleName"),
                 BlackboardArtifact.ARTIFACT_TYPE.TSK_WEB_FORM_AUTOFILL, bbartifacts));
-        
-    }
-    
+
+    }
+
     /**
      * Extracts and returns autofill artifacts from the given database file
-     * 
+     *
      * @param webDataFile - the database file in the data source
-     * @param dbFilePath - path to a temporary file where the DB file is extracted 
+     * @param dbFilePath  - path to a temporary file where the DB file is
+     *                    extracted
      * @param isSchemaV8X - indicates of the DB schema version is 8X or greater
-     * 
+     *
      * @return collection of TSK_WEB_FORM_AUTOFILL artifacts
      */
-    private Collection<BlackboardArtifact> getFormAutofillArtifacts (AbstractFile webDataFile, String dbFilePath , boolean isSchemaV8X ) {
-        
+    private Collection<BlackboardArtifact> getFormAutofillArtifacts(AbstractFile webDataFile, String dbFilePath, boolean isSchemaV8X) {
+
         Collection<BlackboardArtifact> bbartifacts = new ArrayList<>();
-         
+
         // The DB Schema is little different in version 8x vs older versions
-        String autoFillquery = (isSchemaV8X) ? AUTOFILL_QUERY_V8X  
-                                             : AUTOFILL_QUERY;
+        String autoFillquery = (isSchemaV8X) ? AUTOFILL_QUERY_V8X
+                : AUTOFILL_QUERY;
 
         List<HashMap<String, Object>> autofills = this.dbConnect(dbFilePath, autoFillquery);
         logger.log(Level.INFO, "{0}- Now getting Autofill information from {1} with {2}artifacts identified.", new Object[]{moduleName, dbFilePath, autofills.size()}); //NON-NLS
@@ -877,16 +731,16 @@
                     NbBundle.getMessage(this.getClass(), "Chrome.parentModuleName"),
                     (Integer.valueOf(result.get("count").toString())))); //NON-NLS
 
-             bbattributes.add(new BlackboardAttribute(ATTRIBUTE_TYPE.TSK_DATETIME_CREATED,
+            bbattributes.add(new BlackboardAttribute(ATTRIBUTE_TYPE.TSK_DATETIME_CREATED,
                     NbBundle.getMessage(this.getClass(), "Chrome.parentModuleName"),
                     Long.valueOf(result.get("date_created").toString()))); //NON-NLS
 
-             // get schema version specific attributes
+            // get schema version specific attributes
             if (isSchemaV8X) {
                 bbattributes.add(new BlackboardAttribute(ATTRIBUTE_TYPE.TSK_DATETIME_ACCESSED,
-                    NbBundle.getMessage(this.getClass(), "Chrome.parentModuleName"),
-                    Long.valueOf(result.get("date_last_used").toString()))); //NON-NLS
-            }            
+                        NbBundle.getMessage(this.getClass(), "Chrome.parentModuleName"),
+                        Long.valueOf(result.get("date_last_used").toString()))); //NON-NLS
+            }
 
             // Add an artifact
             BlackboardArtifact bbart = this.addArtifact(ARTIFACT_TYPE.TSK_WEB_FORM_AUTOFILL, webDataFile, bbattributes);
@@ -899,22 +753,24 @@
         // return all extracted artifacts
         return bbartifacts;
     }
-    
+
     /**
-     * Extracts and returns autofill form address artifacts from the given database file
-     * 
+     * Extracts and returns autofill form address artifacts from the given
+     * database file
+     *
      * @param webDataFile - the database file in the data source
-     * @param dbFilePath - path to a temporary file where the DB file is extracted 
+     * @param dbFilePath  - path to a temporary file where the DB file is
+     *                    extracted
      * @param isSchemaV8X - indicates of the DB schema version is 8X or greater
-     * 
+     *
      * @return collection of TSK_WEB_FORM_ADDRESS artifacts
      */
-    private Collection<BlackboardArtifact> getFormAddressArtifacts (AbstractFile webDataFile, String dbFilePath , boolean isSchemaV8X ) {
+    private Collection<BlackboardArtifact> getFormAddressArtifacts(AbstractFile webDataFile, String dbFilePath, boolean isSchemaV8X) {
         Collection<BlackboardArtifact> bbartifacts = new ArrayList<>();
-        
-        String webformAddressQuery = (isSchemaV8X) ? WEBFORM_ADDRESS_QUERY_V8X 
-                                                    : WEBFORM_ADDRESS_QUERY;
-           
+
+        String webformAddressQuery = (isSchemaV8X) ? WEBFORM_ADDRESS_QUERY_V8X
+                : WEBFORM_ADDRESS_QUERY;
+
         // Get Web form addresses
         List<HashMap<String, Object>> addresses = this.dbConnect(dbFilePath, webformAddressQuery);
         logger.log(Level.INFO, "{0}- Now getting Web form addresses from {1} with {2}artifacts identified.", new Object[]{moduleName, dbFilePath, addresses.size()}); //NON-NLS
@@ -930,7 +786,7 @@
             String email_Addr = result.get("email").toString() != null ? result.get("email").toString() : "";
             String phone_number = result.get("number").toString() != null ? result.get("number").toString() : "";
 
-             // Get the address fields
+            // Get the address fields
             String city = result.get("city").toString() != null ? result.get("city").toString() : "";
             String state = result.get("state").toString() != null ? result.get("state").toString() : "";
             String zipcode = result.get("zipcode").toString() != null ? result.get("zipcode").toString() : "";
@@ -940,7 +796,7 @@
             String full_name = "";
             String street_address = "";
             long date_modified = 0;
-            int  use_count = 0;
+            int use_count = 0;
             long use_date = 0;
 
             if (isSchemaV8X) {
@@ -948,30 +804,30 @@
                 street_address = result.get("street_address").toString() != null ? result.get("street_address").toString() : "";
                 date_modified = result.get("date_modified").toString() != null ? Long.valueOf(result.get("date_modified").toString()) : 0;
                 use_count = result.get("use_count").toString() != null ? Integer.valueOf(result.get("use_count").toString()) : 0;
-                use_date = result.get("use_date").toString() != null ? Long.valueOf(result.get("use_date").toString()) : 0;   
+                use_date = result.get("use_date").toString() != null ? Long.valueOf(result.get("use_date").toString()) : 0;
             } else {
-                String address_line_1 = result.get("address_line_1").toString() != null ? result.get("street_address").toString() : ""; 
+                String address_line_1 = result.get("address_line_1").toString() != null ? result.get("street_address").toString() : "";
                 String address_line_2 = result.get("address_line_2").toString() != null ? result.get("address_line_2").toString() : "";
                 street_address = String.join(" ", address_line_1, address_line_2);
             }
- 
+
             // If an email address is found, create an account instance for it
             if (email_Addr != null && !email_Addr.isEmpty()) {
                 try {
-                    Case.getCurrentCaseThrows().getSleuthkitCase().getCommunicationsManager().createAccountFileInstance(Account.Type.EMAIL, email_Addr,  NbBundle.getMessage(this.getClass(), "Chrome.parentModuleName"), webDataFile);
+                    Case.getCurrentCaseThrows().getSleuthkitCase().getCommunicationsManager().createAccountFileInstance(Account.Type.EMAIL, email_Addr, NbBundle.getMessage(this.getClass(), "Chrome.parentModuleName"), webDataFile);
                 } catch (NoCurrentCaseException | TskCoreException ex) {
                     logger.log(Level.SEVERE, String.format("Error creating email account instance for '%s' from Chrome WebData file '%s' .",
-                        email_Addr, webDataFile.getName()), ex); //NON-NLS
-                } 
+                            email_Addr, webDataFile.getName()), ex); //NON-NLS
+                }
             }
             // If a phone number is found, create an account instance for it
             if (phone_number != null && !phone_number.isEmpty()) {
                 try {
-                    Case.getCurrentCaseThrows().getSleuthkitCase().getCommunicationsManager().createAccountFileInstance(Account.Type.PHONE, phone_number,  NbBundle.getMessage(this.getClass(), "Chrome.parentModuleName"), webDataFile);
+                    Case.getCurrentCaseThrows().getSleuthkitCase().getCommunicationsManager().createAccountFileInstance(Account.Type.PHONE, phone_number, NbBundle.getMessage(this.getClass(), "Chrome.parentModuleName"), webDataFile);
                 } catch (NoCurrentCaseException | TskCoreException ex) {
                     logger.log(Level.SEVERE, String.format("Error creating phone account instance for '%s' from Chrome WebData file '%s' .",
-                        phone_number, webDataFile.getName()), ex); //NON-NLS
-                } 
+                            phone_number, webDataFile.getName()), ex); //NON-NLS
+                }
             }
 
             // Create atrributes from extracted fields
@@ -980,7 +836,7 @@
             }
             bbattributes.add(new BlackboardAttribute(ATTRIBUTE_TYPE.TSK_NAME_PERSON,
                     NbBundle.getMessage(this.getClass(), "Chrome.parentModuleName"),
-                     full_name)); //NON-NLS
+                    full_name)); //NON-NLS
 
             bbattributes.add(new BlackboardAttribute(ATTRIBUTE_TYPE.TSK_EMAIL,
                     NbBundle.getMessage(this.getClass(), "Chrome.parentModuleName"),
@@ -988,7 +844,7 @@
 
             bbattributes.add(new BlackboardAttribute(ATTRIBUTE_TYPE.TSK_PHONE_NUMBER,
                     NbBundle.getMessage(this.getClass(), "Chrome.parentModuleName"),
-                     phone_number)); //NON-NLS
+                    phone_number)); //NON-NLS
 
             String locationAddress = String.join(", ", street_address, city, state, zipcode, country_code);
             bbattributes.add(new BlackboardAttribute(ATTRIBUTE_TYPE.TSK_LOCATION,
@@ -997,20 +853,20 @@
 
             if (date_modified > 0) {
                 bbattributes.add(new BlackboardAttribute(ATTRIBUTE_TYPE.TSK_DATETIME_MODIFIED,
-                    NbBundle.getMessage(this.getClass(), "Chrome.parentModuleName"),
-                    date_modified)); //NON-NLS
-            }
-            
-            if (use_count > 0 ){  
+                        NbBundle.getMessage(this.getClass(), "Chrome.parentModuleName"),
+                        date_modified)); //NON-NLS
+            }
+
+            if (use_count > 0) {
                 bbattributes.add(new BlackboardAttribute(ATTRIBUTE_TYPE.TSK_COUNT,
-                    NbBundle.getMessage(this.getClass(), "Chrome.parentModuleName"),
-                    use_count)); //NON-NLS
+                        NbBundle.getMessage(this.getClass(), "Chrome.parentModuleName"),
+                        use_count)); //NON-NLS
             }
 
             if (use_date > 0) {
                 bbattributes.add(new BlackboardAttribute(ATTRIBUTE_TYPE.TSK_DATETIME_ACCESSED,
-                    NbBundle.getMessage(this.getClass(), "Chrome.parentModuleName"),
-                    use_date)); //NON-NLS   
+                        NbBundle.getMessage(this.getClass(), "Chrome.parentModuleName"),
+                        use_date)); //NON-NLS   
             }
 
             // Create artifact
@@ -1020,15 +876,20 @@
                 bbartifacts.add(bbart);
             }
         }
-            
+
         // return all extracted artifacts
         return bbartifacts;
     }
-    
+
     private boolean isChromePreVersion30(String temps) {
         String query = "PRAGMA table_info(downloads)"; //NON-NLS
         List<HashMap<String, Object>> columns = this.dbConnect(temps, query);
-        return columns.stream()
-                .anyMatch(col -> "url".equals(col.get("name")));
+        for (HashMap<String, Object> col : columns) {
+            if (col.get("name").equals("url")) { //NON-NLS
+                return true;
+            }
+        }
+
+        return false;
     }
 }