 /*
 *
 * Autopsy Forensic Browser
 * 
 * Copyright 2012 Basis Technology Corp.
 * 
 * Copyright 2012 42six Solutions.
 * Contact: aebadirad <at> 42six <dot> com
 * Project Contact/Architect: carrier <at> sleuthkit <dot> org
 * 
 * Licensed under the Apache License, Version 2.0 (the "License");
 * you may not use this file except in compliance with the License.
 * You may obtain a copy of the License at
 * 
 *     http://www.apache.org/licenses/LICENSE-2.0
 * 
 * Unless required by applicable law or agreed to in writing, software
 * distributed under the License is distributed on an "AS IS" BASIS,
 * WITHOUT WARRANTIES OR CONDITIONS OF ANY KIND, either express or implied.
 * See the License for the specific language governing permissions and
 * limitations under the License.
 */
package org.sleuthkit.autopsy.recentactivity;

import java.util.ArrayList;
import java.util.logging.Level;
import org.sleuthkit.autopsy.coreutils.Logger;
import org.sleuthkit.autopsy.ingest.PipelineContext;
import org.sleuthkit.autopsy.ingest.IngestImageWorkerController;
import org.sleuthkit.autopsy.ingest.IngestServices;
import org.sleuthkit.autopsy.ingest.IngestMessage;
import org.sleuthkit.autopsy.ingest.IngestMessage.MessageType;
import org.sleuthkit.autopsy.ingest.IngestModuleImage;
import org.sleuthkit.autopsy.ingest.IngestModuleInit;
import org.sleuthkit.datamodel.Image;

/**
 * Recent activity image ingest module
 *
 */
public final class RAImageIngestModule extends IngestModuleImage {

    private static final Logger logger = Logger.getLogger(RAImageIngestModule.class.getName());
    private static RAImageIngestModule defaultInstance = null;
    private IngestServices services;
    private static int messageId = 0;
    private StringBuilder subCompleted = new StringBuilder();
    private ArrayList<Extract> modules;
    final public static String MODULE_VERSION = "1.0";

    //public constructor is required
    //as multiple instances are created for processing multiple images simultenously
    public RAImageIngestModule() {
    }

    //default instance used for module registration
    public static synchronized RAImageIngestModule getDefault() {
        if (defaultInstance == null) {
            defaultInstance = new RAImageIngestModule();
        }
        return defaultInstance;
    }

    @Override
    public void process(PipelineContext<IngestModuleImage>pipelineContext, Image image, IngestImageWorkerController controller) {
        services.postMessage(IngestMessage.createMessage(++messageId, MessageType.INFO, this, "Started " + image.getName()));
        
        controller.switchToDeterminate(modules.size());
        controller.progress(0);
        ArrayList<String> errors = new ArrayList<>();
        
        for (int i = 0; i < modules.size(); i++) {
            Extract module = modules.get(i);
            if (controller.isCancelled()) {
                logger.log(Level.INFO, "Recent Activity has been canceled, quitting before {0}", module.getName());
                break;
            }
            try {
                module.process(pipelineContext, image, controller);
            } catch (Exception ex) {
                logger.log(Level.SEVERE, "Exception occurred in " + module.getName(), ex);
                subCompleted.append(module.getName()).append(" failed - see log for details <br>");
            }
            controller.progress(i + 1);
            errors.addAll(module.getErrorMessages());
        }
        
        // create the final message for inbox
        StringBuilder errorMessage = new StringBuilder();
        String errorMsgSubject;
        if (!errors.isEmpty()) {
            errorMessage.append("Errors encountered during analysis: <ul>\n");
            for (String msg : errors) {
                errorMessage.append("<li>").append(msg).append("</li>\n");
            }
            errorMessage.append("</ul>\n");

            if (errors.size() == 1) {
                errorMsgSubject = "1 error found";
            } else {
                errorMsgSubject = errors.size() + " errors found";
            }
        } else {
            errorMessage.append("No errors encountered.");
            errorMsgSubject = "No errors reported";
        }
        final IngestMessage msg = IngestMessage.createMessage(++messageId, MessageType.INFO, this, "Finished " + image.getName()+ " - " + errorMsgSubject, errorMessage.toString());
        services.postMessage(msg);
    }

    @Override
    public void complete() {
        logger.log(Level.INFO, "complete() " + this.toString());
        
        // close modules 
        for (int i = 0; i < modules.size(); i++) {
            Extract module = modules.get(i);
            try {
                module.complete();
            } catch (Exception ex) {
                logger.log(Level.SEVERE, "Exception occurred when completing " + module.getName(), ex);
                subCompleted.append(module.getName()).append(" failed to complete - see log for details <br>");
            }
        }

        //module specific cleanup due to completion here
    }

    @Override
    public String getName() {
        return "Recent Activity";
    }

    @Override
    public String getDescription() {
        return "Extracts recent user activity, such as Web browsing, recently used documents and installed programs.";
    }

    @Override
    public void init(IngestModuleInit initContext) {
        modules = new ArrayList<>();
        logger.log(Level.INFO, "init() {0}", this.toString());
        services = IngestServices.getDefault();

        final Extract registry = new ExtractRegistry();
        final Extract iexplore = new ExtractIE();
        final Extract chrome = new Chrome();
        final Extract firefox = new Firefox();
        final Extract SEUQA = new SearchEngineURLQueryAnalyzer();

        modules.add(chrome);
        modules.add(firefox);
        modules.add(registry);
        modules.add(iexplore);
        modules.add(SEUQA);

        for (Extract module : modules) {
            try {
                module.init(initContext);
            } catch (Exception ex) {
                logger.log(Level.SEVERE, "Exception during init() of " + module.getName(), ex);
            }
        }
    }

    @Override
    public void stop() {
        logger.log(Level.INFO, "RAImageIngetModule::stop()");
        for (Extract module : modules) {
            try {
                module.stop();
            } catch (Exception ex) {
                logger.log(Level.SEVERE, "Exception during stop() of " + module.getName(), ex);
            }
        }
        logger.log(Level.INFO, "Recent Activity processes has been shutdown.");
    }


    @Override
    public String getVersion() {
        return MODULE_VERSION;
    }

    @Override
<<<<<<< HEAD
    public String getArguments() {
        return args;
    }

    @Override
    public void setArguments(String args) {
        this.args = args;
    }

    @Override
    public boolean hasSimpleConfiguration() {
        return false;
    }

    @Override
    public boolean hasAdvancedConfiguration() {
        return false;
    }

    @Override
    public javax.swing.JPanel getSimpleConfiguration(String context) {
        return null;
    }

    @Override
    public javax.swing.JPanel getAdvancedConfiguration(String context) {
        return null;
    }

    @Override
    public void saveAdvancedConfiguration() {
    }

    @Override
    public void saveSimpleConfiguration() {
    }

    @Override
=======
>>>>>>> 3a3402cc
    public boolean hasBackgroundJobsRunning() {
        return false;
    }
}<|MERGE_RESOLUTION|>--- conflicted
+++ resolved
@@ -183,47 +183,6 @@
     }
 
     @Override
-<<<<<<< HEAD
-    public String getArguments() {
-        return args;
-    }
-
-    @Override
-    public void setArguments(String args) {
-        this.args = args;
-    }
-
-    @Override
-    public boolean hasSimpleConfiguration() {
-        return false;
-    }
-
-    @Override
-    public boolean hasAdvancedConfiguration() {
-        return false;
-    }
-
-    @Override
-    public javax.swing.JPanel getSimpleConfiguration(String context) {
-        return null;
-    }
-
-    @Override
-    public javax.swing.JPanel getAdvancedConfiguration(String context) {
-        return null;
-    }
-
-    @Override
-    public void saveAdvancedConfiguration() {
-    }
-
-    @Override
-    public void saveSimpleConfiguration() {
-    }
-
-    @Override
-=======
->>>>>>> 3a3402cc
     public boolean hasBackgroundJobsRunning() {
         return false;
     }
