"""
Autopsy Forensic Browser

Copyright 2019 Basis Technology Corp.
Contact: carrier <at> sleuthkit <dot> org

Licensed under the Apache License, Version 2.0 (the "License");
you may not use this file except in compliance with the License.
You may obtain a copy of the License at

    http://www.apache.org/licenses/LICENSE-2.0

Unless required by applicable law or agreed to in writing, software
distributed under the License is distributed on an "AS IS" BASIS,
WITHOUT WARRANTIES OR CONDITIONS OF ANY KIND, either express or implied.
See the License for the specific language governing permissions and
limitations under the License.
"""

from java.io import File
from java.lang import Class
from java.lang import ClassNotFoundException
from java.lang import Long
from java.lang import String
from java.sql import ResultSet
from java.sql import SQLException
from java.sql import Statement
from java.util.logging import Level
from java.util import ArrayList
from org.apache.commons.codec.binary import Base64
from org.sleuthkit.autopsy.casemodule import Case
from org.sleuthkit.autopsy.casemodule import NoCurrentCaseException
from org.sleuthkit.autopsy.coreutils import Logger
from org.sleuthkit.autopsy.coreutils import MessageNotifyUtil
from org.sleuthkit.autopsy.coreutils import AppSQLiteDB
from org.sleuthkit.autopsy.datamodel import ContentUtils
from org.sleuthkit.autopsy.ingest import IngestJobContext
from org.sleuthkit.datamodel import AbstractFile
from org.sleuthkit.datamodel import BlackboardArtifact
from org.sleuthkit.datamodel import BlackboardAttribute
from org.sleuthkit.datamodel import Content
from org.sleuthkit.datamodel import TskCoreException
from org.sleuthkit.datamodel.Blackboard import BlackboardException
from org.sleuthkit.datamodel import Account
from org.sleuthkit.datamodel.blackboardutils import CommunicationArtifactsHelper
from org.sleuthkit.datamodel.blackboardutils.CommunicationArtifactsHelper import MessageReadStatus
from org.sleuthkit.datamodel.blackboardutils.CommunicationArtifactsHelper import CommunicationDirection

import json
import traceback
import general

"""
Finds the SQLite DB for Facebook messenger, parses the DB for contacts & messages,
and adds artifacts to the case.
"""
class FBMessengerAnalyzer(general.AndroidComponentAnalyzer):
    
    def __init__(self):
        self._logger = Logger.getLogger(self.__class__.__name__)
        
        self._FB_MESSENGER_PACKAGE_NAME = "com.facebook.orca"
        self._FACEBOOK_PACKAGE_NAME = "com.facebook.katana"
        self._MODULE_NAME = "FB Messenger Analyzer"
        self._MESSAGE_TYPE = "Facebook Messenger"
        self._VERSION = "239.0.0.41"  ## FB version number. Did not find independent version number in FB Messenger

        self.selfAccountAddress = None
        self.current_case = None

    ## Analyze contacts
    def analyzeContacts(self, dataSource, fileManager, context):
        ## FB messenger and FB have same database structure for contacts.
        ## In our example the FB Messenger database was empty.
        ## But the FB database had the data.
        
        contactsDbs = AppSQLiteDB.findAppDatabases(dataSource, "contacts_db2", True, self._FACEBOOK_PACKAGE_NAME)
        for contactsDb in contactsDbs:
            try:
                selfAccountResultSet = contactsDb.runQuery("SELECT fbid, display_name FROM contacts WHERE added_time_ms = 0")
                if selfAccountResultSet:
                    if not self.selfAccountAddress:
                        self.selfAccountAddress = Account.Address(selfAccountResultSet.getString("fbid"), selfAccountResultSet.getString("display_name"))

                if self.selfAccountAddress is not None:
                    contactsDBHelper = CommunicationArtifactsHelper(self.current_case.getSleuthkitCase(),
                                        self._MODULE_NAME, contactsDb.getDBFile(),
                                        Account.Type.FACEBOOK, Account.Type.FACEBOOK, self.selfAccountAddress )
                else:
                    contactsDBHelper = CommunicationArtifactsHelper(self.current_case.getSleuthkitCase(),
                                        self._MODULE_NAME, contactsDb.getDBFile(),
                                        Account.Type.FACEBOOK)
                    
<<<<<<< HEAD
                contactsResultSet = contactsDb.runQuery("SELECT fbid, display_name, added_time_ms FROM contacts WHERE added_time_ms <> " + self.selfAccountAddress.getUniqueID() )
=======
                contactsResultSet = contactsDb.runQuery("SELECT fbid, display_name FROM contacts WHERE added_time_ms <> 0")
>>>>>>> d74e49dc
                if contactsResultSet is not None:
                    while contactsResultSet.next():
                        fbid = contactsResultSet.getString("fbid")
                        contactAddress = Account.Address(contactsResultSet.getString("fbid"), contactsResultSet.getString("display_name"))
                        dateCreated = contactsResultSet.getLong("added_time_ms") / 1000

                        ## create additional attributes for contact.
                        additionalAttributes = ArrayList();
                        additionalAttributes.add(BlackboardAttribute(BlackboardAttribute.ATTRIBUTE_TYPE.TSK_DATETIME_CREATED, self._MODULE_NAME, dateCreated))

                        contactsDBHelper.addContact( contactAddress,    ##  contact account 
                                                    "", 	## phone
                                                    "", 	## home phone
                                                    "", 	## mobile
                                                    "",         ## email
                                                    additionalAttributes)	        
                        
            except SQLException as ex:
                self._logger.log(Level.WARNING, "Error processing query result for account", ex)
                self._logger.log(Level.WARNING, traceback.format_exc())
            except TskCoreException as ex:
                self._logger.log(Level.SEVERE, "Failed to add Facebook Messenger contact artifacts.", ex)
                self._logger.log(Level.SEVERE, traceback.format_exc())
            except BlackboardException as ex:
                self._logger.log(Level.WARNING, "Failed to post artifacts.", ex)
                self._logger.log(Level.WARNING, traceback.format_exc())
            finally:
                contactsDb.close()



    ## Adds a recipient to given list
    def addRecipientToList(self, user_key, name, fromAddress, recipientList):
        if user_key is not None: 
            recipientId = user_key.replace('FACEBOOK:', '')                    
            toAddress = Account.Address(recipientId, name)
            # ensure sender, if known, isn't added to recipientList.
            if (fromAddress and fromAddress.getUniqueID() != toAddress.getUniqueID()) or (not fromAddress) :
                # add recipient to list
                recipientList.append(toAddress)
            
    ## Analyze messages 
    def analyzeMessages(self, dataSource, fileManager, context):
        threadsDbs = AppSQLiteDB.findAppDatabases(dataSource, "threads_db2", True, self._FB_MESSENGER_PACKAGE_NAME)
        for threadsDb in threadsDbs:
            try:
                if self.selfAccountAddress is not None:
                    threadsDBHelper = CommunicationArtifactsHelper(self.current_case.getSleuthkitCase(),
                                        self._MODULE_NAME, threadsDb.getDBFile(),
                                        Account.Type.FACEBOOK, Account.Type.FACEBOOK, self.selfAccountAddress )
                else:
                    threadsDBHelper = CommunicationArtifactsHelper(self.current_case.getSleuthkitCase(),
                                        self._MODULE_NAME, threadsDb.getDBFile(),
                                        Account.Type.FACEBOOK)
                
                ## Messages are found in the messages table.  The participant ids can be found in the thread_participants table.
                ## Participant names are found in thread_users table.
                ## Joining these tables produces multiple rows per message, one row for each recipient
                sqlString = "SELECT msg_id, text, sender, timestamp_ms, messages.thread_key as thread_key,"\
                            " snippet, thread_participants.user_key as user_key, thread_users.name as name FROM messages"\
                            " JOIN thread_participants ON messages.thread_key = thread_participants.thread_key"\
                            " JOIN thread_users ON thread_participants.user_key = thread_users.user_key"\
                            " ORDER BY msg_id"
                
                messagesResultSet = threadsDb.runQuery(sqlString)
                if messagesResultSet is not None:
                    oldMsgId = None

                    direction = CommunicationDirection.UNKNOWN
                    fromAddress = None
                    recipientAddressList = None
                    timeStamp = -1
                    msgText = ""
                    threadId = ""
                    
                    while messagesResultSet.next():
                        msgId = messagesResultSet.getString("msg_id")

                        # new msg begins when msgId changes
                        if msgId != oldMsgId:
                            # Create message artifact with collected attributes
                            if oldMsgId is not None:
                                messageArtifact = threadsDBHelper.addMessage( 
                                                            self._MESSAGE_TYPE,
                                                            direction,
                                                            fromAddress,
                                                            recipientAddressList,
                                                            timeStamp,
                                                            MessageReadStatus.UNKNOWN,
                                                            "",     # subject
                                                            msgText,
                                                            threadId)

                            oldMsgId = msgId

                            # New message - collect all attributes
                            recipientAddressList = []

                            ## get sender address by parsing JSON in sender column
                            senderJsonStr = messagesResultSet.getString("sender")
                            if senderJsonStr is not None: 
                                sender_dict = json.loads(senderJsonStr)
                                senderId = sender_dict['user_key']
                                senderId = senderId.replace('FACEBOOK:', '')
                                senderName = sender_dict['name']
                                fromAddress = Account.Address(senderId, senderName)
                                if senderId == self.selfAccountAddress.getUniqueID():
                                    direction = CommunicationDirection.OUTGOING
                                else:
                                    direction = CommunicationDirection.INCOMING
                                

                            # Get recipient and add to list
                            self.addRecipientToList(messagesResultSet.getString("user_key"), messagesResultSet.getString("name"),
                                                    fromAddress, recipientAddressList)

                            timeStamp = messagesResultSet.getLong("timestamp_ms") / 1000

                            # Get msg text
                            # Sometimes there may not be an explict msg text,
                            # but a app genrated snippet instead
                            msgText = messagesResultSet.getString("text")
                            if not msgText:
                                msgText = messagesResultSet.getString("snippet")

                            # TBD: get attachment

                            threadId = messagesResultSet.getString("thread_key")

                        else:   # same msgId as last, just collect recipient from current row
                             self.addRecipientToList(messagesResultSet.getString("user_key"), messagesResultSet.getString("name"),
                                                    fromAddress, recipientAddressList)

    
                    # at the end of the loop, add last message 
                    messageArtifact = threadsDBHelper.addMessage( 
                                            self._MESSAGE_TYPE,
                                            direction,
                                            fromAddress,
                                            recipientAddressList,
                                            timeStamp,
                                            MessageReadStatus.UNKNOWN,
                                            "",     # subject
                                            msgText,
                                            threadId)
                        
            except SQLException as ex:
                self._logger.log(Level.WARNING, "Error processing query result for FB Messenger messages.", ex)
                self._logger.log(Level.WARNING, traceback.format_exc())
            except TskCoreException as ex:
                self._logger.log(Level.SEVERE, "Failed to add FB Messenger message artifacts.", ex)
                self._logger.log(Level.SEVERE, traceback.format_exc())
            except BlackboardException as ex:
                self._logger.log(Level.WARNING, "Failed to post artifacts.", ex)
                self._logger.log(Level.WARNING, traceback.format_exc())
            finally:
                threadsDb.close()

    def analyze(self, dataSource, fileManager, context):
        try:
            self.current_case = Case.getCurrentCaseThrows()
        except NoCurrentCaseException as ex:
            self._logger.log(Level.WARNING, "No case currently open.", ex)
            self._logger.log(Level.WARNING, traceback.format_exc())
            return

        self.analyzeContacts(dataSource, fileManager, context)
        self.analyzeMessages(dataSource, fileManager, context)
        
        <|MERGE_RESOLUTION|>--- conflicted
+++ resolved
@@ -91,11 +91,7 @@
                                         self._MODULE_NAME, contactsDb.getDBFile(),
                                         Account.Type.FACEBOOK)
                     
-<<<<<<< HEAD
-                contactsResultSet = contactsDb.runQuery("SELECT fbid, display_name, added_time_ms FROM contacts WHERE added_time_ms <> " + self.selfAccountAddress.getUniqueID() )
-=======
-                contactsResultSet = contactsDb.runQuery("SELECT fbid, display_name FROM contacts WHERE added_time_ms <> 0")
->>>>>>> d74e49dc
+                contactsResultSet = contactsDb.runQuery("SELECT fbid, display_name, added_time_ms FROM contacts WHERE added_time_ms <> 0")
                 if contactsResultSet is not None:
                     while contactsResultSet.next():
                         fbid = contactsResultSet.getString("fbid")
