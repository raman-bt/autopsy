--- conflicted
+++ resolved
@@ -74,11 +74,7 @@
               <Component id="optionsLabel1" min="-2" max="-2" attributes="0"/>
               <EmptySpace type="unrelated" max="-2" attributes="0"/>
               <Component id="noFatOrphansCheckbox" min="-2" max="-2" attributes="0"/>
-<<<<<<< HEAD
-              <EmptySpace type="separate" max="32767" attributes="0"/>
-=======
               <EmptySpace type="separate" pref="117" max="32767" attributes="0"/>
->>>>>>> 937175ff
               <Component id="jLabel2" min="-2" max="-2" attributes="0"/>
               <EmptySpace min="-2" pref="20" max="-2" attributes="0"/>
           </Group>
