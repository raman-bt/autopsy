--- conflicted
+++ resolved
@@ -40,7 +40,7 @@
     "DataSourceSummaryTabbedPane_pastCasesTab_title=Past Cases",
     "DataSourceSummaryTabbedPane_analysisTab_title=Analysis"
 })
-public class DataSourceSummaryTabbedPane extends JTabbedPane implements AutoCloseable {
+public class DataSourceSummaryTabbedPane extends JTabbedPane {
 
     /**
      * Records of tab information (i.e. title, component, function to call on
@@ -51,7 +51,7 @@
         private final String tabTitle;
         private final Component component;
         private final Consumer<DataSource> onDataSource;
-        private final AutoCloseable onClose;
+        private final Runnable onClose;
 
         /**
          * Main constructor.
@@ -61,7 +61,7 @@
          * @param onDataSource The function to be called on a new data source.
          * @param onClose      Called to cleanup resources when closing tabs.
          */
-        DataSourceTab(String tabTitle, Component component, Consumer<DataSource> onDataSource, AutoCloseable onClose) {
+        DataSourceTab(String tabTitle, Component component, Consumer<DataSource> onDataSource, Runnable onClose) {
             this.tabTitle = tabTitle;
             this.component = component;
             this.onDataSource = onDataSource;
@@ -78,7 +78,7 @@
             this.tabTitle = tabTitle;
             this.component = panel;
             this.onDataSource = panel::setDataSource;
-            this.onClose = panel;
+            this.onClose = panel::close;
         }
 
         /**
@@ -103,9 +103,9 @@
         }
 
         /**
-         * @return The object for closing when closing the tab.
+         * @return The action for closing resources in the tab.
          */
-        public AutoCloseable getOnClose() {
+        public Runnable getOnClose() {
             return onClose;
         }
     }
@@ -116,22 +116,14 @@
 
     private final List<DataSourceTab> tabs = Arrays.asList(
             new DataSourceTab(Bundle.DataSourceSummaryTabbedPane_typesTab_title(), new TypesPanel()),
-<<<<<<< HEAD
             new DataSourceTab(Bundle.DataSourceSummaryTabbedPane_userActivityTab_title(), new UserActivityPanel()),
+            new DataSourceTab(Bundle.DataSourceSummaryTabbedPane_analysisTab_title(), new AnalysisPanel()),
             new DataSourceTab(Bundle.DataSourceSummaryTabbedPane_recentFileTab_title(), new RecentFilesPanel()),
-            new DataSourceTab(Bundle.DataSourceSummaryTabbedPane_analysisTab_title(), new AnalysisPanel()),
+            new DataSourceTab(Bundle.DataSourceSummaryTabbedPane_pastCasesTab_title(), new PastCasesPanel()),
             // do nothing on closing 
             new DataSourceTab(Bundle.DataSourceSummaryTabbedPane_ingestHistoryTab_title(), ingestHistoryPanel, ingestHistoryPanel::setDataSource, () -> {
             }),
             new DataSourceTab(Bundle.DataSourceSummaryTabbedPane_detailsTab_title(), new ContainerPanel())
-=======
-            new DataSourceTab(Bundle.DataSourceSummaryTabbedPane_userActivityTab_title(), new DataSourceSummaryUserActivityPanel()),
-            new DataSourceTab(Bundle.DataSourceSummaryTabbedPane_analysisTab_title(), new AnalysisPanel()),
-            new DataSourceTab(Bundle.DataSourceSummaryTabbedPane_recentFileTab_title(), new RecentFilesPanel()),
-            new DataSourceTab(Bundle.DataSourceSummaryTabbedPane_pastCasesTab_title(), new PastCasesPanel()),
-            new DataSourceTab(Bundle.DataSourceSummaryTabbedPane_ingestHistoryTab_title(), ingestHistoryPanel, ingestHistoryPanel::setDataSource),
-            new DataSourceTab(Bundle.DataSourceSummaryTabbedPane_detailsTab_title(), new DataSourceSummaryDetailsPanel())
->>>>>>> be7fb0bc
     );
 
     private DataSource dataSource = null;
@@ -173,13 +165,10 @@
 
     /**
      * Handle close events on each tab.
-     *
-     * @throws Exception
      */
-    @Override
-    public void close() throws Exception {
+    public void close() {
         for (DataSourceTab tab : tabs) {
-            tab.getOnClose().close();
+            tab.getOnClose().run();
         }
     }
 }