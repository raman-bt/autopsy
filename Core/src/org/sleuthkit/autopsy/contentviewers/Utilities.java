/*
 * Autopsy Forensic Browser
 *
 * Copyright 2013 Basis Technology Corp.
 * Contact: carrier <at> sleuthkit <dot> org
 *
 * Licensed under the Apache License, Version 2.0 (the "License");
 * you may not use this file except in compliance with the License.
 * You may obtain a copy of the License at
 *
 *     http://www.apache.org/licenses/LICENSE-2.0
 *
 * Unless required by applicable law or agreed to in writing, software
 * distributed under the License is distributed on an "AS IS" BASIS,
 * WITHOUT WARRANTIES OR CONDITIONS OF ANY KIND, either express or implied.
 * See the License for the specific language governing permissions and
 * limitations under the License.
 */
package org.sleuthkit.autopsy.contentviewers;

import javax.swing.JTextPane;
import javax.swing.text.html.HTMLEditorKit;
import javax.swing.text.html.StyleSheet;
import org.sleuthkit.datamodel.AbstractFile;
import org.sleuthkit.datamodel.TskCoreException;

/**
 *
 * Methods common to ContentViewers.
 */
public class Utilities {

<<<<<<< HEAD
=======
    /**
     * Check if is jpeg file based on header
     *
     * @param file
     *
     * @return true if jpeg file, false otherwise
     */
    @SuppressWarnings("cast")
    public static boolean isJpegFileHeader(AbstractFile file) {
        if (file.getSize() < 100) {
            return false;
        }

        byte[] fileHeaderBuffer = new byte[2];
        int bytesRead;
        try {
            bytesRead = file.read(fileHeaderBuffer, 0, 2);
        } catch (TskCoreException ex) {
            //ignore if can't read the first few bytes, not a JPEG
            return false;
        }
        if (bytesRead != 2) {
            return false;
        }
        /*
         * Check for the JPEG header. Since Java bytes are signed, we cast them
         * to an int first.
         */
        if (((int) (fileHeaderBuffer[0] & 0xff) == 0xff) && ((int) (fileHeaderBuffer[1] & 0xff) == 0xd8)) {
            return true;
        }
        return false;
    }

>>>>>>> 4d13c780
    public static void configureTextPaneAsHtml(JTextPane pane) {
        pane.setContentType("text/html;charset=UTF-8");
        HTMLEditorKit kit = new HTMLEditorKit();
        pane.setEditorKit(kit);
        StyleSheet styleSheet = kit.getStyleSheet();
        /*
         * I tried to play around with inheritence on font-size and it didn't
         * always work. Defined all of the basics just in case. @@@
         * IngestInboxViewer also defines styles similar to this. Consider a
         * method that sets consistent styles for all viewers and takes font
         * size as an argument.
         */
        styleSheet.addRule("body {font-family:Arial;font-size:14pt;}");
        styleSheet.addRule("p {font-family:Arial;font-size:14pt;}");
        styleSheet.addRule("li {font-family:Arial;font-size:14pt;}");
        styleSheet.addRule("td {font-family:Arial;font-size:14pt;overflow:hidden;padding-right:5px;padding-left:5px;}");
        styleSheet.addRule("th {font-family:Arial;font-size:14pt;overflow:hidden;padding-right:5px;padding-left:5px;font-weight:bold;}");
        styleSheet.addRule("p {font-family:Arial;font-size:14pt;}");
    }
}<|MERGE_RESOLUTION|>--- conflicted
+++ resolved
@@ -1,7 +1,7 @@
 /*
  * Autopsy Forensic Browser
  *
- * Copyright 2013 Basis Technology Corp.
+ * Copyright 2013-2014 Basis Technology Corp.
  * Contact: carrier <at> sleuthkit <dot> org
  *
  * Licensed under the Apache License, Version 2.0 (the "License");
@@ -21,8 +21,6 @@
 import javax.swing.JTextPane;
 import javax.swing.text.html.HTMLEditorKit;
 import javax.swing.text.html.StyleSheet;
-import org.sleuthkit.datamodel.AbstractFile;
-import org.sleuthkit.datamodel.TskCoreException;
 
 /**
  *
@@ -30,43 +28,6 @@
  */
 public class Utilities {
 
-<<<<<<< HEAD
-=======
-    /**
-     * Check if is jpeg file based on header
-     *
-     * @param file
-     *
-     * @return true if jpeg file, false otherwise
-     */
-    @SuppressWarnings("cast")
-    public static boolean isJpegFileHeader(AbstractFile file) {
-        if (file.getSize() < 100) {
-            return false;
-        }
-
-        byte[] fileHeaderBuffer = new byte[2];
-        int bytesRead;
-        try {
-            bytesRead = file.read(fileHeaderBuffer, 0, 2);
-        } catch (TskCoreException ex) {
-            //ignore if can't read the first few bytes, not a JPEG
-            return false;
-        }
-        if (bytesRead != 2) {
-            return false;
-        }
-        /*
-         * Check for the JPEG header. Since Java bytes are signed, we cast them
-         * to an int first.
-         */
-        if (((int) (fileHeaderBuffer[0] & 0xff) == 0xff) && ((int) (fileHeaderBuffer[1] & 0xff) == 0xd8)) {
-            return true;
-        }
-        return false;
-    }
-
->>>>>>> 4d13c780
     public static void configureTextPaneAsHtml(JTextPane pane) {
         pane.setContentType("text/html;charset=UTF-8");
         HTMLEditorKit kit = new HTMLEditorKit();
