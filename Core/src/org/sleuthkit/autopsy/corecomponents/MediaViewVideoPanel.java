--- conflicted
+++ resolved
@@ -1,122 +1,3 @@
-<<<<<<< HEAD
-/*
- * Autopsy Forensic Browser
- *
- * Copyright 2013 Basis Technology Corp.
- * Contact: carrier <at> sleuthkit <dot> org
- *
- * Licensed under the Apache License, Version 2.0 (the "License");
- * you may not use this file except in compliance with the License.
- * You may obtain a copy of the License at
- *
- *     http://www.apache.org/licenses/LICENSE-2.0
- *
- * Unless required by applicable law or agreed to in writing, software
- * distributed under the License is distributed on an "AS IS" BASIS,
- * WITHOUT WARRANTIES OR CONDITIONS OF ANY KIND, either express or implied.
- * See the License for the specific language governing permissions and
- * limitations under the License.
- */
-package org.sleuthkit.autopsy.corecomponents;
-
-import java.awt.Dimension;
-import java.util.Arrays;
-import java.util.logging.Level;
-import java.util.logging.Logger;
-import javax.swing.JPanel;
-import org.sleuthkit.datamodel.AbstractFile;
-
-/**
- * Video viewer part of the Media View layered pane.
- */
-public abstract class MediaViewVideoPanel extends JPanel implements FrameCapture {
-    
-    private static final Logger logger = Logger.getLogger(MediaViewVideoPanel.class.getName());
-    
-    // 64 bit architectures
-    private static final String[] ARCH64 = new String[]{"amd64", "x86_64"};
-    
-    // 32 bit architectures
-    private static final String[] ARCH32 = new String[]{"x86"};
-    
-    // A Gstreamer implementation of MediaViewVideoPanel
-    private static GstVideoPanel gstVideoPanel = null;
-    
-    // A JavaFX implmentation of MediaViewVideoPanel
-     private static FXVideoPanel fxVideoPanel = null;
-    
-    /**
-     * Factory Method to create a MediaViewVideoPanel. 
-     * 
-     * Implementation is dependent on the architecture of the JVM.
-     * 
-     * @return a MediaViewVideoPanel instance.
-     */
-    public static MediaViewVideoPanel createVideoPanel() {
-        if (is64BitJVM()) {
-            logger.log(Level.INFO, "64 bit JVM detected. Creating JavaFX Video Player.");
-            return getFXImpl();
-        } else {
-            logger.log(Level.INFO, "32 bit JVM detected. Creating GStreamer Video Player.");
-            return getGstImpl();
-        }
-    }
-    
-    /**
-     * Is the JVM architecture 64 bit?
-     * 
-     * @return
-     */
-    private static boolean is64BitJVM() {
-        String arch = System.getProperty("os.arch");
-        return Arrays.asList(ARCH64).contains(arch);
-    }
-
-    /**
-     * Get a GStreamer video player implementation.
-     * 
-     * @return a GstVideoPanel
-     */
-    private static MediaViewVideoPanel getGstImpl() {
-        if (gstVideoPanel == null) {
-            gstVideoPanel = new GstVideoPanel();
-        }
-        return gstVideoPanel;
-    }
-
-     /**
-     * Get a JavaFX video player implementation.
-     * 
-     * @return a FXVideoPanel
-     */
-    private static MediaViewVideoPanel getFXImpl() {
-        if (fxVideoPanel == null) {
-            fxVideoPanel = new FXVideoPanel();
-        }
-        return fxVideoPanel;
-    }
-    
-    /**
-     * Has this MediaViewVideoPanel been initialized correctly?
-     * 
-     * @return 
-     */
-    public abstract boolean isInited();
-    
-    /**
-     * Prepare this MediaViewVideoPanel to accept a different media file.
-     */
-    abstract void reset();
-    
-    /**
-     * Initialize all the necessary vars to play a video/audio file.
-     *
-     * @param file video file to play
-     * @param dims dimension of the parent window
-     */
-    abstract void setupVideo(final AbstractFile file, final Dimension dims);
-}
-=======
 /*
  * Autopsy Forensic Browser
  *
@@ -234,5 +115,4 @@
      * @param dims dimension of the parent window
      */
     abstract void setupVideo(final AbstractFile file, final Dimension dims);
-}
->>>>>>> d3870da5
+}