--- conflicted
+++ resolved
@@ -16,11 +16,7 @@
   <Layout>
     <DimensionLayout dim="0">
       <Group type="103" groupAlignment="0" attributes="0">
-<<<<<<< HEAD
-          <Component id="pnOverallPanel" max="32767" attributes="0"/>
-=======
           <Component id="pnOverallPanel" pref="511" max="32767" attributes="0"/>
->>>>>>> 4411f505
       </Group>
     </DimensionLayout>
     <DimensionLayout dim="1">
@@ -47,11 +43,7 @@
                       <Component id="pnDatabaseSettings" alignment="0" max="32767" attributes="0"/>
                       <Component id="pnMessagingSettings" alignment="0" min="-2" max="-2" attributes="0"/>
                   </Group>
-<<<<<<< HEAD
-                  <EmptySpace pref="21" max="32767" attributes="0"/>
-=======
-                  <EmptySpace max="-2" attributes="0"/>
->>>>>>> 4411f505
+                  <EmptySpace max="-2" attributes="0"/>
               </Group>
           </Group>
         </DimensionLayout>
@@ -65,19 +57,11 @@
                   </Group>
                   <EmptySpace pref="6" max="32767" attributes="0"/>
                   <Component id="pnDatabaseSettings" min="-2" max="-2" attributes="0"/>
-<<<<<<< HEAD
-                  <EmptySpace type="unrelated" max="-2" attributes="0"/>
-                  <Component id="pnSolrSettings" min="-2" pref="106" max="-2" attributes="0"/>
-                  <EmptySpace type="unrelated" min="-2" max="-2" attributes="0"/>
+                  <EmptySpace max="-2" attributes="0"/>
+                  <Component id="pnSolrSettings" min="-2" max="-2" attributes="0"/>
+                  <EmptySpace max="-2" attributes="0"/>
                   <Component id="pnMessagingSettings" min="-2" max="-2" attributes="0"/>
-                  <EmptySpace pref="137" max="32767" attributes="0"/>
-=======
-                  <EmptySpace max="-2" attributes="0"/>
-                  <Component id="pnSolrSettings" min="-2" max="-2" attributes="0"/>
-                  <EmptySpace max="-2" attributes="0"/>
-                  <Component id="pnMessagingSettings" min="-2" max="-2" attributes="0"/>
-                  <EmptySpace max="-2" attributes="0"/>
->>>>>>> 4411f505
+                  <EmptySpace max="-2" attributes="0"/>
               </Group>
           </Group>
         </DimensionLayout>
