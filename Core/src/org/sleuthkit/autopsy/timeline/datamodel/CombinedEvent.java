/*
 * Autopsy Forensic Browser
 *
 * Copyright 2011-2016 Basis Technology Corp.
 * Contact: carrier <at> sleuthkit <dot> org
 *
 * Licensed under the Apache License, Version 2.0 (the "License");
 * you may not use this file except in compliance with the License.
 * You may obtain a copy of the License at
 *
 *     http://www.apache.org/licenses/LICENSE-2.0
 *
 * Unless required by applicable law or agreed to in writing, software
 * distributed under the License is distributed on an "AS IS" BASIS,
 * WITHOUT WARRANTIES OR CONDITIONS OF ANY KIND, either express or implied.
 * See the License for the specific language governing permissions and
 * limitations under the License.
 */
package org.sleuthkit.autopsy.timeline.datamodel;

import java.util.Collection;
import java.util.HashMap;
import java.util.Map;
import java.util.Objects;
import java.util.Set;
import org.sleuthkit.autopsy.timeline.datamodel.eventtype.EventType;

/**
 * A container for several events that have the same timestamp and description
 * and are backed by the same file. Used in the ListView to coalesce the file
 * system events for a file when they have the same timestamp.
 */
public class CombinedEvent {

    private final long fileID;
    private final long epochMillis;
    private final String description;

    /**
     * A map from EventType to event ID.
     */
    private final Map<EventType, Long> eventTypeMap = new HashMap<>();

    /**
     * Constructor
     *
     * @param epochMillis The timestamp for this event, in millis from the Unix
     *                    epoch.
     * @param description The full description shared by all the combined events
<<<<<<< HEAD
     * @param fileID      The ID of the file all the combined events are for.
=======
     * @param fileID      The ID of the file shared by all the combined events.
>>>>>>> 2fe6c99b
     * @param eventMap    A map from EventType to event ID.
     */
    public CombinedEvent(long epochMillis, String description, long fileID, Map<EventType, Long> eventMap) {
        this.epochMillis = epochMillis;
        this.description = description;
        eventTypeMap.putAll(eventMap);
        this.fileID = fileID;
    }

    /**
     * Get the timestamp of this event as millis from the Unix epoch.
     *
     * @return The timestamp of this event as millis from the Unix epoch.
     */
    public long getStartMillis() {
        return epochMillis;
    }

    /**
     * Get the full description shared by all the combined events.
     *
     * @return The full description shared by all the combined events.
     */
    public String getDescription() {
        return description;
    }

    /**
     * Get the obj ID of the file shared by the combined events.
     *
     * @return The obj ID of the file shared by the combined events.
     */
    public long getFileID() {
        return fileID;
    }

    /**
     * Get the types of the combined events.
     *
     * @return The types of the combined events.
     */
    public Set<EventType> getEventTypes() {
        return eventTypeMap.keySet();
    }

    /**
     * Get the event IDs of the combined events.
     *
     * @return The event IDs of the combined events.
     */
    public Collection<Long> getEventIDs() {
        return eventTypeMap.values();
    }

    /**
     * Get the event ID of one event that is representative of all the combined
     * events. It can be used to look up a SingleEvent with more details, for
     * example.
     *
     * @return An arbitrary representative event ID for the combined events.
     */
    public Long getRepresentativeEventID() {
        return eventTypeMap.values().stream().findFirst().get();
    }

    @Override
    public int hashCode() {
        int hash = 3;
        hash = 53 * hash + (int) (this.fileID ^ (this.fileID >>> 32));
        hash = 53 * hash + (int) (this.epochMillis ^ (this.epochMillis >>> 32));
        hash = 53 * hash + Objects.hashCode(this.description);
        hash = 53 * hash + Objects.hashCode(this.eventTypeMap);
        return hash;
    }

    @Override
    public boolean equals(Object obj) {
        if (this == obj) {
            return true;
        }
        if (obj == null) {
            return false;
        }
        if (getClass() != obj.getClass()) {
            return false;
        }
        final CombinedEvent other = (CombinedEvent) obj;
        if (this.fileID != other.fileID) {
            return false;
        }
        if (this.epochMillis != other.epochMillis) {
            return false;
        }
        if (!Objects.equals(this.description, other.description)) {
            return false;
        }
        if (!Objects.equals(this.eventTypeMap, other.eventTypeMap)) {
            return false;
        }
        return true;
    }
}<|MERGE_RESOLUTION|>--- conflicted
+++ resolved
@@ -47,11 +47,7 @@
      * @param epochMillis The timestamp for this event, in millis from the Unix
      *                    epoch.
      * @param description The full description shared by all the combined events
-<<<<<<< HEAD
-     * @param fileID      The ID of the file all the combined events are for.
-=======
      * @param fileID      The ID of the file shared by all the combined events.
->>>>>>> 2fe6c99b
      * @param eventMap    A map from EventType to event ID.
      */
     public CombinedEvent(long epochMillis, String description, long fileID, Map<EventType, Long> eventMap) {
