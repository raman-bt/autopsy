/*
 * Autopsy Forensic Browser
 *
 * Copyright 2014-16 Basis Technology Corp.
 * Contact: carrier <at> sleuthkit <dot> org
 *
 * Licensed under the Apache License, Version 2.0 (the "License");
 * you may not use this file except in compliance with the License.
 * You may obtain a copy of the License at
 *
 *     http://www.apache.org/licenses/LICENSE-2.0
 *
 * Unless required by applicable law or agreed to in writing, software
 * distributed under the License is distributed on an "AS IS" BASIS,
 * WITHOUT WARRANTIES OR CONDITIONS OF ANY KIND, either express or implied.
 * See the License for the specific language governing permissions and
 * limitations under the License.
 */
package org.sleuthkit.autopsy.timeline.ui.detailview;

import java.util.List;
import java.util.Objects;
import java.util.function.Function;
import java.util.function.Predicate;
import java.util.stream.Collectors;
import javafx.application.Platform;
import javafx.beans.InvalidationListener;
import javafx.beans.Observable;
import javafx.collections.ObservableList;
import javafx.concurrent.Task;
import javafx.fxml.FXML;
import javafx.scene.chart.Axis;
import javafx.scene.control.Alert;
import javafx.scene.control.ButtonBar;
import javafx.scene.control.ButtonType;
import javafx.scene.control.CheckBox;
import javafx.scene.control.Label;
import javafx.scene.control.MenuButton;
import javafx.scene.control.RadioButton;
import javafx.scene.control.Slider;
import javafx.scene.control.ToggleButton;
import javafx.scene.control.ToggleGroup;
import javafx.scene.layout.HBox;
import javafx.stage.Modality;
import org.apache.commons.lang3.StringUtils;
import org.controlsfx.control.action.Action;
import org.joda.time.DateTime;
import org.joda.time.Interval;
import org.openide.util.NbBundle;
import org.sleuthkit.autopsy.coreutils.Logger;
import org.sleuthkit.autopsy.coreutils.ThreadConfined;
import org.sleuthkit.autopsy.timeline.FXMLConstructor;
import org.sleuthkit.autopsy.timeline.TimeLineController;
import org.sleuthkit.autopsy.timeline.datamodel.EventStripe;
import org.sleuthkit.autopsy.timeline.datamodel.FilteredEventsModel;
import org.sleuthkit.autopsy.timeline.datamodel.TimeLineEvent;
import org.sleuthkit.autopsy.timeline.ui.AbstractVisualizationPane;
import org.sleuthkit.autopsy.timeline.utils.MappedList;
import org.sleuthkit.autopsy.timeline.zooming.DescriptionLoD;
import org.sleuthkit.autopsy.timeline.zooming.ZoomParams;

/**
 * Controller class for a DetailsChart based implementation of a timeline view.
 *
 * This class listens to changes in the assigned FilteredEventsModel and updates
 * the internal DetailsChart to reflect the currently requested view settings.
 *
 * Conceptually this view visualizes trees of events grouped by type and
 * description as a set of nested rectangles with their positions along the
 * x-axis tied to their times, and their vertical positions arbitrary but
 * constrained by the heirarchical relationships of the tree.The root of the
 * trees are EventStripes, which contain EventCluster, which contain more finely
 * grouped EventStripes, etc, etc. The leaves of the trees are EventClusters or
 * SingleEvents.
 */
public class DetailViewPane extends AbstractVisualizationPane<DateTime, EventStripe, EventNodeBase<?>, DetailsChart> {

    private final static Logger LOGGER = Logger.getLogger(DetailViewPane.class.getName());

    private final DateAxis detailsChartDateAxis = new DateAxis();
    private final DateAxis pinnedDateAxis = new DateAxis();

    @NbBundle.Messages("DetailViewPane.primaryLaneLabel.text=All Events (Filtered)")
    private final Axis<EventStripe> verticalAxis = new EventAxis<>(Bundle.DetailViewPane_primaryLaneLabel_text());

    /**
     * ObservableList of events selected in this detail view. It is
     * automatically mapped from the list of nodes selected in this view.
     */
    private final MappedList<TimeLineEvent, EventNodeBase<?>> selectedEvents;

    /**
     * Local copy of the zoomParams. Used to backout of a zoomParam change
     * without needing to requery/redraw the vis.
     */
    private ZoomParams currentZoomParams;

    /**
     * Constructor for a DetailViewPane
     *
     * @param controller       the Controller to use
     * @param partPane         the Pane that represents the smaller part of the
     *                         time unit displayed on the horizontal axis
     * @param contextPane      the Pane that represents the larger/contextual
     *                         part of the time unit displayed on the horizontal
     *                         axis
     * @param bottomLeftSpacer a spacer to keep everything aligned.
     */
    public DetailViewPane(TimeLineController controller) {
        super(controller);
        this.selectedEvents = new MappedList<>(getSelectedNodes(), EventNodeBase<?>::getEvent);

        //initialize chart;
        setChart(new DetailsChart(controller, detailsChartDateAxis, pinnedDateAxis, verticalAxis, getSelectedNodes()));
        setSettingsNodes(new DetailViewSettingsPane(getChart().getLayoutSettings()).getChildrenUnmodifiable());

        //bind layout fo axes and spacers
        detailsChartDateAxis.getTickMarks().addListener((Observable observable) -> layoutDateLabels());
        detailsChartDateAxis.getTickSpacing().addListener(observable -> layoutDateLabels());
        verticalAxis.setAutoRanging(false); //prevent XYChart.updateAxisRange() from accessing dataSeries on JFX thread causing ConcurrentModificationException

        getSelectedNodes().addListener((Observable observable) -> {
            //update selected nodes highlight
            getChart().setHighlightPredicate(getSelectedNodes()::contains);

            //update controllers list of selected event ids when view's selection changes.
            getController().selectEventIDs(getSelectedNodes().stream()
                    .flatMap(detailNode -> detailNode.getEventIDs().stream())
                    .collect(Collectors.toList()));
        });
    }

    /*
     * Get all the trees of events flattened into a single list, but only
     * including EventStripes and any leaf SingleEvents, since, EventClusters
     * contain no interesting non-time related information.
     */
    public ObservableList<TimeLineEvent> getAllNestedEvents() {
        return getChart().getAllNestedEvents();
    }

    /*
     * Get a list of the events that are selected in thes view.
     */
    public ObservableList<TimeLineEvent> getSelectedEvents() {
        return selectedEvents;
    }

    /**
     * Observe the list of events that should be highlighted in this view.
     *
     *
     * @param highlightedEvents the ObservableList of events that should be
     *                          highlighted in this view.
     */
    public void setHighLightedEvents(ObservableList<TimeLineEvent> highlightedEvents) {
        highlightedEvents.addListener((Observable observable) -> {
            /*
             * build a predicate that matches events with the same description
             * as any of the events in highlightedEvents or which are selected
             */
            Predicate<EventNodeBase<?>> highlightPredicate =
                    highlightedEvents.stream() // => events
                    .map(TimeLineEvent::getDescription)// => event descriptions 
                    .map(new Function<String, Predicate<EventNodeBase<?>>>() {
                        @Override
                        public Predicate<EventNodeBase<?>> apply(String description) {
                            return eventNode -> StringUtils.equalsIgnoreCase(eventNode.getDescription(), description);
                        }
                    })// => predicates that match strings agains the descriptions of the events in highlightedEvents
                    .reduce(getSelectedNodes()::contains, Predicate::or); // => predicate that matches an of the descriptions or selected nodes
            getChart().setHighlightPredicate(highlightPredicate); //use this predicate to highlight nodes
        });
    }

    @Override
    final protected DateAxis getXAxis() {
        return detailsChartDateAxis;
    }

    /**
     * Get a new Action that will unhide events with the given description.
     *
     * @param description    the description to unhide
     * @param descriptionLoD the description level of detail to match
     *
     * @return a new Action that will unhide events with the given description.
     */
    public Action newUnhideDescriptionAction(String description, DescriptionLoD descriptionLoD) {
        return new UnhideDescriptionAction(description, descriptionLoD, getChart());
    }

    /**
     * Get a new Action that will hide events with the given description.
     *
     * @param description    the description to hide
     * @param descriptionLoD the description level of detail to match
     *
     * @return a new Action that will hide events with the given description.
     */
    public Action newHideDescriptionAction(String description, DescriptionLoD descriptionLoD) {
        return new HideDescriptionAction(description, descriptionLoD, getChart());
    }

    @ThreadConfined(type = ThreadConfined.ThreadType.JFX)
    @Override
    protected void clearChartData() {
        getChart().reset();
    }

    @Override
    protected Boolean isTickBold(DateTime value) {
        return false;
    }

    @Override
    final protected Axis<EventStripe> getYAxis() {
        return verticalAxis;
    }

    @Override
    protected double getTickSpacing() {
        return detailsChartDateAxis.getTickSpacing().get();
    }

    @Override
    protected String getTickMarkLabel(DateTime value) {
        return detailsChartDateAxis.getTickMarkLabel(value);
    }

    @Override
    protected Task<Boolean> getNewUpdateTask() {
        return new DetailsUpdateTask();
    }

    @Override
    protected void applySelectionEffect(EventNodeBase<?> c1, Boolean selected) {
        c1.applySelectionEffect(selected);
    }

    @Override
    protected double getAxisMargin() {
        return 0;
    }

    /**
     * A Pane that contains widgets to adjust settings specific to a
     * DetailViewPane
     */
    static private class DetailViewSettingsPane extends HBox {

        @FXML
        private RadioButton hiddenRadio;

        @FXML
        private RadioButton showRadio;

        @FXML
        private ToggleGroup descrVisibility;

        @FXML
        private RadioButton countsRadio;

        @FXML
        private CheckBox bandByTypeBox;

        @FXML
        private CheckBox oneEventPerRowBox;

        @FXML
        private CheckBox truncateAllBox;

        @FXML
        private Slider truncateWidthSlider;

        @FXML
        private Label truncateSliderLabel;

        @FXML
        private MenuButton advancedLayoutOptionsButtonLabel;

        @FXML
        private ToggleButton pinnedEventsToggle;

        private final DetailsChartLayoutSettings layoutSettings;

        DetailViewSettingsPane(DetailsChartLayoutSettings layoutSettings) {
            this.layoutSettings = layoutSettings;
            FXMLConstructor.construct(DetailViewSettingsPane.this, "DetailViewSettingsPane.fxml"); // NON-NLS
        }

        @NbBundle.Messages({
            "DetailViewPane.truncateSliderLabel.text=max description width (px):",
            "DetailViewPane.advancedLayoutOptionsButtonLabel.text=Advanced Layout Options",
            "DetailViewPane.bandByTypeBox.text=Band by Type",
            "DetailViewPane.oneEventPerRowBox.text=One Per Row",
            "DetailViewPane.truncateAllBox.text=Truncate Descriptions",
            "DetailViewPane.showRadio.text=Show Full Description",
            "DetailViewPane.countsRadio.text=Show Counts Only",
            "DetailViewPane.hiddenRadio.text=Hide Description"})
        @FXML
        void initialize() {
            assert bandByTypeBox != null : "fx:id=\"bandByTypeBox\" was not injected: check your FXML file 'DetailViewSettings.fxml'."; // NON-NLS
            assert oneEventPerRowBox != null : "fx:id=\"oneEventPerRowBox\" was not injected: check your FXML file 'DetailViewSettings.fxml'."; // NON-NLS
            assert truncateAllBox != null : "fx:id=\"truncateAllBox\" was not injected: check your FXML file 'DetailViewSettings.fxml'."; // NON-NLS
            assert truncateWidthSlider != null : "fx:id=\"truncateAllSlider\" was not injected: check your FXML file 'DetailViewSettings.fxml'."; // NON-NLS
            assert pinnedEventsToggle != null : "fx:id=\"pinnedEventsToggle\" was not injected: check your FXML file 'DetailViewSettings.fxml'."; // NON-NLS

            //bind widgets to settings object properties
            bandByTypeBox.selectedProperty().bindBidirectional(layoutSettings.bandByTypeProperty());

            oneEventPerRowBox.selectedProperty().bindBidirectional(layoutSettings.oneEventPerRowProperty());
            truncateAllBox.selectedProperty().bindBidirectional(layoutSettings.truncateAllProperty());
            truncateSliderLabel.disableProperty().bind(truncateAllBox.selectedProperty().not());
            pinnedEventsToggle.selectedProperty().bindBidirectional(layoutSettings.pinnedLaneShowing());

            final InvalidationListener sliderListener = observable -> {
                if (truncateWidthSlider.isValueChanging() == false) {
                    layoutSettings.truncateWidthProperty().set(truncateWidthSlider.getValue());
                }
            };
            truncateWidthSlider.valueProperty().addListener(sliderListener);
            truncateWidthSlider.valueChangingProperty().addListener(sliderListener);

            descrVisibility.selectedToggleProperty().addListener((observable, oldToggle, newToggle) -> {
                if (newToggle == countsRadio) {
                    layoutSettings.descrVisibilityProperty().set(DescriptionVisibility.COUNT_ONLY);
                } else if (newToggle == showRadio) {
                    layoutSettings.descrVisibilityProperty().set(DescriptionVisibility.SHOWN);
                } else if (newToggle == hiddenRadio) {
                    layoutSettings.descrVisibilityProperty().set(DescriptionVisibility.HIDDEN);
                }
            });

            //Assign localized labels
            truncateSliderLabel.setText(Bundle.DetailViewPane_truncateSliderLabel_text());
            advancedLayoutOptionsButtonLabel.setText(Bundle.DetailViewPane_advancedLayoutOptionsButtonLabel_text());
            bandByTypeBox.setText(Bundle.DetailViewPane_bandByTypeBox_text());
            oneEventPerRowBox.setText(Bundle.DetailViewPane_oneEventPerRowBox_text());
            truncateAllBox.setText(Bundle.DetailViewPane_truncateAllBox_text());
            showRadio.setText(Bundle.DetailViewPane_showRadio_text());
            countsRadio.setText(Bundle.DetailViewPane_countsRadio_text());
            hiddenRadio.setText(Bundle.DetailViewPane_hiddenRadio_text());
        }
    }

    @NbBundle.Messages({
        "DetailViewPane.loggedTask.queryDb=Retreiving event data",
        "DetailViewPane.loggedTask.name=Updating Details View",
        "DetailViewPane.loggedTask.updateUI=Populating visualization",
        "DetailViewPane.loggedTask.continueButton=Continue",
        "DetailViewPane.loggedTask.backButton=Back (Cancel)",
        "# {0} - number of events",
<<<<<<< HEAD
        "DetailViewPane.loggedTask.prompt=You are about to show details for {0} events.  This might be very slow and could exhaust available memory.\n\nDo you want to continue?"})
    private class DetailsUpdateTask extends VisualizationUpdateTask<Interval> {
=======
        "DetailViewPane.loggedTask.prompt=You are about to show details for {0} events.  This might be very slow or even crash Autopsy.\n\nDo you want to continue?"})
    private class DetailsUpdateTask extends VisualizationRefreshTask<Interval> {
>>>>>>> 73c2644b

        DetailsUpdateTask() {
            super(Bundle.DetailViewPane_loggedTask_name(), true);
        }

        @Override
        protected Boolean call() throws Exception {
            super.call();

            if (isCancelled()) {
                return null;
            }
            FilteredEventsModel eventsModel = getEventsModel();
            ZoomParams newZoomParams = eventsModel.getZoomParamaters();

            //if the zoomParams haven't actually changed, just bail
            if (Objects.equals(currentZoomParams, newZoomParams)) {
                return true;
            }

            updateMessage(Bundle.DetailViewPane_loggedTask_queryDb());

            //get the event stripes to be displayed
            List<EventStripe> eventStripes = eventsModel.getEventStripes();
            final int size = eventStripes.size();
            //if there are too many stipes show a confirmation dialog
            if (size > 2000) {
                Task<ButtonType> task = new Task<ButtonType>() {
                    @Override
                    protected ButtonType call() throws Exception {
                        ButtonType ContinueButtonType = new ButtonType(Bundle.DetailViewPane_loggedTask_continueButton(), ButtonBar.ButtonData.OK_DONE);
                        ButtonType back = new ButtonType(Bundle.DetailViewPane_loggedTask_backButton(), ButtonBar.ButtonData.CANCEL_CLOSE);

                        Alert alert = new Alert(Alert.AlertType.WARNING, Bundle.DetailViewPane_loggedTask_prompt(size), ContinueButtonType, back);
                        alert.setHeaderText("");
                        alert.initModality(Modality.APPLICATION_MODAL);
                        alert.initOwner(getScene().getWindow());
                        ButtonType userResponse = alert.showAndWait().orElse(back);
                        if (userResponse == back) {
                            DetailsUpdateTask.this.cancel();
                        }
                        return userResponse;
                    }
                };
                //show dialog on JFX thread and block this thread until the dialog is dismissed.
                Platform.runLater(task);
                task.get();
            }
            if (isCancelled()) {
                return null;
            }
            //we are going to accept the new zoomParams
            currentZoomParams = newZoomParams;

            //clear the chart and set the horixontal axis
            resetChart(eventsModel.getTimeRange());

            updateMessage(Bundle.DetailViewPane_loggedTask_updateUI());

            //add all the stripes
            for (int i = 0; i < size; i++) {
                if (isCancelled()) {
                    return null;
                }
                updateProgress(i, size);
                final EventStripe stripe = eventStripes.get(i);
                Platform.runLater(() -> getChart().addStripe(stripe));
            }

            return eventStripes.isEmpty() == false;
        }

        @Override
        protected void cancelled() {
            super.cancelled();
            getController().retreat();
        }

        @Override
        protected void setDateAxisValues(Interval timeRange) {
            detailsChartDateAxis.setRange(timeRange, true);
            pinnedDateAxis.setRange(timeRange, true);
        }
    }
}<|MERGE_RESOLUTION|>--- conflicted
+++ resolved
@@ -351,13 +351,9 @@
         "DetailViewPane.loggedTask.continueButton=Continue",
         "DetailViewPane.loggedTask.backButton=Back (Cancel)",
         "# {0} - number of events",
-<<<<<<< HEAD
+
         "DetailViewPane.loggedTask.prompt=You are about to show details for {0} events.  This might be very slow and could exhaust available memory.\n\nDo you want to continue?"})
-    private class DetailsUpdateTask extends VisualizationUpdateTask<Interval> {
-=======
-        "DetailViewPane.loggedTask.prompt=You are about to show details for {0} events.  This might be very slow or even crash Autopsy.\n\nDo you want to continue?"})
     private class DetailsUpdateTask extends VisualizationRefreshTask<Interval> {
->>>>>>> 73c2644b
 
         DetailsUpdateTask() {
             super(Bundle.DetailViewPane_loggedTask_name(), true);
