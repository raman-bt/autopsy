/*
 * Autopsy Forensic Browser
 *
 * Copyright 2011-2017 Basis Technology Corp.
 * Contact: carrier <at> sleuthkit <dot> org
 *
 * Licensed under the Apache License, Version 2.0 (the "License");
 * you may not use this file except in compliance with the License.
 * You may obtain a copy of the License at
 *
 *     http://www.apache.org/licenses/LICENSE-2.0
 *
 * Unless required by applicable law or agreed to in writing, software
 * distributed under the License is distributed on an "AS IS" BASIS,
 * WITHOUT WARRANTIES OR CONDITIONS OF ANY KIND, either express or implied.
 * See the License for the specific language governing permissions and
 * limitations under the License.
 */
package org.sleuthkit.autopsy.datamodel;

import com.google.common.cache.Cache;
import com.google.common.cache.CacheBuilder;
import java.beans.PropertyChangeEvent;
import java.beans.PropertyChangeListener;
import java.text.MessageFormat;
import java.util.ArrayList;
import java.util.Arrays;
<<<<<<< HEAD
import java.util.Collection;
=======
import java.util.EnumSet;
import java.util.HashSet;
>>>>>>> 0f87862d
import java.util.LinkedHashMap;
import java.util.List;
import java.util.Map;
import java.util.Set;
import java.util.concurrent.ExecutionException;
import java.util.concurrent.TimeUnit;
import java.util.logging.Level;
import java.util.stream.Collectors;
import javax.swing.Action;
import org.openide.nodes.Children;
import org.openide.nodes.Node;
import org.openide.nodes.Sheet;
import org.openide.util.Lookup;
import org.openide.util.NbBundle;
import org.openide.util.WeakListeners;
import org.openide.util.lookup.Lookups;
import org.sleuthkit.autopsy.casemodule.Case;
import org.sleuthkit.autopsy.casemodule.events.BlackBoardArtifactTagAddedEvent;
import org.sleuthkit.autopsy.casemodule.events.BlackBoardArtifactTagDeletedEvent;
import org.sleuthkit.autopsy.casemodule.events.ContentTagAddedEvent;
import org.sleuthkit.autopsy.casemodule.events.ContentTagDeletedEvent;
import static org.sleuthkit.autopsy.datamodel.DataModelActionsFactory.VIEW_IN_NEW_WINDOW;
import org.sleuthkit.autopsy.coreutils.Logger;
import org.sleuthkit.autopsy.coreutils.MessageNotifyUtil;
import static org.sleuthkit.autopsy.datamodel.DisplayableItemNode.findLinked;
import org.sleuthkit.autopsy.directorytree.NewWindowViewAction;
import org.sleuthkit.autopsy.timeline.actions.ViewArtifactInTimelineAction;
import org.sleuthkit.autopsy.timeline.actions.ViewFileInTimelineAction;
import org.sleuthkit.datamodel.AbstractFile;
import org.sleuthkit.datamodel.BlackboardArtifact;
import org.sleuthkit.datamodel.BlackboardArtifact.ARTIFACT_TYPE;
import org.sleuthkit.datamodel.BlackboardAttribute;
import org.sleuthkit.datamodel.BlackboardAttribute.ATTRIBUTE_TYPE;
import org.sleuthkit.datamodel.Content;
import org.sleuthkit.datamodel.Tag;
import org.sleuthkit.datamodel.TskCoreException;

/**
 * Node wrapping a blackboard artifact object. This is generated from several
 * places in the tree.
 */
public class BlackboardArtifactNode extends AbstractContentNode<BlackboardArtifact> {

    private static final Logger LOGGER = Logger.getLogger(BlackboardArtifactNode.class.getName());
    private static final Set<Case.Events> CASE_EVENTS_OF_INTEREST = EnumSet.of(Case.Events.BLACKBOARD_ARTIFACT_TAG_ADDED,
            Case.Events.BLACKBOARD_ARTIFACT_TAG_DELETED,
            Case.Events.CONTENT_TAG_ADDED,
            Case.Events.CONTENT_TAG_DELETED,
            Case.Events.CURRENT_CASE);

    private static Cache<Long, Content> contentCache = CacheBuilder.newBuilder()
            .expireAfterWrite(1, TimeUnit.MINUTES).
            build();

    private final BlackboardArtifact artifact;
    private Content associated = null;
    private List<NodeProperty<? extends Object>> customProperties;
    
    /*
     * Artifact types which should have the full unique path of the associated
     * content as a property.
     */
    private static final Integer[] SHOW_UNIQUE_PATH = new Integer[]{
        BlackboardArtifact.ARTIFACT_TYPE.TSK_HASHSET_HIT.getTypeID(),
        BlackboardArtifact.ARTIFACT_TYPE.TSK_KEYWORD_HIT.getTypeID(),
        BlackboardArtifact.ARTIFACT_TYPE.TSK_INTERESTING_FILE_HIT.getTypeID(),
        BlackboardArtifact.ARTIFACT_TYPE.TSK_INTERESTING_ARTIFACT_HIT.getTypeID(),};

    // TODO (RC): This is an unattractive alternative to subclassing BlackboardArtifactNode,
    // cut from the same cloth as the equally unattractive SHOW_UNIQUE_PATH array
    // above. It should be removed when and if the subclassing is implemented.
    private static final Integer[] SHOW_FILE_METADATA = new Integer[]{
        BlackboardArtifact.ARTIFACT_TYPE.TSK_INTERESTING_FILE_HIT.getTypeID(),};

    private final PropertyChangeListener pcl = new PropertyChangeListener() {
        @Override
        public void propertyChange(PropertyChangeEvent evt) {
            String eventType = evt.getPropertyName();
            if (eventType.equals(Case.Events.BLACKBOARD_ARTIFACT_TAG_ADDED.toString())) {
                BlackBoardArtifactTagAddedEvent event = (BlackBoardArtifactTagAddedEvent) evt;
                if (event.getAddedTag().getArtifact().equals(artifact)) {
                    updateSheet();
                }
            } else if (eventType.equals(Case.Events.BLACKBOARD_ARTIFACT_TAG_DELETED.toString())) {
                BlackBoardArtifactTagDeletedEvent event = (BlackBoardArtifactTagDeletedEvent) evt;
                if (event.getDeletedTagInfo().getArtifactID() == artifact.getArtifactID()) {
                    updateSheet();
                }
            } else if (eventType.equals(Case.Events.CONTENT_TAG_ADDED.toString())) {
                ContentTagAddedEvent event = (ContentTagAddedEvent) evt;
                if (event.getAddedTag().getContent().equals(associated)) {
                    updateSheet();
                }
            } else if (eventType.equals(Case.Events.CONTENT_TAG_DELETED.toString())) {
                ContentTagDeletedEvent event = (ContentTagDeletedEvent) evt;
                if (event.getDeletedTagInfo().getContentID() == associated.getId()) {
                    updateSheet();
                }
            } else if (eventType.equals(Case.Events.CURRENT_CASE.toString())) {
                if (evt.getNewValue() == null) {
                    // case was closed. Remove listeners so that we don't get called with a stale case handle
                    removeListeners();
                    contentCache.invalidateAll();
                }
            }
        }
    };

    /**
     * Construct blackboard artifact node from an artifact and using provided
     * icon
     *
     * @param artifact artifact to encapsulate
     * @param iconPath icon to use for the artifact
     */
    public BlackboardArtifactNode(BlackboardArtifact artifact, String iconPath) {
        super(artifact, createLookup(artifact));

        this.artifact = artifact;
        
        // Look for associated Content  i.e. the source file for the artifact
        for (Content content : this.getLookup().lookupAll(Content.class)) {
            if ( (content != null)  && (!(content instanceof BlackboardArtifact)) ){
                this.associated = content;
                break;
            }
        }
        
        this.setName(Long.toString(artifact.getArtifactID()));
        this.setDisplayName();
        this.setIconBaseWithExtension(iconPath);
        Case.addEventTypeSubscriber(CASE_EVENTS_OF_INTEREST, WeakListeners.propertyChange(pcl, null));
    }

    /**
     * Construct blackboard artifact node from an artifact and using default
     * icon for artifact type
     *
     * @param artifact artifact to encapsulate
     */
    public BlackboardArtifactNode(BlackboardArtifact artifact) {
<<<<<<< HEAD
        
        this(artifact, ExtractedContent.getIconFilePath(artifact.getArtifactTypeID()));
=======
        super(Children.LEAF, createLookup(artifact));

        this.artifact = artifact;
        this.associated = this.getLookup().lookup(Content.class);
        this.setName(Long.toString(artifact.getArtifactID()));
        this.setDisplayName();
        this.setIconBaseWithExtension(ExtractedContent.getIconFilePath(artifact.getArtifactTypeID())); //NON-NLS
        Case.addEventTypeSubscriber(CASE_EVENTS_OF_INTEREST, WeakListeners.propertyChange(pcl, null));
>>>>>>> 0f87862d
    }

    private void removeListeners() {
        Case.removeEventTypeSubscriber(CASE_EVENTS_OF_INTEREST, pcl);
    }

    public BlackboardArtifact getArtifact() {
        return this.artifact;
    }
    
    @Override
    @NbBundle.Messages({
        "BlackboardArtifactNode.getAction.errorTitle=Error getting actions",
        "BlackboardArtifactNode.getAction.resultErrorMessage=There was a problem getting actions for the selected result."
        + "  The 'View Result in Timeline' action will not be available.",
        "BlackboardArtifactNode.getAction.linkedFileMessage=There was a problem getting actions for the selected result. "
        + " The 'View File in Timeline' action will not be available."})
    public Action[] getActions(boolean context) {
        List<Action> actionsList = new ArrayList<>();
        actionsList.addAll(Arrays.asList(super.getActions(context)));

        //if this artifact has a time stamp add the action to view it in the timeline
        try {
            if (ViewArtifactInTimelineAction.hasSupportedTimeStamp(artifact)) {
                actionsList.add(new ViewArtifactInTimelineAction(artifact));
            }
        } catch (TskCoreException ex) {
            LOGGER.log(Level.SEVERE, MessageFormat.format("Error getting arttribute(s) from blackboard artifact{0}.", artifact.getArtifactID()), ex); //NON-NLS
            MessageNotifyUtil.Notify.error(Bundle.BlackboardArtifactNode_getAction_errorTitle(), Bundle.BlackboardArtifactNode_getAction_resultErrorMessage());
        }

        // if the artifact links to another file, add an action to go to that file
        try {
            AbstractFile c = findLinked(artifact);
            if (c != null) {
                actionsList.add(ViewFileInTimelineAction.createViewFileAction(c));
            }
        } catch (TskCoreException ex) {
            LOGGER.log(Level.SEVERE, MessageFormat.format("Error getting linked file from blackboard artifact{0}.", artifact.getArtifactID()), ex); //NON-NLS
            MessageNotifyUtil.Notify.error(Bundle.BlackboardArtifactNode_getAction_errorTitle(), Bundle.BlackboardArtifactNode_getAction_linkedFileMessage());
        }

        //if this artifact has associated content, add the action to view the content in the timeline
        AbstractFile file = getLookup().lookup(AbstractFile.class);
        if (null != file) {
            actionsList.add(ViewFileInTimelineAction.createViewSourceFileAction(file));
        }

        return actionsList.toArray(new Action[actionsList.size()]);
    }

    @NbBundle.Messages({"# {0} - artifactDisplayName", "BlackboardArtifactNode.displayName.artifact={0} Artifact"})
    /**
     * Set the filter node display name. The value will either be the file name
     * or something along the lines of e.g. "Messages Artifact" for keyword hits
     * on artifacts.
     */
    private void setDisplayName() {
        String displayName = ""; //NON-NLS
        
        // If this is a node for a keyword hit on an artifact, we set the
        // display name to be the artifact type name followed by " Artifact"
        // e.g. "Messages Artifact".
        if (artifact != null
                && (artifact.getArtifactTypeID() == ARTIFACT_TYPE.TSK_KEYWORD_HIT.getTypeID()
                || artifact.getArtifactTypeID() == ARTIFACT_TYPE.TSK_INTERESTING_ARTIFACT_HIT.getTypeID())) {
            try {
                for (BlackboardAttribute attribute : artifact.getAttributes()) {
                    if (attribute.getAttributeType().getTypeID() == ATTRIBUTE_TYPE.TSK_ASSOCIATED_ARTIFACT.getTypeID()) {
                        BlackboardArtifact associatedArtifact = Case.getCurrentCase().getSleuthkitCase().getBlackboardArtifact(attribute.getValueLong());
                        if (associatedArtifact != null) {
                            if (artifact.getArtifactTypeID() == ARTIFACT_TYPE.TSK_INTERESTING_ARTIFACT_HIT.getTypeID()) {
                                artifact.getDisplayName();
                            } else {
                                displayName = NbBundle.getMessage(BlackboardArtifactNode.class, "BlackboardArtifactNode.displayName.artifact", associatedArtifact.getDisplayName());
                            }
                        }
                    }
                }
            } catch (TskCoreException ex) {
                // Do nothing since the display name will be set to the file name.
            }
        }
        
        if (displayName.isEmpty() && artifact != null) {
            displayName = artifact.getName();
        }
        
        this.setDisplayName(displayName);
        
    }

    /**
     * Return the name of the associated source file/content 
     * 
     * @return source file/content name
     */
    public String getSrcName() {
        
        String srcName = "";
        if (associated != null) {
            srcName =  associated.getName();
        }
        return srcName;
    }
    
    
    @NbBundle.Messages({
        "BlackboardArtifactNode.createSheet.artifactType.displayName=Artifact Type",
        "BlackboardArtifactNode.createSheet.artifactType.name=Artifact Type",
        "BlackboardArtifactNode.createSheet.artifactDetails.displayName=Artifact Details",
        "BlackboardArtifactNode.createSheet.artifactDetails.name=Artifact Details",
        "BlackboardArtifactNode.artifact.displayName=Artifact"})

    @Override
    protected Sheet createSheet() {
        Sheet s = super.createSheet();
        Sheet.Set ss = s.get(Sheet.PROPERTIES);
        if (ss == null) {
            ss = Sheet.createPropertiesSet();
            s.put(ss);
        }
        final String NO_DESCR = NbBundle.getMessage(BlackboardArtifactNode.class, "BlackboardArtifactNode.noDesc.text");

        Map<String, Object> map = new LinkedHashMap<>();
        fillPropertyMap(map, artifact);

        ss.put(new NodeProperty<>(NbBundle.getMessage(BlackboardArtifactNode.class, "BlackboardArtifactNode.createSheet.srcFile.name"),
                NbBundle.getMessage(BlackboardArtifactNode.class, "BlackboardArtifactNode.createSheet.srcFile.displayName"),
                NO_DESCR,
                this.getSrcName()));
        if (artifact.getArtifactTypeID() == ARTIFACT_TYPE.TSK_INTERESTING_ARTIFACT_HIT.getTypeID()) {
            try {
                BlackboardAttribute attribute = artifact.getAttribute(new BlackboardAttribute.Type(ATTRIBUTE_TYPE.TSK_ASSOCIATED_ARTIFACT));
                if (attribute != null) {
                    BlackboardArtifact associatedArtifact = Case.getCurrentCase().getSleuthkitCase().getBlackboardArtifact(attribute.getValueLong());
                    ss.put(new NodeProperty<>(NbBundle.getMessage(BlackboardArtifactNode.class, "BlackboardArtifactNode.createSheet.artifactType.name"),
                            NbBundle.getMessage(BlackboardArtifactNode.class, "BlackboardArtifactNode.createSheet.artifactType.displayName"),
                            NO_DESCR,
                            associatedArtifact.getDisplayName() + " " + NbBundle.getMessage(BlackboardArtifactNode.class, "BlackboardArtifactNode.artifact.displayName")));
                    ss.put(new NodeProperty<>(NbBundle.getMessage(BlackboardArtifactNode.class, "BlackboardArtifactNode.createSheet.artifactDetails.name"),
                            NbBundle.getMessage(BlackboardArtifactNode.class, "BlackboardArtifactNode.createSheet.artifactDetails.displayName"),
                            NO_DESCR,
                            associatedArtifact.getShortDescription()));
                }
            } catch (TskCoreException ex) {
                // Do nothing since the display name will be set to the file name.
            }
        }

        for (Map.Entry<String, Object> entry : map.entrySet()) {
            ss.put(new NodeProperty<>(entry.getKey(),
                    entry.getKey(),
                    NO_DESCR,
                    entry.getValue()));
        }

        //append custom node properties
        if (customProperties != null) {
            for (NodeProperty<? extends Object> np : customProperties) {
                ss.put(np);
            }
        }

        final int artifactTypeId = artifact.getArtifactTypeID();

        // If mismatch, add props for extension and file type
        if (artifactTypeId == BlackboardArtifact.ARTIFACT_TYPE.TSK_EXT_MISMATCH_DETECTED.getTypeID()) {
            String ext = ""; //NON-NLS
            String actualMimeType = ""; //NON-NLS
            if (associated instanceof AbstractFile) {
                AbstractFile af = (AbstractFile) associated;
                ext = af.getNameExtension();
                actualMimeType = af.getMIMEType();
                if (actualMimeType == null) {
                    actualMimeType = ""; //NON-NLS
                }
            }
            ss.put(new NodeProperty<>(NbBundle.getMessage(BlackboardArtifactNode.class, "BlackboardArtifactNode.createSheet.ext.name"),
                    NbBundle.getMessage(BlackboardArtifactNode.class, "BlackboardArtifactNode.createSheet.ext.displayName"),
                    NO_DESCR,
                    ext));
            ss.put(new NodeProperty<>(
                    NbBundle.getMessage(BlackboardArtifactNode.class, "BlackboardArtifactNode.createSheet.mimeType.name"),
                    NbBundle.getMessage(BlackboardArtifactNode.class, "BlackboardArtifactNode.createSheet.mimeType.displayName"),
                    NO_DESCR,
                    actualMimeType));
        }

        if (Arrays.asList(SHOW_UNIQUE_PATH).contains(artifactTypeId)) {
            String sourcePath = ""; //NON-NLS
            try {
                sourcePath = associated.getUniquePath();
            } catch (TskCoreException ex) {
                LOGGER.log(Level.WARNING, "Failed to get unique path from: {0}", associated.getName()); //NON-NLS
            }

            if (sourcePath.isEmpty() == false) {
                ss.put(new NodeProperty<>(
                        NbBundle.getMessage(BlackboardArtifactNode.class, "BlackboardArtifactNode.createSheet.filePath.name"),
                        NbBundle.getMessage(BlackboardArtifactNode.class, "BlackboardArtifactNode.createSheet.filePath.displayName"),
                        NO_DESCR,
                        sourcePath));
            }

            if (Arrays.asList(SHOW_FILE_METADATA).contains(artifactTypeId)) {
                AbstractFile file = associated instanceof AbstractFile ? (AbstractFile) associated : null;
                ss.put(new NodeProperty<>(NbBundle.getMessage(BlackboardArtifactNode.class, "ContentTagNode.createSheet.fileModifiedTime.name"),
                        NbBundle.getMessage(BlackboardArtifactNode.class, "ContentTagNode.createSheet.fileModifiedTime.displayName"),
                        "",
                        file != null ? ContentUtils.getStringTime(file.getMtime(), file) : ""));
                ss.put(new NodeProperty<>(NbBundle.getMessage(BlackboardArtifactNode.class, "ContentTagNode.createSheet.fileChangedTime.name"),
                        NbBundle.getMessage(BlackboardArtifactNode.class, "ContentTagNode.createSheet.fileChangedTime.displayName"),
                        "",
                        file != null ? ContentUtils.getStringTime(file.getCtime(), file) : ""));
                ss.put(new NodeProperty<>(NbBundle.getMessage(BlackboardArtifactNode.class, "ContentTagNode.createSheet.fileAccessedTime.name"),
                        NbBundle.getMessage(BlackboardArtifactNode.class, "ContentTagNode.createSheet.fileAccessedTime.displayName"),
                        "",
                        file != null ? ContentUtils.getStringTime(file.getAtime(), file) : ""));
                ss.put(new NodeProperty<>(NbBundle.getMessage(BlackboardArtifactNode.class, "ContentTagNode.createSheet.fileCreatedTime.name"),
                        NbBundle.getMessage(BlackboardArtifactNode.class, "ContentTagNode.createSheet.fileCreatedTime.displayName"),
                        "",
                        file != null ? ContentUtils.getStringTime(file.getCrtime(), file) : ""));
                ss.put(new NodeProperty<>(NbBundle.getMessage(BlackboardArtifactNode.class, "ContentTagNode.createSheet.fileSize.name"),
                        NbBundle.getMessage(BlackboardArtifactNode.class, "ContentTagNode.createSheet.fileSize.displayName"),
                        "",
                        associated.getSize()));
            }
        } else {
            String dataSourceStr = "";
            try {
                Content dataSource = associated.getDataSource();
                if (dataSource != null) {
                    dataSourceStr = dataSource.getName();
                } else {
                    dataSourceStr = getRootParentName();
                }
            } catch (TskCoreException ex) {
                LOGGER.log(Level.WARNING, "Failed to get image name from {0}", associated.getName()); //NON-NLS
            }

            if (dataSourceStr.isEmpty() == false) {
                ss.put(new NodeProperty<>(
                        NbBundle.getMessage(BlackboardArtifactNode.class, "BlackboardArtifactNode.createSheet.dataSrc.name"),
                        NbBundle.getMessage(BlackboardArtifactNode.class, "BlackboardArtifactNode.createSheet.dataSrc.displayName"),
                        NO_DESCR,
                        dataSourceStr));
            }
        }

        // add properties for tags
        List<Tag> tags = new ArrayList<>();
        try {
            tags.addAll(Case.getCurrentCase().getServices().getTagsManager().getBlackboardArtifactTagsByArtifact(artifact));
            tags.addAll(Case.getCurrentCase().getServices().getTagsManager().getContentTagsByContent(associated));
        } catch (TskCoreException ex) {
            LOGGER.log(Level.SEVERE, "Failed to get tags for artifact " + artifact.getDisplayName(), ex);
        }
        ss.put(new NodeProperty<>("Tags", NbBundle.getMessage(AbstractAbstractFileNode.class, "BlackboardArtifactNode.createSheet.tags.displayName"),
                NO_DESCR, tags.stream().map(t -> t.getName().getDisplayName()).collect(Collectors.joining(", "))));

        return s;
    }

    private void updateSheet() {
        this.setSheet(createSheet());
    }

    private String getRootParentName() {
        String parentName = associated.getName();
        Content parent = associated;
        try {
            while ((parent = parent.getParent()) != null) {
                parentName = parent.getName();
            }
        } catch (TskCoreException ex) {
            LOGGER.log(Level.WARNING, "Failed to get parent name from {0}", associated.getName()); //NON-NLS
            return "";
        }
        return parentName;
    }

    /**
     * Add an additional custom node property to that node before it is
     * displayed
     *
     * @param np NodeProperty to add
     */
    public void addNodeProperty(NodeProperty<?> np) {
        if (null == customProperties) {
            //lazy create the list
            customProperties = new ArrayList<>();
        }
        customProperties.add(np);
    }

    /**
     * Fill map with Artifact properties
     *
     * @param map      map with preserved ordering, where property names/values
     *                 are put
     * @param artifact to extract properties from
     */
    @SuppressWarnings("deprecation")
    private void fillPropertyMap(Map<String, Object> map, BlackboardArtifact artifact) {
        try {
            for (BlackboardAttribute attribute : artifact.getAttributes()) {
                final int attributeTypeID = attribute.getAttributeType().getTypeID();
                //skip some internal attributes that user shouldn't see
                if (attributeTypeID == ATTRIBUTE_TYPE.TSK_PATH_ID.getTypeID()
                        || attributeTypeID == ATTRIBUTE_TYPE.TSK_TAGGED_ARTIFACT.getTypeID()
                        || attributeTypeID == ATTRIBUTE_TYPE.TSK_ASSOCIATED_ARTIFACT.getTypeID()
                        || attributeTypeID == ATTRIBUTE_TYPE.TSK_SET_NAME.getTypeID()
                        || attributeTypeID == ATTRIBUTE_TYPE.TSK_KEYWORD_SEARCH_TYPE.getTypeID()) {
                } 
                else if (artifact.getArtifactTypeID() == BlackboardArtifact.ARTIFACT_TYPE.TSK_EMAIL_MSG.getTypeID()) {
                    addEmailMsgProperty (map, attribute);
                }  
                else if (attribute.getAttributeType().getValueType() == BlackboardAttribute.TSK_BLACKBOARD_ATTRIBUTE_VALUE_TYPE.DATETIME) {
                    map.put(attribute.getAttributeType().getDisplayName(), ContentUtils.getStringTime(attribute.getValueLong(), associated));
                } else if (artifact.getArtifactTypeID() == ARTIFACT_TYPE.TSK_TOOL_OUTPUT.getTypeID()
                        && attributeTypeID == ATTRIBUTE_TYPE.TSK_TEXT.getTypeID()) {
                    /*
                     * This was added because the RegRipper output would often
                     * cause the UI to get a black line accross it and hang if
                     * you hovered over large output or selected it. This
                     * reduces the amount of data in the table. Could consider
                     * doing this for all fields in the UI.
                     */
                    String value = attribute.getDisplayString();
                    if (value.length() > 512) {
                        value = value.substring(0, 512);
                    }
                    map.put(attribute.getAttributeType().getDisplayName(), value);
                } 
                else {
                    map.put(attribute.getAttributeType().getDisplayName(), attribute.getDisplayString());
                }
            }
        } catch (TskCoreException ex) {
            LOGGER.log(Level.SEVERE, "Getting attributes failed", ex); //NON-NLS
        }
    }

/**
     * Fill map with EmailMsg properties, not all attributes are filled
     *
     * @param map       map with preserved ordering, where property names/values
     *                  are put
     * @param attribute attribute to check/fill as property
     */
 private void addEmailMsgProperty(Map<String, Object> map, BlackboardAttribute attribute ) {

        final int attributeTypeID = attribute.getAttributeType().getTypeID();

        // Skip certain Email msg attributes
        if (attributeTypeID == ATTRIBUTE_TYPE.TSK_DATETIME_SENT.getTypeID()
                || attributeTypeID == ATTRIBUTE_TYPE.TSK_EMAIL_CONTENT_HTML.getTypeID()
                || attributeTypeID == ATTRIBUTE_TYPE.TSK_EMAIL_CONTENT_RTF.getTypeID()
                || attributeTypeID == ATTRIBUTE_TYPE.TSK_EMAIL_BCC.getTypeID()
                || attributeTypeID == ATTRIBUTE_TYPE.TSK_EMAIL_CC.getTypeID()
        || attributeTypeID == ATTRIBUTE_TYPE.TSK_HEADERS.getTypeID()
            ) {

            // do nothing
    }
    else if (attributeTypeID == ATTRIBUTE_TYPE.TSK_EMAIL_CONTENT_PLAIN.getTypeID()) {

            String value = attribute.getDisplayString();
            if (value.length() > 160) {
                value = value.substring(0, 160) + "...";
            }
            map.put(attribute.getAttributeType().getDisplayName(), value);
    }
   else if (attribute.getAttributeType().getValueType() == BlackboardAttribute.TSK_BLACKBOARD_ATTRIBUTE_VALUE_TYPE.DATETIME) {
            map.put(attribute.getAttributeType().getDisplayName(), ContentUtils.getStringTime(attribute.getValueLong(), associated));
    }
    else {
            map.put(attribute.getAttributeType().getDisplayName(), attribute.getDisplayString());
        }

    }

    @Override
    public <T> T accept(DisplayableItemNodeVisitor<T> v) {
        return v.visit(this);
    }

    /**
     * Create a Lookup based on what is in the passed in artifact.
     *
     * @param artifact The artifact to make a look up for.
     *
     * @return A lookup with the artifact and possibly any associated content in
     *         it.
     */
    private static Lookup createLookup(BlackboardArtifact artifact) {
        // Add the content the artifact is associated with
        final long objectID = artifact.getObjectID();
        try {
            Content content = contentCache.get(objectID, () -> artifact.getSleuthkitCase().getContentById(objectID));
            if (content == null) {
                return Lookups.fixed(artifact);
            } else {
                return Lookups.fixed(artifact, content);
            }
        } catch (ExecutionException ex) {
            LOGGER.log(Level.WARNING, "Getting associated content for artifact failed", ex); //NON-NLS
            return Lookups.fixed(artifact);
        }
    }

    @Override
    public boolean isLeafTypeNode() {
        return true;
    }

    @Override
    public String getItemType() {
        return getClass().getName();
    }

    @Override
    public <T> T accept(ContentNodeVisitor<T> v) {
         return v.visit(this);
    }
}<|MERGE_RESOLUTION|>--- conflicted
+++ resolved
@@ -25,12 +25,7 @@
 import java.text.MessageFormat;
 import java.util.ArrayList;
 import java.util.Arrays;
-<<<<<<< HEAD
-import java.util.Collection;
-=======
 import java.util.EnumSet;
-import java.util.HashSet;
->>>>>>> 0f87862d
 import java.util.LinkedHashMap;
 import java.util.List;
 import java.util.Map;
@@ -40,8 +35,6 @@
 import java.util.logging.Level;
 import java.util.stream.Collectors;
 import javax.swing.Action;
-import org.openide.nodes.Children;
-import org.openide.nodes.Node;
 import org.openide.nodes.Sheet;
 import org.openide.util.Lookup;
 import org.openide.util.NbBundle;
@@ -52,11 +45,9 @@
 import org.sleuthkit.autopsy.casemodule.events.BlackBoardArtifactTagDeletedEvent;
 import org.sleuthkit.autopsy.casemodule.events.ContentTagAddedEvent;
 import org.sleuthkit.autopsy.casemodule.events.ContentTagDeletedEvent;
-import static org.sleuthkit.autopsy.datamodel.DataModelActionsFactory.VIEW_IN_NEW_WINDOW;
 import org.sleuthkit.autopsy.coreutils.Logger;
 import org.sleuthkit.autopsy.coreutils.MessageNotifyUtil;
 import static org.sleuthkit.autopsy.datamodel.DisplayableItemNode.findLinked;
-import org.sleuthkit.autopsy.directorytree.NewWindowViewAction;
 import org.sleuthkit.autopsy.timeline.actions.ViewArtifactInTimelineAction;
 import org.sleuthkit.autopsy.timeline.actions.ViewFileInTimelineAction;
 import org.sleuthkit.datamodel.AbstractFile;
@@ -88,7 +79,7 @@
     private final BlackboardArtifact artifact;
     private Content associated = null;
     private List<NodeProperty<? extends Object>> customProperties;
-    
+
     /*
      * Artifact types which should have the full unique path of the associated
      * content as a property.
@@ -140,8 +131,9 @@
     };
 
     /**
-     * Construct blackboard artifact node from an artifact and using provided
-     * icon
+     * Construct blackboard artifact node from an artifact, overriding the
+     * standard icon with the one at the path provided.
+     *
      *
      * @param artifact artifact to encapsulate
      * @param iconPath icon to use for the artifact
@@ -150,15 +142,15 @@
         super(artifact, createLookup(artifact));
 
         this.artifact = artifact;
-        
+
         // Look for associated Content  i.e. the source file for the artifact
-        for (Content content : this.getLookup().lookupAll(Content.class)) {
-            if ( (content != null)  && (!(content instanceof BlackboardArtifact)) ){
-                this.associated = content;
+        for (Content lookupContent : this.getLookup().lookupAll(Content.class)) {
+            if ((lookupContent != null) && (!(lookupContent instanceof BlackboardArtifact))) {
+                this.associated = lookupContent;
                 break;
             }
         }
-        
+
         this.setName(Long.toString(artifact.getArtifactID()));
         this.setDisplayName();
         this.setIconBaseWithExtension(iconPath);
@@ -172,19 +164,7 @@
      * @param artifact artifact to encapsulate
      */
     public BlackboardArtifactNode(BlackboardArtifact artifact) {
-<<<<<<< HEAD
-        
         this(artifact, ExtractedContent.getIconFilePath(artifact.getArtifactTypeID()));
-=======
-        super(Children.LEAF, createLookup(artifact));
-
-        this.artifact = artifact;
-        this.associated = this.getLookup().lookup(Content.class);
-        this.setName(Long.toString(artifact.getArtifactID()));
-        this.setDisplayName();
-        this.setIconBaseWithExtension(ExtractedContent.getIconFilePath(artifact.getArtifactTypeID())); //NON-NLS
-        Case.addEventTypeSubscriber(CASE_EVENTS_OF_INTEREST, WeakListeners.propertyChange(pcl, null));
->>>>>>> 0f87862d
     }
 
     private void removeListeners() {
@@ -194,7 +174,7 @@
     public BlackboardArtifact getArtifact() {
         return this.artifact;
     }
-    
+
     @Override
     @NbBundle.Messages({
         "BlackboardArtifactNode.getAction.errorTitle=Error getting actions",
@@ -244,7 +224,7 @@
      */
     private void setDisplayName() {
         String displayName = ""; //NON-NLS
-        
+
         // If this is a node for a keyword hit on an artifact, we set the
         // display name to be the artifact type name followed by " Artifact"
         // e.g. "Messages Artifact".
@@ -268,30 +248,29 @@
                 // Do nothing since the display name will be set to the file name.
             }
         }
-        
+
         if (displayName.isEmpty() && artifact != null) {
             displayName = artifact.getName();
         }
-        
+
         this.setDisplayName(displayName);
-        
-    }
-
-    /**
-     * Return the name of the associated source file/content 
-     * 
+
+    }
+
+    /**
+     * Return the name of the associated source file/content
+     *
      * @return source file/content name
      */
     public String getSrcName() {
-        
+
         String srcName = "";
         if (associated != null) {
-            srcName =  associated.getName();
+            srcName = associated.getName();
         }
         return srcName;
     }
-    
-    
+
     @NbBundle.Messages({
         "BlackboardArtifactNode.createSheet.artifactType.displayName=Artifact Type",
         "BlackboardArtifactNode.createSheet.artifactType.name=Artifact Type",
@@ -499,11 +478,9 @@
                         || attributeTypeID == ATTRIBUTE_TYPE.TSK_ASSOCIATED_ARTIFACT.getTypeID()
                         || attributeTypeID == ATTRIBUTE_TYPE.TSK_SET_NAME.getTypeID()
                         || attributeTypeID == ATTRIBUTE_TYPE.TSK_KEYWORD_SEARCH_TYPE.getTypeID()) {
-                } 
-                else if (artifact.getArtifactTypeID() == BlackboardArtifact.ARTIFACT_TYPE.TSK_EMAIL_MSG.getTypeID()) {
-                    addEmailMsgProperty (map, attribute);
-                }  
-                else if (attribute.getAttributeType().getValueType() == BlackboardAttribute.TSK_BLACKBOARD_ATTRIBUTE_VALUE_TYPE.DATETIME) {
+                } else if (artifact.getArtifactTypeID() == BlackboardArtifact.ARTIFACT_TYPE.TSK_EMAIL_MSG.getTypeID()) {
+                    addEmailMsgProperty(map, attribute);
+                } else if (attribute.getAttributeType().getValueType() == BlackboardAttribute.TSK_BLACKBOARD_ATTRIBUTE_VALUE_TYPE.DATETIME) {
                     map.put(attribute.getAttributeType().getDisplayName(), ContentUtils.getStringTime(attribute.getValueLong(), associated));
                 } else if (artifact.getArtifactTypeID() == ARTIFACT_TYPE.TSK_TOOL_OUTPUT.getTypeID()
                         && attributeTypeID == ATTRIBUTE_TYPE.TSK_TEXT.getTypeID()) {
@@ -519,8 +496,7 @@
                         value = value.substring(0, 512);
                     }
                     map.put(attribute.getAttributeType().getDisplayName(), value);
-                } 
-                else {
+                } else {
                     map.put(attribute.getAttributeType().getDisplayName(), attribute.getDisplayString());
                 }
             }
@@ -529,14 +505,14 @@
         }
     }
 
-/**
+    /**
      * Fill map with EmailMsg properties, not all attributes are filled
      *
      * @param map       map with preserved ordering, where property names/values
      *                  are put
      * @param attribute attribute to check/fill as property
      */
- private void addEmailMsgProperty(Map<String, Object> map, BlackboardAttribute attribute ) {
+    private void addEmailMsgProperty(Map<String, Object> map, BlackboardAttribute attribute) {
 
         final int attributeTypeID = attribute.getAttributeType().getTypeID();
 
@@ -546,23 +522,19 @@
                 || attributeTypeID == ATTRIBUTE_TYPE.TSK_EMAIL_CONTENT_RTF.getTypeID()
                 || attributeTypeID == ATTRIBUTE_TYPE.TSK_EMAIL_BCC.getTypeID()
                 || attributeTypeID == ATTRIBUTE_TYPE.TSK_EMAIL_CC.getTypeID()
-        || attributeTypeID == ATTRIBUTE_TYPE.TSK_HEADERS.getTypeID()
-            ) {
+                || attributeTypeID == ATTRIBUTE_TYPE.TSK_HEADERS.getTypeID()) {
 
             // do nothing
-    }
-    else if (attributeTypeID == ATTRIBUTE_TYPE.TSK_EMAIL_CONTENT_PLAIN.getTypeID()) {
+        } else if (attributeTypeID == ATTRIBUTE_TYPE.TSK_EMAIL_CONTENT_PLAIN.getTypeID()) {
 
             String value = attribute.getDisplayString();
             if (value.length() > 160) {
                 value = value.substring(0, 160) + "...";
             }
             map.put(attribute.getAttributeType().getDisplayName(), value);
-    }
-   else if (attribute.getAttributeType().getValueType() == BlackboardAttribute.TSK_BLACKBOARD_ATTRIBUTE_VALUE_TYPE.DATETIME) {
+        } else if (attribute.getAttributeType().getValueType() == BlackboardAttribute.TSK_BLACKBOARD_ATTRIBUTE_VALUE_TYPE.DATETIME) {
             map.put(attribute.getAttributeType().getDisplayName(), ContentUtils.getStringTime(attribute.getValueLong(), associated));
-    }
-    else {
+        } else {
             map.put(attribute.getAttributeType().getDisplayName(), attribute.getDisplayString());
         }
 
@@ -609,6 +581,6 @@
 
     @Override
     public <T> T accept(ContentNodeVisitor<T> v) {
-         return v.visit(this);
+        return v.visit(this);
     }
 }