/*
 * Autopsy Forensic Browser
 *
 * Copyright 2011 Basis Technology Corp.
 * Contact: carrier <at> sleuthkit <dot> org
 *
 * Licensed under the Apache License, Version 2.0 (the "License");
 * you may not use this file except in compliance with the License.
 * You may obtain a copy of the License at
 *
 *     http://www.apache.org/licenses/LICENSE-2.0
 *
 * Unless required by applicable law or agreed to in writing, software
 * distributed under the License is distributed on an "AS IS" BASIS,
 * WITHOUT WARRANTIES OR CONDITIONS OF ANY KIND, either express or implied.
 * See the License for the specific language governing permissions and
 * limitations under the License.
 */
package org.sleuthkit.autopsy.datamodel;

import java.util.ArrayList;
import java.util.List;
import javax.swing.Action;
<<<<<<< HEAD
import org.sleuthkit.datamodel.AbstractFile;
import org.sleuthkit.datamodel.FsContent;
=======
import org.sleuthkit.autopsy.directorytree.ExternalViewerAction;
import org.sleuthkit.autopsy.directorytree.ExtractAction;
import org.sleuthkit.autopsy.directorytree.HashSearchAction;
import org.sleuthkit.autopsy.directorytree.NewWindowViewAction;
import org.sleuthkit.autopsy.directorytree.TagFileAction;
import org.sleuthkit.autopsy.directorytree.ViewContextAction;
import org.sleuthkit.datamodel.File;
>>>>>>> b0ce17d1
import org.sleuthkit.datamodel.TskData.TSK_FS_NAME_FLAG_ENUM;

/**
 * This class is used to represent the "Node" for the file.
 * It may have derived files children.
 *
 * TODO should extend AbstractFsContentNode<FsContent> after FsContent fields are moved up
 */
public class FileNode extends AbstractFsContentNode<FsContent> {

    /**
     * @param file underlying Content
     */
    public FileNode(FsContent file) {
        this(file, true);

        setIcon(file);


    }

    public FileNode(FsContent file, boolean directoryBrowseMode) {
        super(file, directoryBrowseMode);

        setIcon(file);
    }

    private void setIcon(File file) {
        // set name, display name, and icon
        if (file.isDirNameFlagSet(TSK_FS_NAME_FLAG_ENUM.UNALLOC)) {
            this.setIconBaseWithExtension("org/sleuthkit/autopsy/images/file-icon-deleted.png");
        } else {
            this.setIconBaseWithExtension(getIconForFileType(file));
        }
    }

    /**
     * Right click action for this node
     *
     * @param popup
     * @return
     */
    @Override
    public Action[] getActions(boolean popup) {
        List<Action> actionsList = new ArrayList<Action>();
        if (!this.getDirectoryBrowseMode()) {
                actionsList.add(new ViewContextAction("View File in Directory", this));
                actionsList.add(null); // creates a menu separator
            }
            actionsList.add(new NewWindowViewAction("View in New Window", this));
            actionsList.add(new ExternalViewerAction("Open in External Viewer", this));
            actionsList.add(null); // creates a menu separator
            actionsList.add(new ExtractAction("Extract File", this));
            actionsList.add(new HashSearchAction("Search for files with the same MD5 hash", this));
            actionsList.add(null); // creates a menu separator
            actionsList.add(new TagFileAction(this));
        return actionsList.toArray(new Action[0]);
    }

    @Override
    public <T> T accept(ContentNodeVisitor< T> v) {
        return v.visit(this);
    }

    @Override
    public <T> T accept(DisplayableItemNodeVisitor< T> v) {
        return v.visit(this);
    }

    // Given a file, returns the correct icon for said
    // file based off it's extension
    static String getIconForFileType(AbstractFile file) {
        // Get the name, extension
        String name = file.getName();
        int dotIndex = name.lastIndexOf(".");
        if (dotIndex == -1) {
            return "org/sleuthkit/autopsy/images/file-icon.png";
        }
        String ext = name.substring(dotIndex).toLowerCase();

        // Images
        for (String s : FileTypeExtensions.getImageExtensions()) {
            if (ext.equals(s)) {
                return "org/sleuthkit/autopsy/images/image-file.png";
            }
        }
        // Videos
        for (String s : FileTypeExtensions.getVideoExtensions()) {
            if (ext.equals(s)) {
                return "org/sleuthkit/autopsy/images/video-file.png";
            }
        }
        // Audio Files
        for (String s : FileTypeExtensions.getAudioExtensions()) {
            if (ext.equals(s)) {
                return "org/sleuthkit/autopsy/images/audio-file.png";
            }
        }
        // Documents
        for (String s : FileTypeExtensions.getDocumentExtensions()) {
            if (ext.equals(s)) {
                return "org/sleuthkit/autopsy/images/doc-file.png";
            }
        }
        // Executables / System Files
        for (String s : FileTypeExtensions.getExecutableExtensions()) {
            if (ext.equals(s)) {
                return "org/sleuthkit/autopsy/images/exe-file.png";
            }
        }
        // Text Files
        for (String s : FileTypeExtensions.getTextExtensions()) {
            if (ext.equals(s)) {
                return "org/sleuthkit/autopsy/images/text-file.png";
            }
        }
        // Web Files
        for (String s : FileTypeExtensions.getWebExtensions()) {
            if (ext.equals(s)) {
                return "org/sleuthkit/autopsy/images/web-file.png";
            }
        }
        // PDFs
        for (String s : FileTypeExtensions.getPDFExtensions()) {
            if (ext.equals(s)) {
                return "org/sleuthkit/autopsy/images/pdf-file.png";
            }
        }
        // Archives
        for (String s : FileTypeExtensions.getArchiveExtensions()) {
            if (ext.equals(s)) {
                return "org/sleuthkit/autopsy/images/archive-file.png";
            }
        }
        // Else return the default
        return "org/sleuthkit/autopsy/images/file-icon.png";

    }

    @Override
    public TYPE getDisplayableItemNodeType() {
        return TYPE.CONTENT;
    }

    @Override
    public boolean isLeafTypeNode() {
        return true; //false;
    }
}<|MERGE_RESOLUTION|>--- conflicted
+++ resolved
@@ -21,25 +21,20 @@
 import java.util.ArrayList;
 import java.util.List;
 import javax.swing.Action;
-<<<<<<< HEAD
-import org.sleuthkit.datamodel.AbstractFile;
-import org.sleuthkit.datamodel.FsContent;
-=======
 import org.sleuthkit.autopsy.directorytree.ExternalViewerAction;
 import org.sleuthkit.autopsy.directorytree.ExtractAction;
 import org.sleuthkit.autopsy.directorytree.HashSearchAction;
 import org.sleuthkit.autopsy.directorytree.NewWindowViewAction;
 import org.sleuthkit.autopsy.directorytree.TagFileAction;
 import org.sleuthkit.autopsy.directorytree.ViewContextAction;
+import org.sleuthkit.datamodel.AbstractFile;
 import org.sleuthkit.datamodel.File;
->>>>>>> b0ce17d1
+import org.sleuthkit.datamodel.FsContent;
 import org.sleuthkit.datamodel.TskData.TSK_FS_NAME_FLAG_ENUM;
 
 /**
  * This class is used to represent the "Node" for the file.
  * It may have derived files children.
- *
- * TODO should extend AbstractFsContentNode<FsContent> after FsContent fields are moved up
  */
 public class FileNode extends AbstractFsContentNode<FsContent> {
 
@@ -60,7 +55,7 @@
         setIcon(file);
     }
 
-    private void setIcon(File file) {
+    private void setIcon(FsContent file) {
         // set name, display name, and icon
         if (file.isDirNameFlagSet(TSK_FS_NAME_FLAG_ENUM.UNALLOC)) {
             this.setIconBaseWithExtension("org/sleuthkit/autopsy/images/file-icon-deleted.png");
