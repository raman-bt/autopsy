--- conflicted
+++ resolved
@@ -18,32 +18,18 @@
  */
 package org.sleuthkit.autopsy.datamodel;
 
-<<<<<<< HEAD
 import java.beans.PropertyChangeEvent;
 import java.beans.PropertyChangeListener;
-import java.sql.ResultSet;
-import java.sql.SQLException;
-import java.util.Map;
-import java.util.logging.Level;
 import org.openide.nodes.Children;
-=======
 import java.util.Map;
 import java.util.logging.Level;
 import org.apache.commons.lang3.StringUtils;
->>>>>>> c517eb4e
 import org.openide.util.NbBundle;
 import org.sleuthkit.autopsy.coreutils.Logger;
 import org.sleuthkit.autopsy.ingest.IngestManager;
 import org.sleuthkit.autopsy.ingest.ModuleContentEvent;
 import org.sleuthkit.datamodel.AbstractFile;
-<<<<<<< HEAD
-import org.sleuthkit.datamodel.BlackboardArtifact;
-import org.sleuthkit.datamodel.BlackboardAttribute;
 import org.sleuthkit.datamodel.Content;
-import org.sleuthkit.datamodel.SleuthkitCase;
-import org.sleuthkit.datamodel.SleuthkitCase.CaseDbQuery;
-=======
->>>>>>> c517eb4e
 import org.sleuthkit.datamodel.TskCoreException;
 
 /**
@@ -222,10 +208,6 @@
         MD5HASH {
                     @Override
                     public String toString() {
-<<<<<<< HEAD
-
-=======
->>>>>>> c517eb4e
                         return NbBundle.getMessage(this.getClass(), "AbstractAbstractFileNode.md5HashColLbl");
                     }
                 },
@@ -289,38 +271,6 @@
         }
     }
 
-<<<<<<< HEAD
-    private static String getHashSetHitsForFile(AbstractFile content) {
-        String strList = "";
-        SleuthkitCase skCase = content.getSleuthkitCase();
-        long objId = content.getId();
-
-        int setNameId = BlackboardAttribute.ATTRIBUTE_TYPE.TSK_SET_NAME.getTypeID();
-        int artId = BlackboardArtifact.ARTIFACT_TYPE.TSK_HASHSET_HIT.getTypeID();
-
-        String query = "SELECT value_text,blackboard_attributes.artifact_id,attribute_type_id " //NON-NLS
-                + "FROM blackboard_attributes,blackboard_artifacts WHERE " //NON-NLS
-                + "attribute_type_id=" + setNameId //NON-NLS
-                + " AND blackboard_attributes.artifact_id=blackboard_artifacts.artifact_id" //NON-NLS
-                + " AND blackboard_artifacts.artifact_type_id=" + artId //NON-NLS
-                + " AND blackboard_artifacts.obj_id=" + objId; //NON-NLS
-
-        try (CaseDbQuery dbQuery = skCase.executeQuery(query)) {
-            ResultSet resultSet = dbQuery.getResultSet();
-            int i = 0;
-            while (resultSet.next()) {
-                if (i++ > 0) {
-                    strList += ", ";
-                }
-                strList += resultSet.getString("value_text"); //NON-NLS
-            }
-        } catch (TskCoreException | SQLException ex) {
-            logger.log(Level.WARNING, "Error getting hashset hits: ", ex); //NON-NLS
-        }
-        return strList;
-    }
-
-=======
     @SuppressWarnings("deprecation")
     private static String getHashSetHitsForFile(AbstractFile content) {
         try {
@@ -330,5 +280,4 @@
             return "";
         }
     }
->>>>>>> c517eb4e
 }