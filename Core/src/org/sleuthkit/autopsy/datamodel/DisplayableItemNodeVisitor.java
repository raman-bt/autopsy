/*
 * Autopsy Forensic Browser
 *
 * Copyright 2011 - 2018 Basis Technology Corp.
 * Contact: carrier <at> sleuthkit <dot> org
 *
 * Licensed under the Apache License, Version 2.0 (the "License");
 * you may not use this file except in compliance with the License.
 * You may obtain a copy of the License at
 *
 *     http://www.apache.org/licenses/LICENSE-2.0
 *
 * Unless required by applicable law or agreed to in writing, software
 * distributed under the License is distributed on an "AS IS" BASIS,
 * WITHOUT WARRANTIES OR CONDITIONS OF ANY KIND, either express or implied.
 * See the License for the specific language governing permissions and
 * limitations under the License.
 */
package org.sleuthkit.autopsy.datamodel;

import org.sleuthkit.autopsy.commonpropertiessearch.CentralRepoCommonAttributeInstanceNode;
import org.sleuthkit.autopsy.commonpropertiessearch.CommonAttributeSearchResultRootNode;
import org.sleuthkit.autopsy.commonpropertiessearch.InstanceCountNode;
import org.sleuthkit.autopsy.commonpropertiessearch.InstanceCaseNode;
import org.sleuthkit.autopsy.commonpropertiessearch.CommonAttributeValueNode;
import org.sleuthkit.autopsy.commonpropertiessearch.CaseDBCommonAttributeInstanceNode;
import org.sleuthkit.autopsy.commonpropertiessearch.InstanceDataSourceNode;
import org.sleuthkit.autopsy.datamodel.DeletedContent.DeletedContentsChildren.DeletedContentNode;
import org.sleuthkit.autopsy.datamodel.DeletedContent.DeletedContentsNode;
import org.sleuthkit.autopsy.datamodel.FileSize.FileSizeRootChildren.FileSizeNode;
import org.sleuthkit.autopsy.datamodel.FileSize.FileSizeRootNode;
import org.sleuthkit.autopsy.datamodel.FileTypes.FileTypesNode;
import org.sleuthkit.autopsy.datamodel.accounts.Accounts;
import org.sleuthkit.autopsy.allcasessearch.CorrelationAttributeInstanceNode;

/**
 * Visitor pattern that goes over all nodes in the directory tree. This includes
 * extracted content, reports, and the data sources area.
 */
public interface DisplayableItemNodeVisitor<T> {

    /*
     * Data Sources Area
     */
    T visit(DataSourcesNode in);

    T visit(LayoutFileNode lfn);

    T visit(LocalFileNode dfn);

    T visit(VirtualDirectoryNode ldn);

    T visit(LocalDirectoryNode ldn);

    T visit(DirectoryNode dn);

    T visit(FileNode fn);

    T visit(ImageNode in);

    T visit(VolumeNode vn);

    T visit(PoolNode pn);

    T visit(SlackFileNode sfn);


    /*
     * Views Area
     */
    T visit(ViewsNode vn);

    T visit(DataSourceGroupingNode dataSourceGroupingNode);

    T visit(org.sleuthkit.autopsy.datamodel.FileTypesByExtension.FileExtensionNode fsfn);

    T visit(DeletedContentNode dcn);

    T visit(DeletedContentsNode dcn);

    T visit(FileSizeRootNode fsrn);

    T visit(FileSizeNode fsn);

    T visit(org.sleuthkit.autopsy.datamodel.FileTypesByExtension.FileTypesByExtNode sfn);

    T visit(RecentFilesNode rfn);

    T visit(RecentFilesFilterNode rffn);

    /*
     * Extracted Results Area
     */
    T visit(ResultsNode rn);

    T visit(BlackboardArtifactNode ban);

    T visit(ExtractedContent.TypeNode atn);

    T visit(ExtractedContent.RootNode ecn);

    T visit(KeywordHits.RootNode khrn);

    T visit(KeywordHits.ListNode khsn);

    T visit(KeywordHits.TermNode khmln);

    T visit(KeywordHits.RegExpInstanceNode khmln);

    T visit(HashsetHits.RootNode hhrn);

    T visit(HashsetHits.HashsetNameNode hhsn);

    T visit(EmailExtracted.RootNode eern);

    T visit(EmailExtracted.AccountNode eean);

    T visit(EmailExtracted.FolderNode eefn);

    T visit(InterestingHits.RootNode ihrn);

    T visit(InterestingHits.SetNameNode ihsn);

    T visit(CommonAttributeValueNode cavn);

    T visit(CommonAttributeSearchResultRootNode cfn);

    T visit(CaseDBCommonAttributeInstanceNode fin);

    T visit(CentralRepoCommonAttributeInstanceNode crfin);

    T visit(InstanceCountNode icn);

    T visit(InstanceCaseNode icn);

    T visit(InstanceDataSourceNode icn);

    T visit(CorrelationAttributeInstanceNode cain);

    /*
     * Tags
     */
    T visit(Tags.RootNode node);

    T visit(Tags.TagNameNode node);

    T visit(Tags.ContentTagTypeNode node);

    T visit(ContentTagNode node);

    T visit(Tags.BlackboardArtifactTagTypeNode node);

    T visit(BlackboardArtifactTagNode node);

    /*
     * Reports
     */
    T visit(Reports.ReportsListNode reportsNode);

    T visit(Reports.ReportNode reportNode);

    /*
     * Accounts
     */
    T visit(Accounts.AccountsRootNode accountRootNode);

    T visit(Accounts.CreditCardNumberAccountTypeNode accountTypeNode);

    T visit(Accounts.ByBINNode byArtifactNode);

    T visit(Accounts.ByFileNode byFileNode);

    T visit(Accounts.FileWithCCNNode byFileNode);

    T visit(Accounts.BINNode binNode);

    T visit(Accounts.DefaultAccountTypeNode node);

    T visit(FileTypes.FileTypesNode fileTypes);

    T visit(FileTypesByMimeType.ByMimeTypeNode ftByMimeTypeNode);

    T visit(FileTypesByMimeType.MediaTypeNode ftByMimeTypeMediaType);

    T visit(FileTypesByMimeType.MediaSubTypeNode ftByMimeTypeMediaSubType);

    T visit(EmptyNode.MessageNode emptyNode);

    T visit(InterestingHits.InterestingItemTypeNode aThis);

    /*
     * Attachments
     */
    T visit(AttachmentNode node);
<<<<<<< HEAD
=======
    
    T visit(OsAccounts.OsAccountNode node);
    
    T visit(OsAccounts.OsAccountListNode node);
>>>>>>> 4ab9976e

    T visit(PersonGroupingNode node);

    T visit(HostNode node);

    T visit(DataSourcesByTypeNode node);

    /**
     * Visitor with an implementable default behavior for all types. Override
     * specific visit types to not use the default behavior.
     *
     * @param <T>
     */
    static abstract class Default<T> implements DisplayableItemNodeVisitor<T> {

        /**
         * Default visit for all types
         *
         * @param c
         *
         * @return
         */
        protected abstract T defaultVisit(DisplayableItemNode c);

        @Override
        public T visit(CaseDBCommonAttributeInstanceNode fin) {
            return defaultVisit(fin);
        }

        @Override
        public T visit(CommonAttributeValueNode cavn) {
            return defaultVisit(cavn);
        }

        @Override
        public T visit(CommonAttributeSearchResultRootNode cfn) {
            return defaultVisit(cfn);
        }

        @Override
        public T visit(InstanceCountNode icn) {
            return defaultVisit(icn);
        }

        @Override
        public T visit(InstanceCaseNode icn) {
            return defaultVisit(icn);
        }

        @Override
        public T visit(InstanceDataSourceNode icn) {
            return defaultVisit(icn);
        }

        @Override
        public T visit(CorrelationAttributeInstanceNode cain) {
            return defaultVisit(cain);
        }

        @Override
        public T visit(CentralRepoCommonAttributeInstanceNode crfin) {
            return defaultVisit(crfin);
        }

        @Override
        public T visit(DirectoryNode dn) {
            return defaultVisit(dn);
        }

        @Override
        public T visit(FileNode fn) {
            return defaultVisit(fn);
        }

        @Override
        public T visit(ImageNode in) {
            return defaultVisit(in);
        }

        @Override
        public T visit(PoolNode pn) {
            return defaultVisit(pn);
        }

        @Override
        public T visit(VolumeNode vn) {
            return defaultVisit(vn);
        }

        @Override
        public T visit(SlackFileNode sfn) {
            return defaultVisit(sfn);
        }

        @Override
        public T visit(BlackboardArtifactNode ban) {
            return defaultVisit(ban);
        }

        @Override
        public T visit(ExtractedContent.TypeNode atn) {
            return defaultVisit(atn);
        }

        @Override
        public T visit(ExtractedContent.RootNode ecn) {
            return defaultVisit(ecn);
        }

        @Override
        public T visit(org.sleuthkit.autopsy.datamodel.FileTypesByExtension.FileExtensionNode fsfn) {
            return defaultVisit(fsfn);
        }

        @Override
        public T visit(FileTypesByMimeType.ByMimeTypeNode ftByMimeTypeNode) {
            return defaultVisit(ftByMimeTypeNode);
        }

        @Override
        public T visit(FileTypesByMimeType.MediaTypeNode ftByMimeTypeMediaTypeNode) {
            return defaultVisit(ftByMimeTypeMediaTypeNode);
        }

        @Override
        public T visit(FileTypesByMimeType.MediaSubTypeNode ftByMimeTypeMediaTypeNode) {
            return defaultVisit(ftByMimeTypeMediaTypeNode);
        }

        @Override
        public T visit(EmptyNode.MessageNode ftByMimeTypeEmptyNode) {
            return defaultVisit(ftByMimeTypeEmptyNode);
        }

        @Override
        public T visit(InterestingHits.InterestingItemTypeNode interestingItemTypeNode) {
            return defaultVisit(interestingItemTypeNode);
        }

        @Override
        public T visit(DeletedContentNode dcn) {
            return defaultVisit(dcn);
        }

        @Override
        public T visit(DeletedContentsNode dcn) {
            return defaultVisit(dcn);
        }

        @Override
        public T visit(FileSizeRootNode fsrn) {
            return defaultVisit(fsrn);
        }

        @Override
        public T visit(FileSizeNode fsn) {
            return defaultVisit(fsn);
        }

        @Override
        public T visit(org.sleuthkit.autopsy.datamodel.FileTypesByExtension.FileTypesByExtNode sfn) {
            return defaultVisit(sfn);
        }

        @Override
        public T visit(RecentFilesNode rfn) {
            return defaultVisit(rfn);
        }

        @Override
        public T visit(RecentFilesFilterNode rffn) {
            return defaultVisit(rffn);
        }

        @Override
        public T visit(KeywordHits.RootNode khrn) {
            return defaultVisit(khrn);
        }

        @Override
        public T visit(KeywordHits.ListNode khsn) {
            return defaultVisit(khsn);
        }

        @Override
        public T visit(KeywordHits.RegExpInstanceNode khsn) {
            return defaultVisit(khsn);
        }

        @Override
        public T visit(KeywordHits.TermNode khmln) {
            return defaultVisit(khmln);
        }

        @Override
        public T visit(ViewsNode vn) {
            return defaultVisit(vn);
        }

        @Override
        public T visit(DataSourceGroupingNode dataSourceGroupingNode) {
            return defaultVisit(dataSourceGroupingNode);
        }

        @Override
        public T visit(ResultsNode rn) {
            return defaultVisit(rn);
        }

        @Override
        public T visit(FileTypesNode ft) {
            return defaultVisit(ft);
        }

        @Override
        public T visit(DataSourcesNode in) {
            return defaultVisit(in);
        }

        @Override
        public T visit(HashsetHits.RootNode hhrn) {
            return defaultVisit(hhrn);
        }

        @Override
        public T visit(HashsetHits.HashsetNameNode hhsn) {
            return defaultVisit(hhsn);
        }

        @Override
        public T visit(InterestingHits.RootNode ihrn) {
            return defaultVisit(ihrn);
        }

        @Override
        public T visit(InterestingHits.SetNameNode ihsn) {
            return defaultVisit(ihsn);
        }

        @Override
        public T visit(EmailExtracted.RootNode eern) {
            return defaultVisit(eern);
        }

        @Override
        public T visit(EmailExtracted.AccountNode eean) {
            return defaultVisit(eean);
        }

        @Override
        public T visit(EmailExtracted.FolderNode eefn) {
            return defaultVisit(eefn);
        }

        @Override
        public T visit(LayoutFileNode lfn) {
            return defaultVisit(lfn);
        }

        @Override
        public T visit(LocalFileNode dfn) {
            return defaultVisit(dfn);
        }

        @Override
        public T visit(VirtualDirectoryNode ldn) {
            return defaultVisit(ldn);
        }

        @Override
        public T visit(LocalDirectoryNode ldn) {
            return defaultVisit(ldn);
        }

        @Override
        public T visit(Tags.RootNode node) {
            return defaultVisit(node);
        }

        @Override
        public T visit(Tags.TagNameNode node) {
            return defaultVisit(node);
        }

        @Override
        public T visit(Tags.ContentTagTypeNode node) {
            return defaultVisit(node);
        }

        @Override
        public T visit(ContentTagNode node) {
            return defaultVisit(node);
        }

        @Override
        public T visit(Tags.BlackboardArtifactTagTypeNode node) {
            return defaultVisit(node);
        }

        @Override
        public T visit(BlackboardArtifactTagNode node) {
            return defaultVisit(node);
        }

        @Override
        public T visit(Reports.ReportsListNode node) {
            return defaultVisit(node);
        }

        @Override
        public T visit(Reports.ReportNode node) {
            return defaultVisit(node);
        }

        @Override
        public T visit(Accounts.CreditCardNumberAccountTypeNode node) {
            return defaultVisit(node);
        }

        @Override
        public T visit(Accounts.AccountsRootNode node) {
            return defaultVisit(node);
        }

        @Override
        public T visit(Accounts.ByBINNode node) {
            return defaultVisit(node);
        }

        @Override
        public T visit(Accounts.ByFileNode node) {
            return defaultVisit(node);
        }

        @Override
        public T visit(Accounts.FileWithCCNNode node) {
            return defaultVisit(node);
        }

        @Override
        public T visit(Accounts.BINNode node) {
            return defaultVisit(node);
        }

        @Override
        public T visit(Accounts.DefaultAccountTypeNode node) {
            return defaultVisit(node);
        }

        @Override
        public T visit(AttachmentNode node) {
            return defaultVisit(node);
        }
<<<<<<< HEAD
=======
        
        @Override
        public T visit(OsAccounts.OsAccountNode node) {
            return defaultVisit(node);
        }
        
        @Override
        public T visit(OsAccounts.OsAccountListNode node) {
            return defaultVisit(node);
        }
>>>>>>> 4ab9976e

        @Override
        public T visit(HostNode node) {
            return defaultVisit(node);
        }

        @Override
        public T visit(DataSourcesByTypeNode node) {
            return defaultVisit(node);
        }

        @Override
        public T visit(PersonGroupingNode node) {
            return defaultVisit(node);
        }
    }
}<|MERGE_RESOLUTION|>--- conflicted
+++ resolved
@@ -192,13 +192,10 @@
      * Attachments
      */
     T visit(AttachmentNode node);
-<<<<<<< HEAD
-=======
     
     T visit(OsAccounts.OsAccountNode node);
     
     T visit(OsAccounts.OsAccountListNode node);
->>>>>>> 4ab9976e
 
     T visit(PersonGroupingNode node);
 
@@ -552,8 +549,6 @@
         public T visit(AttachmentNode node) {
             return defaultVisit(node);
         }
-<<<<<<< HEAD
-=======
         
         @Override
         public T visit(OsAccounts.OsAccountNode node) {
@@ -564,7 +559,6 @@
         public T visit(OsAccounts.OsAccountListNode node) {
             return defaultVisit(node);
         }
->>>>>>> 4ab9976e
 
         @Override
         public T visit(HostNode node) {
