--- conflicted
+++ resolved
@@ -1,7 +1,7 @@
 /*
  * Autopsy Forensic Browser
  * 
- * Copyright 2013 Basis Technology Corp.
+ * Copyright 2013-2014 Basis Technology Corp.
  * Contact: carrier <at> sleuthkit <dot> org
  * 
  * Licensed under the Apache License, Version 2.0 (the "License");
@@ -101,13 +101,11 @@
     public static class FileSizeRootNode extends DisplayableItemNode {
 
         private static final String NAME = NbBundle.getMessage(FileSize.class, "FileSize.fileSizeRootNode.name");
-        private SleuthkitCase skCase;
 
         FileSizeRootNode(SleuthkitCase skCase) {
             super(Children.create(new FileSizeRootChildren(skCase), true), Lookups.singleton(NAME));
             super.setName(NAME);
             super.setDisplayName(NAME);
-            this.skCase = skCase;
             this.setIconBaseWithExtension("org/sleuthkit/autopsy/images/file-size-16.png");
         }
 
@@ -115,7 +113,7 @@
         public boolean isLeafTypeNode() {
             return false;
         }
-                
+
         @Override
         public <T> T accept(DisplayableItemNodeVisitor<T> v) {
             return v.visit(this);
@@ -130,15 +128,9 @@
                 s.put(ss);
             }
 
-<<<<<<< HEAD
             ss.put(new NodeProperty(NbBundle.getMessage(this.getClass(), "FileSize.createSheet.name.name"),
-                                    NbBundle.getMessage(this.getClass(), "FileSize.createSheet.name.displayName"),
-                                    NbBundle.getMessage(this.getClass(), "FileSize.createSheet.name.desc"),
-=======
-            ss.put(new NodeProperty<>("Name",
-                    "Name",
-                    "no description",
->>>>>>> 4d13c780
+                    NbBundle.getMessage(this.getClass(), "FileSize.createSheet.name.displayName"),
+                    NbBundle.getMessage(this.getClass(), "FileSize.createSheet.name.desc"),
                     NAME));
             return s;
         }
@@ -166,14 +158,12 @@
 
         public class FileSizeNode extends DisplayableItemNode {
 
-            private SleuthkitCase skCase;
             private FileSizeFilter filter;
             private final Logger logger = Logger.getLogger(FileSizeNode.class.getName());
 
             FileSizeNode(SleuthkitCase skCase, FileSizeFilter filter) {
                 super(Children.create(new FileSizeChildren(filter, skCase), true), Lookups.singleton(filter.getDisplayName()));
                 super.setName(filter.getName());
-                this.skCase = skCase;
                 this.filter = filter;
 
                 String tooltip = filter.getDisplayName();
@@ -200,17 +190,10 @@
                     s.put(ss);
                 }
 
-<<<<<<< HEAD
                 ss.put(new NodeProperty(NbBundle.getMessage(this.getClass(), "FileSize.createSheet.filterType.name"),
-                                        NbBundle.getMessage(this.getClass(), "FileSize.createSheet.filterType.displayName"),
-                                        NbBundle.getMessage(this.getClass(), "FileSize.createSheet.filterType.desc"),
-                                        filter.getDisplayName()));
-=======
-                ss.put(new NodeProperty<>("Filter Type",
-                        "Filter Type",
-                        "no description",
+                        NbBundle.getMessage(this.getClass(), "FileSize.createSheet.filterType.displayName"),
+                        NbBundle.getMessage(this.getClass(), "FileSize.createSheet.filterType.desc"),
                         filter.getDisplayName()));
->>>>>>> 4d13c780
 
                 return s;
             }
@@ -257,7 +240,7 @@
                         break;
 
                     default:
-                        logger.log(Level.SEVERE, "Unsupported filter type to get files by size: " + filter);
+                        logger.log(Level.SEVERE, "Unsupported filter type to get files by size: {0}", filter);
                         return null;
                 }
                 // ignore unalloc block files
@@ -267,13 +250,13 @@
             }
 
             private List<AbstractFile> runFsQuery() {
-                List<AbstractFile> ret = new ArrayList<AbstractFile>();
+                List<AbstractFile> ret = new ArrayList<>();
 
                 String query = makeQuery();
                 if (query == null) {
                     return null;
                 }
-                
+
                 try {
                     ret = skCase.findAllFilesWhere(query);
                 } catch (TskCoreException e) {
@@ -343,8 +326,8 @@
                     protected AbstractNode defaultVisit(Content di) {
                         throw new UnsupportedOperationException(
                                 NbBundle.getMessage(this.getClass(),
-                                                    "FileSize.exception.notSupported.msg",
-                                                    di.toString()));
+                                "FileSize.exception.notSupported.msg",
+                                di.toString()));
                     }
                 });
             }
