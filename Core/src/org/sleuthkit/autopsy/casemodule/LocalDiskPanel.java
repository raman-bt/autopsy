--- conflicted
+++ resolved
@@ -53,13 +53,10 @@
 
     private static final Logger logger = Logger.getLogger(LocalDiskPanel.class.getName());
     private static LocalDiskPanel instance;
-<<<<<<< HEAD
     private static final long serialVersionUID = 1L;
 
     private PropertyChangeSupport pcs = null;
 
-=======
->>>>>>> a8fe78ec
     private List<LocalDisk> disks;
     private LocalDiskModel model;
     private boolean enableNext = false;
