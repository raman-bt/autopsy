--- conflicted
+++ resolved
@@ -255,14 +255,8 @@
         private void processResultFilesForCR(List<Result> results,
                 CentralRepository centralRepoDb) throws DiscoveryException {
             List<ResultFile> currentFiles = new ArrayList<>();
-            Set<String> hashesToLookUp = new HashSet<>();
-<<<<<<< HEAD
-
-=======
-            
+            Set<String> hashesToLookUp = new HashSet<>();        
             List<ResultDomain> domainsToQuery = new ArrayList<>();
-            
->>>>>>> e36e32fd
             for (Result result : results) {
                 if (result.getKnown() == TskData.FileKnown.KNOWN) {
                     result.setFrequency(SearchData.Frequency.KNOWN);
@@ -284,7 +278,6 @@
                             currentFiles.clear();
                     }
                 } else {
-<<<<<<< HEAD
                     ResultDomain domain = (ResultDomain) result;
                     try {
                         CorrelationAttributeInstance.Type domainAttributeType
@@ -300,7 +293,6 @@
 
                 if (hashesToLookUp.size() >= BATCH_SIZE) {
                     computeFrequency(hashesToLookUp, currentFiles, centralRepoDb);
-=======
                     ResultDomain domainInstance = (ResultDomain) result;
                     domainsToQuery.add(domainInstance);
                     
@@ -325,7 +317,6 @@
         try {
             final Map<String, List<ResultDomain>> resultDomainTable = new HashMap<>();
             final StringJoiner joiner = new StringJoiner(", ");
->>>>>>> e36e32fd
 
             final CorrelationAttributeInstance.Type attributeType = centralRepository.getCorrelationTypeById(CorrelationAttributeInstance.DOMAIN_TYPE_ID);
             for(ResultDomain domainInstance : domainsToQuery) {
