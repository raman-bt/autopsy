--- conflicted
+++ resolved
@@ -150,13 +150,8 @@
                 if (null != md5Hash) {
                     // don't let them add the hash for an empty file to the DB
                     if (HashUtility.isNoDataMd5(md5Hash)) { //NON-NLS
-<<<<<<< HEAD
-                        Logger.getLogger(AddContentToHashDbAction.class.getName()).log(Level.INFO, "Not adding " + file.getName() + " to database (empty content)"); //NON-NLS
+                        Logger.getLogger(AddContentToHashDbAction.class.getName()).log(Level.INFO, "Not adding " + file.getName() + " to hash set (empty content)"); //NON-NLS
                         JOptionPane.showMessageDialog(WindowManager.getDefault().getMainWindow(),
-=======
-                        Logger.getLogger(AddContentToHashDbAction.class.getName()).log(Level.INFO, "Not adding " + file.getName() + " to hash set (empty content)"); //NON-NLS
-                        JOptionPane.showMessageDialog(null,
->>>>>>> 56437140
                                 NbBundle.getMessage(this.getClass(),
                                         "AddContentToHashDbAction.addFilesToHashSet.unableToAddFileEmptyMsg",
                                         file.getName()),
@@ -168,13 +163,8 @@
                     try {
                         hashSet.addHashes(file);
                     } catch (TskCoreException ex) {
-<<<<<<< HEAD
-                        Logger.getLogger(AddContentToHashDbAction.class.getName()).log(Level.SEVERE, "Error adding to hash database", ex); //NON-NLS
+                        Logger.getLogger(AddContentToHashDbAction.class.getName()).log(Level.SEVERE, "Error adding to hash set", ex); //NON-NLS
                         JOptionPane.showMessageDialog(WindowManager.getDefault().getMainWindow(),
-=======
-                        Logger.getLogger(AddContentToHashDbAction.class.getName()).log(Level.SEVERE, "Error adding to hash set", ex); //NON-NLS
-                        JOptionPane.showMessageDialog(null,
->>>>>>> 56437140
                                 NbBundle.getMessage(this.getClass(),
                                         "AddContentToHashDbAction.addFilesToHashSet.unableToAddFileMsg",
                                         file.getName()),
