--- conflicted
+++ resolved
@@ -510,12 +510,8 @@
                                             .addComponent(filesSetNameTextField, javax.swing.GroupLayout.PREFERRED_SIZE, 182, javax.swing.GroupLayout.PREFERRED_SIZE)))
                                     .addGroup(javax.swing.GroupLayout.Alignment.TRAILING, layout.createSequentialGroup()
                                         .addComponent(saveTypeButton)
-<<<<<<< HEAD
                                         .addGap(8, 8, 8))
                                     .addComponent(isFooterCheckBox)))
-=======
-                                        .addGap(8, 8, 8))))
->>>>>>> 755c6607
                             .addComponent(jLabel1)
                             .addComponent(jLabel3))
                         .addContainerGap(50, Short.MAX_VALUE))))
