/*
 * Autopsy
 *
 * Copyright 2019 Basis Technology Corp.
 * Contact: carrier <at> sleuthkit <dot> org
 *
 * Licensed under the Apache License, Version 2.0 (the "License");
 * you may not use this file except in compliance with the License.
 * You may obtain a copy of the License at
 *
 *     http://www.apache.org/licenses/LICENSE-2.0
 *
 * Unless required by applicable law or agreed to in writing, software
 * distributed under the License is distributed on an "AS IS" BASIS,
 * WITHOUT WARRANTIES OR CONDITIONS OF ANY KIND, either express or implied.
 * See the License for the specific language governing permissions and
 * limitations under the License.
 */
package org.sleuthkit.autopsy.filequery;

import java.awt.Image;
import java.util.Collections;
import java.util.List;

/**
 * Class to wrap all the information necessary for video thumbnails to be
 * displayed.
 */
final class VideoThumbnailsWrapper {

<<<<<<< HEAD
    private final List<Image> thumbnails;
    private final ResultFile resultFile;
    private final int[] timeStamps;
=======
    private List<Image> thumbnails;
    private final AbstractFile abstractFile;
    private int[] timeStamps;
>>>>>>> 81c1326b

    /**
     * Construct a new VideoThumbnailsWrapper.
     *
     * @param thumbnails The list of Images which are the thumbnails for the
     *                   video.
     * @param timeStamps An array containing the time in milliseconds into the
     *                   video that each thumbnail created for.
     * @param file       The ResultFile which represents the video file which
     *                   the thumbnails were created for.
     */
    VideoThumbnailsWrapper(List<Image> thumbnails, int[] timeStamps, ResultFile file) {
        this.thumbnails = thumbnails;
        this.timeStamps = timeStamps;
        this.resultFile = file;
    }

    /**
     * Get the ResultFile which represents the video file which the thumbnails
     * were created for.
     *
     * @return The ResultFile which represents the video file which the
     *         thumbnails were created for.
     */
    ResultFile getResultFile() {
        return resultFile;
    }

    /**
     * Get the array containing thumbnail timestamps. Each timestamp is stored
     * as the number of milliseconds into the video each thumbnail was created
     * at.
     *
     * @return The array of timestamps in milliseconds from start of video.
     */
    int[] getTimeStamps() {
        return timeStamps.clone();
    }

    /**
     * Get the list of thumbnails for the video.
     *
     * @return The list of Images which are the thumbnails for the video.
     */
    List<Image> getThumbnails() {
        return Collections.unmodifiableList(thumbnails);
    }

    void setThumbnails(List<Image> videoThumbnails, int[] framePositions) {
        this.thumbnails = videoThumbnails;
        this.timeStamps = framePositions;
    }

}<|MERGE_RESOLUTION|>--- conflicted
+++ resolved
@@ -28,15 +28,9 @@
  */
 final class VideoThumbnailsWrapper {
 
-<<<<<<< HEAD
-    private final List<Image> thumbnails;
+    private List<Image> thumbnails;
     private final ResultFile resultFile;
-    private final int[] timeStamps;
-=======
-    private List<Image> thumbnails;
-    private final AbstractFile abstractFile;
     private int[] timeStamps;
->>>>>>> 81c1326b
 
     /**
      * Construct a new VideoThumbnailsWrapper.
