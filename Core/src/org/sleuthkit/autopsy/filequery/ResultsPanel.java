/*
 * Autopsy
 *
 * Copyright 2019 Basis Technology Corp.
 * Contact: carrier <at> sleuthkit <dot> org
 *
 * Licensed under the Apache License, Version 2.0 (the "License");
 * you may not use this file except in compliance with the License.
 * You may obtain a copy of the License at
 *
 *     http://www.apache.org/licenses/LICENSE-2.0
 *
 * Unless required by applicable law or agreed to in writing, software
 * distributed under the License is distributed on an "AS IS" BASIS,
 * WITHOUT WARRANTIES OR CONDITIONS OF ANY KIND, either express or implied.
 * See the License for the specific language governing permissions and
 * limitations under the License.
 */
package org.sleuthkit.autopsy.filequery;

import com.google.common.eventbus.Subscribe;
import java.awt.Component;
import java.awt.Image;
import java.util.ArrayList;
import java.util.List;
import java.util.stream.Collectors;
import javax.swing.DefaultListCellRenderer;
import javax.swing.DefaultListModel;
import javax.swing.JList;
import javax.swing.JOptionPane;
import javax.swing.JSpinner;
import javax.swing.SwingUtilities;
import javax.swing.SwingWorker;
import javax.swing.event.ListSelectionListener;
import org.openide.explorer.ExplorerManager;
import org.openide.nodes.AbstractNode;
import org.openide.nodes.Node;
import org.openide.util.NbBundle.Messages;
import org.sleuthkit.autopsy.centralrepository.datamodel.EamDb;
import org.sleuthkit.autopsy.corecomponents.DataResultViewerTable;
import org.sleuthkit.autopsy.corecomponents.DataResultViewerThumbnail;
import org.sleuthkit.autopsy.corecomponents.TableFilterNode;
import org.sleuthkit.autopsy.directorytree.DataResultFilterNode;
import org.sleuthkit.datamodel.AbstractFile;
import org.sleuthkit.datamodel.TskCoreException;

/**
 * Panel for displaying of file discovery results and handling the paging of
 * those results.
 */
public class ResultsPanel extends javax.swing.JPanel {

    private static final long serialVersionUID = 1L;
    private final DataResultViewerThumbnail thumbnailViewer;
    private final DataResultViewerTable tableViewer;
    private final VideoThumbnailViewer videoThumbnailViewer;
    private List<FileSearchFiltering.FileFilter> searchFilters;
    private FileSearch.AttributeType groupingAttribute;
    private FileGroup.GroupSortingAlgorithm groupSort;
    private FileSorter.SortingMethod fileSortMethod;
    private String selectedGroupName;
    private int currentPage = 0;
    private int previousPageSize = 10;
    private FileSearchData.FileType resultType;
    private final EamDb centralRepo;
    private int groupSize = 0;
    private PageWorker pageWorker;
    private final List<SwingWorker<Void, Void>> thumbnailWorkers = new ArrayList<>();
    private final DefaultListModel<AbstractFile> instancesListModel = new DefaultListModel<>();

    /**
     * Creates new form ResultsPanel.
     */
    public ResultsPanel(ExplorerManager explorerManager, EamDb centralRepo) {
        initComponents();
        this.centralRepo = centralRepo;
        thumbnailViewer = new DataResultViewerThumbnail(explorerManager);
        tableViewer = new DataResultViewerTable(explorerManager);
        videoThumbnailViewer = new VideoThumbnailViewer();
        // Disable manual editing of page size spinner
        videoThumbnailViewer.addListSelectionListener((e) -> {
            if (!e.getValueIsAdjusting()) {
                populateInstancesList();
            }
        });
        ((JSpinner.DefaultEditor) pageSizeSpinner.getEditor()).getTextField().setEditable(false);
    }

    void addListSelectionListener(ListSelectionListener listener) {
        instancesList.addListSelectionListener(listener);
    }

    synchronized void populateInstancesList() {
        SwingUtilities.invokeLater(() -> {
            instancesListModel.removeAllElements();
            for (AbstractFile file : getInstancesForSelected()) {
                instancesListModel.addElement(file);
            }
            if (!instancesListModel.isEmpty()) {
                instancesList.setSelectedIndex(0);
            }
        });
    }

    synchronized AbstractFile getSelectedFile() {
        if (instancesList.getSelectedIndex() == -1) {
            return null;
        } else {
            return instancesListModel.getElementAt(instancesList.getSelectedIndex());
        }
    }

    private List<AbstractFile> getInstancesForSelected() {
        if (resultType == FileSearchData.FileType.VIDEO) {
            return videoThumbnailViewer.getInstancesForSelected();
        }
        return new ArrayList<>();
    }

    /**
     * Subscribe and respond to PageRetrievedEvents.
     *
     * @param pageRetrievedEvent The PageRetrievedEvent received.
     */
    @Subscribe
    void handlePageRetrievedEvent(DiscoveryEvents.PageRetrievedEvent pageRetrievedEvent) {
        SwingUtilities.invokeLater(() -> {
            populateInstancesList();
            currentPage = pageRetrievedEvent.getPageNumber();
            updateControls();
            thumbnailViewer.resetComponent();
            tableViewer.resetComponent();
            resultsViewerPanel.remove(thumbnailViewer);
            resultsViewerPanel.remove(tableViewer);
            resultsViewerPanel.remove(videoThumbnailViewer);
            if (pageRetrievedEvent.getType() == FileSearchData.FileType.IMAGE) {
                resultsViewerPanel.add(thumbnailViewer);
                if (pageRetrievedEvent.getSearchResults().size() > 0) {
                    List<AbstractFile> filesList = pageRetrievedEvent.getSearchResults().stream().map(file -> file.getFirstInstance()).collect(Collectors.toList());
                    thumbnailViewer.setNode(new TableFilterNode(new DataResultFilterNode(new AbstractNode(new DiscoveryThumbnailChildren(filesList))), true));
                } else {
                    thumbnailViewer.setNode(new TableFilterNode(new DataResultFilterNode(Node.EMPTY), true));
                }
            } else if (pageRetrievedEvent.getType() == FileSearchData.FileType.VIDEO) {
                populateVideoViewer(pageRetrievedEvent.getSearchResults());
                resultsViewerPanel.add(videoThumbnailViewer);

            } else {
                resultsViewerPanel.add(tableViewer);
                if (pageRetrievedEvent.getSearchResults().size() > 0) {
                    List<AbstractFile> filesList = pageRetrievedEvent.getSearchResults().stream().map(file -> file.getFirstInstance()).collect(Collectors.toList());
                    tableViewer.setNode(new TableFilterNode(new SearchNode(filesList), true));
                } else {
                    tableViewer.setNode(new TableFilterNode(new DataResultFilterNode(Node.EMPTY), true));
                }
            }
        });
    }

    synchronized void populateVideoViewer(List<ResultFile> files) {
        //cancel any unfished thumb workers
        for (SwingWorker<Void, Void> thumbWorker : thumbnailWorkers) {
            if (!thumbWorker.isDone()) {
                thumbWorker.cancel(true);
            }
        }
        //clear old thumbnails
        thumbnailWorkers.clear();
        videoThumbnailViewer.clearViewer();
        for (ResultFile file : files) {
            VideoThumbnailWorker thumbWorker = new VideoThumbnailWorker(file);
            thumbWorker.execute();
            //keep track of thumb worker for possible cancelation 
            thumbnailWorkers.add(thumbWorker);
        }
    }

    /**
     * Subscribe and respond to GroupSelectedEvents.
     *
     * @param groupSelectedEvent The GroupSelectedEvent received.
     */
    @Subscribe
    void handleGroupSelectedEvent(DiscoveryEvents.GroupSelectedEvent groupSelectedEvent) {
        SwingUtilities.invokeLater(() -> {
            searchFilters = groupSelectedEvent.getFilters();
            groupingAttribute = groupSelectedEvent.getGroupingAttr();
            groupSort = groupSelectedEvent.getGroupSort();
            fileSortMethod = groupSelectedEvent.getFileSort();
            selectedGroupName = groupSelectedEvent.getGroupName();
            resultType = groupSelectedEvent.getResultType();
            groupSize = groupSelectedEvent.getGroupSize();
            setPage(0);
        });
    }

    @Subscribe
    void handleNoResultsEvent(DiscoveryEvents.NoResultsEvent noResultsEven) {
        SwingUtilities.invokeLater(() -> {
            groupSize = 0;
            currentPage = 0;
            updateControls();
            videoThumbnailViewer.clearViewer();
            thumbnailViewer.resetComponent();
            thumbnailViewer.setNode(new TableFilterNode(new DataResultFilterNode(Node.EMPTY), true));
            tableViewer.setNode(new TableFilterNode(new DataResultFilterNode(Node.EMPTY), true));
            resultsViewerPanel.revalidate();
            resultsViewerPanel.repaint();
        });
    }

    /**
     * Set the page number and retrieve its contents.
     *
     * @param startingEntry The index of the first file in the group to include
     *                      in this page.
     */
    private synchronized void setPage(int startingEntry) {
        int pageSize = (int) pageSizeSpinner.getValue();
        synchronized (this) {
            if (pageWorker != null && !pageWorker.isDone()) {
                pageWorker.cancel(true);
            }
            pageWorker = new PageWorker(searchFilters, groupingAttribute, groupSort, fileSortMethod, selectedGroupName, startingEntry, pageSize, resultType, centralRepo);
            pageWorker.execute();
        }
    }

    /**
     * Enable the paging controls based on what exists in the page.
     */
    @Messages({"# {0} - currentPage",
        "# {1} - totalPages",
        "ResultsPanel.currentPage.displayValue=Page: {0} of {1}"})
    private void updateControls() {
        previousPageSize = (int) pageSizeSpinner.getValue();
        int pageSize = (int) pageSizeSpinner.getValue();
        //handle edge case where group size is 0 and we want the empty results to be labeled paged 1 of 1 not page 1 of 0
        double maxPageDouble = groupSize == 0 ? 1 : Math.ceil((double) groupSize / pageSize);
        currentPageLabel.setText(Bundle.ResultsPanel_currentPage_displayValue(currentPage + 1, maxPageDouble));
        previousPageButton.setEnabled(currentPage != 0);
        nextPageButton.setEnabled(groupSize > ((currentPage + 1) * pageSize));
        gotoPageField.setEnabled(groupSize > pageSize);
        pageSizeSpinner.setEnabled(true);
    }

    /**
     * This method is called from within the constructor to initialize the form.
     * WARNING: Do NOT modify this code. The content of this method is always
     * regenerated by the Form Editor.
     */
    @SuppressWarnings("unchecked")
    // <editor-fold defaultstate="collapsed" desc="Generated Code">//GEN-BEGIN:initComponents
    private void initComponents() {

        pagingPanel = new javax.swing.JPanel();
        previousPageButton = new javax.swing.JButton();
        currentPageLabel = new javax.swing.JLabel();
        nextPageButton = new javax.swing.JButton();
        pageSizeSpinner = new javax.swing.JSpinner();
        javax.swing.JLabel pageControlsLabel = new javax.swing.JLabel();
        javax.swing.JLabel gotoPageLabel = new javax.swing.JLabel();
        gotoPageField = new javax.swing.JTextField();
        javax.swing.JLabel pageSizeLabel = new javax.swing.JLabel();
        resultsSplitPane = new javax.swing.JSplitPane();
        instancesPanel = new javax.swing.JPanel();
        instancesScrollPane = new javax.swing.JScrollPane();
        instancesList = new javax.swing.JList<>();
        resultsViewerPanel = new javax.swing.JPanel();

        pagingPanel.setBorder(javax.swing.BorderFactory.createEtchedBorder());

        previousPageButton.setIcon(new javax.swing.ImageIcon(getClass().getResource("/org/sleuthkit/autopsy/corecomponents/btn_step_back.png"))); // NOI18N
        previousPageButton.setBorder(null);
        previousPageButton.setDisabledIcon(new javax.swing.ImageIcon(getClass().getResource("/org/sleuthkit/autopsy/corecomponents/btn_step_back_disabled.png"))); // NOI18N
        previousPageButton.setEnabled(false);
        previousPageButton.setFocusable(false);
        previousPageButton.setRolloverIcon(new javax.swing.ImageIcon(getClass().getResource("/org/sleuthkit/autopsy/corecomponents/btn_step_back_hover.png"))); // NOI18N
        previousPageButton.addActionListener(new java.awt.event.ActionListener() {
            public void actionPerformed(java.awt.event.ActionEvent evt) {
                previousPageButtonActionPerformed(evt);
            }
        });

        org.openide.awt.Mnemonics.setLocalizedText(currentPageLabel, org.openide.util.NbBundle.getMessage(ResultsPanel.class, "ResultsPanel.currentPageLabel.text")); // NOI18N
        currentPageLabel.setMaximumSize(new java.awt.Dimension(90, 23));
        currentPageLabel.setMinimumSize(new java.awt.Dimension(90, 23));
        currentPageLabel.setPreferredSize(new java.awt.Dimension(90, 23));

        nextPageButton.setIcon(new javax.swing.ImageIcon(getClass().getResource("/org/sleuthkit/autopsy/corecomponents/btn_step_forward.png"))); // NOI18N
        nextPageButton.setBorder(null);
        nextPageButton.setDisabledIcon(new javax.swing.ImageIcon(getClass().getResource("/org/sleuthkit/autopsy/corecomponents/btn_step_forward_disabled.png"))); // NOI18N
        nextPageButton.setEnabled(false);
        nextPageButton.setFocusable(false);
        nextPageButton.setRolloverIcon(new javax.swing.ImageIcon(getClass().getResource("/org/sleuthkit/autopsy/corecomponents/btn_step_forward_hover.png"))); // NOI18N
        nextPageButton.addActionListener(new java.awt.event.ActionListener() {
            public void actionPerformed(java.awt.event.ActionEvent evt) {
                nextPageButtonActionPerformed(evt);
            }
        });

        pageSizeSpinner.setModel(new javax.swing.SpinnerNumberModel(10, 10, 200, 10));
        pageSizeSpinner.setEditor(new javax.swing.JSpinner.NumberEditor(pageSizeSpinner, ""));
        pageSizeSpinner.setEnabled(false);
        pageSizeSpinner.setFocusable(false);

        org.openide.awt.Mnemonics.setLocalizedText(pageControlsLabel, org.openide.util.NbBundle.getMessage(ResultsPanel.class, "ResultsPanel.pageControlsLabel.text")); // NOI18N
        pageControlsLabel.setMaximumSize(new java.awt.Dimension(33, 23));
        pageControlsLabel.setMinimumSize(new java.awt.Dimension(33, 23));
        pageControlsLabel.setPreferredSize(new java.awt.Dimension(33, 23));

        org.openide.awt.Mnemonics.setLocalizedText(gotoPageLabel, org.openide.util.NbBundle.getMessage(ResultsPanel.class, "ResultsPanel.gotoPageLabel.text")); // NOI18N
        gotoPageLabel.setMaximumSize(new java.awt.Dimension(70, 23));
        gotoPageLabel.setMinimumSize(new java.awt.Dimension(70, 23));
        gotoPageLabel.setPreferredSize(new java.awt.Dimension(70, 23));

        gotoPageField.setEnabled(false);
        gotoPageField.addActionListener(new java.awt.event.ActionListener() {
            public void actionPerformed(java.awt.event.ActionEvent evt) {
                gotoPageFieldActionPerformed(evt);
            }
        });

        org.openide.awt.Mnemonics.setLocalizedText(pageSizeLabel, org.openide.util.NbBundle.getMessage(ResultsPanel.class, "ResultsPanel.pageSizeLabel.text")); // NOI18N
        pageSizeLabel.setMaximumSize(new java.awt.Dimension(60, 23));
        pageSizeLabel.setMinimumSize(new java.awt.Dimension(60, 23));
        pageSizeLabel.setPreferredSize(new java.awt.Dimension(60, 23));

        javax.swing.GroupLayout pagingPanelLayout = new javax.swing.GroupLayout(pagingPanel);
        pagingPanel.setLayout(pagingPanelLayout);
        pagingPanelLayout.setHorizontalGroup(
            pagingPanelLayout.createParallelGroup(javax.swing.GroupLayout.Alignment.LEADING)
            .addGroup(pagingPanelLayout.createSequentialGroup()
                .addContainerGap()
                .addComponent(currentPageLabel, javax.swing.GroupLayout.PREFERRED_SIZE, javax.swing.GroupLayout.DEFAULT_SIZE, javax.swing.GroupLayout.PREFERRED_SIZE)
                .addGap(18, 18, 18)
                .addComponent(pageControlsLabel, javax.swing.GroupLayout.PREFERRED_SIZE, javax.swing.GroupLayout.DEFAULT_SIZE, javax.swing.GroupLayout.PREFERRED_SIZE)
                .addPreferredGap(javax.swing.LayoutStyle.ComponentPlacement.UNRELATED)
                .addComponent(previousPageButton)
                .addGap(0, 0, 0)
                .addComponent(nextPageButton)
                .addGap(18, 18, 18)
                .addComponent(gotoPageLabel, javax.swing.GroupLayout.PREFERRED_SIZE, javax.swing.GroupLayout.DEFAULT_SIZE, javax.swing.GroupLayout.PREFERRED_SIZE)
                .addPreferredGap(javax.swing.LayoutStyle.ComponentPlacement.RELATED)
                .addComponent(gotoPageField, javax.swing.GroupLayout.PREFERRED_SIZE, 64, javax.swing.GroupLayout.PREFERRED_SIZE)
                .addGap(18, 18, 18)
                .addComponent(pageSizeLabel, javax.swing.GroupLayout.PREFERRED_SIZE, 52, javax.swing.GroupLayout.PREFERRED_SIZE)
                .addPreferredGap(javax.swing.LayoutStyle.ComponentPlacement.UNRELATED)
                .addComponent(pageSizeSpinner, javax.swing.GroupLayout.PREFERRED_SIZE, javax.swing.GroupLayout.DEFAULT_SIZE, javax.swing.GroupLayout.PREFERRED_SIZE)
                .addContainerGap(javax.swing.GroupLayout.DEFAULT_SIZE, Short.MAX_VALUE))
        );
        pagingPanelLayout.setVerticalGroup(
            pagingPanelLayout.createParallelGroup(javax.swing.GroupLayout.Alignment.LEADING)
            .addGroup(pagingPanelLayout.createSequentialGroup()
                .addGap(4, 4, 4)
                .addGroup(pagingPanelLayout.createParallelGroup(javax.swing.GroupLayout.Alignment.LEADING)
                    .addComponent(nextPageButton, javax.swing.GroupLayout.Alignment.TRAILING)
                    .addGroup(javax.swing.GroupLayout.Alignment.TRAILING, pagingPanelLayout.createParallelGroup(javax.swing.GroupLayout.Alignment.LEADING)
                        .addComponent(previousPageButton, javax.swing.GroupLayout.Alignment.TRAILING)
                        .addComponent(currentPageLabel, javax.swing.GroupLayout.PREFERRED_SIZE, javax.swing.GroupLayout.DEFAULT_SIZE, javax.swing.GroupLayout.PREFERRED_SIZE)
                        .addComponent(pageControlsLabel, javax.swing.GroupLayout.Alignment.TRAILING, javax.swing.GroupLayout.PREFERRED_SIZE, javax.swing.GroupLayout.DEFAULT_SIZE, javax.swing.GroupLayout.PREFERRED_SIZE))
                    .addGroup(javax.swing.GroupLayout.Alignment.TRAILING, pagingPanelLayout.createParallelGroup(javax.swing.GroupLayout.Alignment.BASELINE)
                        .addComponent(pageSizeSpinner, javax.swing.GroupLayout.PREFERRED_SIZE, javax.swing.GroupLayout.DEFAULT_SIZE, javax.swing.GroupLayout.PREFERRED_SIZE)
                        .addComponent(gotoPageLabel, javax.swing.GroupLayout.PREFERRED_SIZE, javax.swing.GroupLayout.DEFAULT_SIZE, javax.swing.GroupLayout.PREFERRED_SIZE)
                        .addComponent(gotoPageField, javax.swing.GroupLayout.PREFERRED_SIZE, javax.swing.GroupLayout.DEFAULT_SIZE, javax.swing.GroupLayout.PREFERRED_SIZE)
                        .addComponent(pageSizeLabel, javax.swing.GroupLayout.PREFERRED_SIZE, javax.swing.GroupLayout.DEFAULT_SIZE, javax.swing.GroupLayout.PREFERRED_SIZE)))
                .addGap(4, 4, 4))
        );

        resultsSplitPane.setDividerLocation(250);
        resultsSplitPane.setOrientation(javax.swing.JSplitPane.VERTICAL_SPLIT);
        resultsSplitPane.setResizeWeight(0.9);
        resultsSplitPane.setPreferredSize(new java.awt.Dimension(777, 125));

        instancesList.setBorder(javax.swing.BorderFactory.createTitledBorder(org.openide.util.NbBundle.getMessage(ResultsPanel.class, "ResultsPanel.instancesList.border.title"))); // NOI18N
        instancesList.setModel(instancesListModel);
        instancesList.setCellRenderer(new InstancesCellRenderer());
        instancesScrollPane.setViewportView(instancesList);

        javax.swing.GroupLayout instancesPanelLayout = new javax.swing.GroupLayout(instancesPanel);
        instancesPanel.setLayout(instancesPanelLayout);
        instancesPanelLayout.setHorizontalGroup(
            instancesPanelLayout.createParallelGroup(javax.swing.GroupLayout.Alignment.LEADING)
            .addGap(0, 775, Short.MAX_VALUE)
            .addGroup(instancesPanelLayout.createParallelGroup(javax.swing.GroupLayout.Alignment.LEADING)
                .addComponent(instancesScrollPane, javax.swing.GroupLayout.DEFAULT_SIZE, 775, Short.MAX_VALUE))
        );
        instancesPanelLayout.setVerticalGroup(
            instancesPanelLayout.createParallelGroup(javax.swing.GroupLayout.Alignment.LEADING)
            .addGap(0, 52, Short.MAX_VALUE)
            .addGroup(instancesPanelLayout.createParallelGroup(javax.swing.GroupLayout.Alignment.LEADING)
                .addComponent(instancesScrollPane, javax.swing.GroupLayout.DEFAULT_SIZE, 52, Short.MAX_VALUE))
        );

        resultsSplitPane.setRightComponent(instancesPanel);

        resultsViewerPanel.setLayout(new java.awt.BorderLayout());
        resultsSplitPane.setLeftComponent(resultsViewerPanel);

        javax.swing.GroupLayout layout = new javax.swing.GroupLayout(this);
        this.setLayout(layout);
        layout.setHorizontalGroup(
            layout.createParallelGroup(javax.swing.GroupLayout.Alignment.LEADING)
            .addComponent(pagingPanel, javax.swing.GroupLayout.DEFAULT_SIZE, javax.swing.GroupLayout.DEFAULT_SIZE, Short.MAX_VALUE)
            .addComponent(resultsSplitPane, javax.swing.GroupLayout.DEFAULT_SIZE, javax.swing.GroupLayout.DEFAULT_SIZE, Short.MAX_VALUE)
        );
        layout.setVerticalGroup(
            layout.createParallelGroup(javax.swing.GroupLayout.Alignment.LEADING)
            .addGroup(javax.swing.GroupLayout.Alignment.TRAILING, layout.createSequentialGroup()
                .addComponent(pagingPanel, javax.swing.GroupLayout.PREFERRED_SIZE, javax.swing.GroupLayout.DEFAULT_SIZE, javax.swing.GroupLayout.PREFERRED_SIZE)
                .addGap(0, 0, 0)
                .addComponent(resultsSplitPane, javax.swing.GroupLayout.DEFAULT_SIZE, 199, Short.MAX_VALUE)
                .addGap(0, 0, 0))
        );
    }// </editor-fold>//GEN-END:initComponents

    /**
     * Action to perform when previous button is clicked.
     *
     * @param evt Event which occurs when button is clicked.
     */
    private void previousPageButtonActionPerformed(java.awt.event.ActionEvent evt) {//GEN-FIRST:event_previousPageButtonActionPerformed
        if (currentPage > 0) {
            disablePagingControls();
            int previousPage = currentPage - 1;
            int pageSize = (int) pageSizeSpinner.getValue();
            if (previousPageSize != pageSize) {
                previousPage = 0;
            }
            setPage(previousPage * pageSize);
        }
    }//GEN-LAST:event_previousPageButtonActionPerformed

    /**
     * Action to perform when next button is clicked.
     *
     * @param evt Event which occurs when button is clicked.
     */
    private void nextPageButtonActionPerformed(java.awt.event.ActionEvent evt) {//GEN-FIRST:event_nextPageButtonActionPerformed
        disablePagingControls();
        int nextPage = currentPage + 1;
        int pageSize = (int) pageSizeSpinner.getValue();
        if (previousPageSize != pageSize) {
            nextPage = 0;
        }
        setPage(nextPage * pageSize);
    }//GEN-LAST:event_nextPageButtonActionPerformed

    /**
     * Navigate to the page number specified in the field
     *
     * @param evt The event which happens to field is used.
     */
    @Messages({"# {0} - selectedPage",
        "# {1} - maxPage",
        "ResultsPanel.invalidPageNumber.message=The selected page number {0} does not exist. Please select a value from 1 to {1}.",
        "ResultsPanel.invalidPageNumber.title=Invalid Page Number"})
    private void gotoPageFieldActionPerformed(java.awt.event.ActionEvent evt) {//GEN-FIRST:event_gotoPageFieldActionPerformed
        int newPage;
        try {
            newPage = Integer.parseInt(gotoPageField.getText());
        } catch (NumberFormatException e) {
            //ignore input
            return;
        }
        int pageSize = (int) pageSizeSpinner.getValue();
        if ((newPage - 1) < 0 || groupSize <= ((newPage - 1) * pageSize)) {
            JOptionPane.showMessageDialog(this,
                    Bundle.ResultsPanel_invalidPageNumber_message(newPage, Math.ceil((double) groupSize / pageSize)),
                    Bundle.ResultsPanel_invalidPageNumber_title(),
                    JOptionPane.WARNING_MESSAGE);
            return;
        }
        disablePagingControls();
        setPage((newPage - 1) * pageSize);
    }//GEN-LAST:event_gotoPageFieldActionPerformed

    /**
     * Disable all the paging controls.
     */
    private void disablePagingControls() {
        nextPageButton.setEnabled(false);
        previousPageButton.setEnabled(false);
        gotoPageField.setEnabled(false);
        pageSizeSpinner.setEnabled(false);
    }

    // Variables declaration - do not modify//GEN-BEGIN:variables
    private javax.swing.JLabel currentPageLabel;
    private javax.swing.JTextField gotoPageField;
    private javax.swing.JList<AbstractFile> instancesList;
    private javax.swing.JPanel instancesPanel;
    private javax.swing.JScrollPane instancesScrollPane;
    private javax.swing.JButton nextPageButton;
    private javax.swing.JSpinner pageSizeSpinner;
    private javax.swing.JPanel pagingPanel;
    private javax.swing.JButton previousPageButton;
    private javax.swing.JSplitPane resultsSplitPane;
    private javax.swing.JPanel resultsViewerPanel;
    // End of variables declaration//GEN-END:variables

    private class VideoThumbnailWorker extends SwingWorker<Void, Void> {

        private final VideoThumbnailsWrapper thumbnailWrapper;

        VideoThumbnailWorker(ResultFile file) {
<<<<<<< HEAD
            thumbnailWrapper = new VideoThumbnailsWrapper(new ArrayList<Image>(), new int[4], file);
=======
            thumbnailWrapper = new VideoThumbnailsWrapper(new ArrayList<Image>(), new int[4], file.getAbstractFile());
>>>>>>> 69420a0c
            videoThumbnailViewer.addRow(thumbnailWrapper);
        }

        @Override
        protected Void doInBackground() throws Exception {
            FileSearch.getVideoThumbnails(thumbnailWrapper);
            videoThumbnailViewer.repaint();
            return null;
        }

<<<<<<< HEAD
        @Override
        protected void done() {
        }

=======
>>>>>>> 69420a0c
    }

    private class InstancesCellRenderer extends DefaultListCellRenderer {

        private static final long serialVersionUID = 1L;

        @Override
        public Component getListCellRendererComponent(JList<?> list, Object value, int index, boolean isSelected, boolean cellHasFocus) {
            super.getListCellRendererComponent(list, value, index, isSelected, cellHasFocus);
            String name = "";
            if (value instanceof AbstractFile) {
                AbstractFile file = (AbstractFile) value;
                try {
                    name = file.getUniquePath();
                } catch (TskCoreException ingored) {
                    name = file.getParentPath() + "/" + file.getName();
                }

            }
            setText(name);
            return this;
        }

    }
}<|MERGE_RESOLUTION|>--- conflicted
+++ resolved
@@ -504,11 +504,7 @@
         private final VideoThumbnailsWrapper thumbnailWrapper;
 
         VideoThumbnailWorker(ResultFile file) {
-<<<<<<< HEAD
             thumbnailWrapper = new VideoThumbnailsWrapper(new ArrayList<Image>(), new int[4], file);
-=======
-            thumbnailWrapper = new VideoThumbnailsWrapper(new ArrayList<Image>(), new int[4], file.getAbstractFile());
->>>>>>> 69420a0c
             videoThumbnailViewer.addRow(thumbnailWrapper);
         }
 
@@ -518,14 +514,6 @@
             videoThumbnailViewer.repaint();
             return null;
         }
-
-<<<<<<< HEAD
-        @Override
-        protected void done() {
-        }
-
-=======
->>>>>>> 69420a0c
     }
 
     private class InstancesCellRenderer extends DefaultListCellRenderer {
