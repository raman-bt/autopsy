/*
 * Autopsy Forensic Browser
 *
 * Copyright 2012 Basis Technology Corp.
 * Contact: carrier <at> sleuthkit <dot> org
 *
 * Licensed under the Apache License, Version 2.0 (the "License");
 * you may not use this file except in compliance with the License.
 * You may obtain a copy of the License at
 *
 *     http://www.apache.org/licenses/LICENSE-2.0
 *
 * Unless required by applicable law or agreed to in writing, software
 * distributed under the License is distributed on an "AS IS" BASIS,
 * WITHOUT WARRANTIES OR CONDITIONS OF ANY KIND, either express or implied.
 * See the License for the specific language governing permissions and
 * limitations under the License.
 */
package org.sleuthkit.autopsy.ingest;

import java.beans.PropertyChangeEvent;
import java.beans.PropertyChangeListener;
import java.beans.PropertyChangeSupport;
import java.text.DateFormat;
import java.text.SimpleDateFormat;
import java.util.ArrayList;
import java.util.Date;
import java.util.HashMap;
import java.util.List;
import java.util.Map;
import java.util.concurrent.CancellationException;
import java.util.concurrent.ExecutionException;
import java.util.concurrent.TimeUnit;
import java.util.logging.Level;
import org.sleuthkit.autopsy.coreutils.Logger;
import javax.swing.SwingWorker;
import org.netbeans.api.progress.ProgressHandle;
import org.netbeans.api.progress.ProgressHandleFactory;
import org.openide.util.Cancellable;
import org.sleuthkit.autopsy.coreutils.PlatformUtil;
import org.sleuthkit.autopsy.coreutils.StopWatch;
import org.sleuthkit.autopsy.ingest.IngestMessage.MessageType;
import org.sleuthkit.autopsy.ingest.IngestScheduler.FileScheduler.ProcessTask;
import org.sleuthkit.datamodel.AbstractFile;
import org.sleuthkit.datamodel.Content;
import org.sleuthkit.datamodel.Image;

/**
 * IngestManager sets up and manages ingest modules runs them in a background
 * thread notifies modules when work is complete or should be interrupted
 * processes messages from modules via messenger proxy and posts them to GUI.
 *
 * This runs as a singleton and you can access it using the getDefault() method.
 *
 */
public class IngestManager {

    private static final Logger logger = Logger.getLogger(IngestManager.class.getName());
    private IngestManagerStats stats;
    private boolean processUnallocSpace = true;
    //queues
    private final IngestScheduler scheduler;
    //workers
    private IngestAbstractFileProcessor abstractFileIngester;
    private List<IngestImageThread> imageIngesters;
    private SwingWorker<Object, Void> queueWorker;
    //modules
    private List<IngestModuleImage> imageModules;
    private List<IngestModuleAbstractFile> abstractFileModules;
    // module return values
    private final Map<String, IngestModuleAbstractFile.ProcessResult> abstractFileModulesRetValues = new HashMap<String, IngestModuleAbstractFile.ProcessResult>();
    //notifications
    private final static PropertyChangeSupport pcs = new PropertyChangeSupport(IngestManager.class);
    //monitor
    private final IngestMonitor ingestMonitor = new IngestMonitor();
    //module loader
    private IngestModuleLoader moduleLoader = null;
    //property file name id for the module
    public final static String MODULE_PROPERTIES = "ingest";

    /**
     * Possible events about ingest modules Event listeners can get the event
     * name by using String returned by toString() method on the specific event.
     */
    public enum IngestModuleEvent {

        /**
         * Event sent when the ingest module has been started processing. Second
         * argument of the property change fired contains module name String and
         * third argument is null.
         */
        STARTED,
        /**
         * Event sent when the ingest module has completed processing. Second
         * argument of the property change fired contains module name String and
         * third argument is null.
         *
         * This event is generally used by listeners to perform a final data
         * view refresh (listeners need to query all data from the blackboard).
         *
         */
        COMPLETED,
        /**
         * Event sent when the ingest module has stopped processing, and likely
         * not all data has been processed. Second argument of the property
         * change fired contains module name String and third argument is null.
         */
        STOPPED,
        /**
         * Event sent when ingest module has new data. Second argument of the
         * property change fired contains ModuleDataEvent object and third
         * argument is null. The object can contain encapsulated new data
         * created by the module. Listener can also query new data as needed.
         *
         */
        DATA,
        /**
         * Event send when content changed, either its attributes changed, or
         * new content children have been added
         */
        CONTENT_CHANGED
    };
    //ui
    //Initialized by Installer in AWT thread once the Window System is ready
    private volatile IngestUI ui; // = null; //IngestMessageTopComponent.findInstance();
    //singleton
    private static volatile IngestManager instance;

    private IngestManager() {
        imageIngesters = new ArrayList<IngestImageThread>();

        scheduler = IngestScheduler.getInstance();

        //setup current modules and listeners for modules changes
        initModules();

    }

    private void initModules() {
        try {
            moduleLoader = IngestModuleLoader.getDefault();
            abstractFileModules = moduleLoader.getAbstractFileIngestModules();

            moduleLoader.addModulesReloadedListener(new PropertyChangeListener() {
                @Override
                public void propertyChange(PropertyChangeEvent evt) {
                    if (evt.getPropertyName().equals(IngestModuleLoader.Event.ModulesReloaded.toString())) {
                        //TODO might need to not allow to remove modules if they are running
                        abstractFileModules = moduleLoader.getAbstractFileIngestModules();
                        imageModules = moduleLoader.getImageIngestModules();
                    }
                }
            });
            imageModules = moduleLoader.getImageIngestModules();
        } catch (IngestModuleLoaderException ex) {
            logger.log(Level.SEVERE, "Error getting module loader");
        }
    }

    /**
     * called by Installer in AWT thread once the Window System is ready
     */
    void initUI() {
        if (this.ui == null) {
            this.ui = IngestMessageTopComponent.findInstance();
        }
    }

    /**
     * Returns reference to singleton instance.
     *
     * @returns Instance of class.
     */
    public static IngestManager getDefault() {
        if (instance == null) {
            synchronized (IngestManager.class) {
                if (instance == null) {
                    logger.log(Level.INFO, "creating manager instance");
                    instance = new IngestManager();
                }
            }
        }
        return instance;
    }

    /**
     * Add property change listener to listen to ingest events
     *
     * @param l PropertyChangeListener to schedule
     */
    public static synchronized void addPropertyChangeListener(final PropertyChangeListener l) {
        pcs.addPropertyChangeListener(l);
    }

    static synchronized void fireModuleEvent(String eventType, String moduleName) {
        pcs.firePropertyChange(eventType, moduleName, null);
    }

    static synchronized void fireModuleDataEvent(ModuleDataEvent moduleDataEvent) {
        pcs.firePropertyChange(IngestModuleEvent.DATA.toString(), moduleDataEvent, null);
    }

    static synchronized void fireModuleContentEvent(ModuleContentEvent moduleContentEvent) {
        pcs.firePropertyChange(IngestModuleEvent.CONTENT_CHANGED.toString(), moduleContentEvent, null);
    }

    /**
     * Returns the return value from a previously run module on the file being
     * currently analyzed.
     *
     * @param moduleName Name of module.
     * @returns Return value from that module if it was previously run.
     */
    IngestModuleAbstractFile.ProcessResult getAbstractFileModuleResult(String moduleName) {
        synchronized (abstractFileModulesRetValues) {
            if (abstractFileModulesRetValues.containsKey(moduleName)) {
                return abstractFileModulesRetValues.get(moduleName);
            } else {
                return IngestModuleAbstractFile.ProcessResult.UNKNOWN;
            }
        }
    }

    /**
     * Multiple image version of execute() method. Enqueues multiple data inputs (Content objects) 
     * and associated modules at once
     *
     * @param modules modules to execute on every image
     * @param inputs inputs  to enqueue and execute the ingest modules on
     */
<<<<<<< HEAD
    public void execute(final List<IngestModuleAbstract> modules, final List<Image> images) {
        logger.log(Level.INFO, "Will enqueue number of images: " + images.size() + " to " + modules.size() + " modules.");
        
=======
    public void execute(final List<IngestModuleAbstract> modules, final List<Content> inputs) {
        logger.log(Level.INFO, "Will enqueue number of inputs: " + inputs.size() 
                + " to " + modules.size() + " modules.");

>>>>>>> 3a3402cc
        if (!isIngestRunning() && ui != null) {
            ui.clearMessages();
        }

        queueWorker = new EnqueueWorker(modules, inputs);
        queueWorker.execute();

        if (ui != null) {
            ui.restoreMessages();
        }
    }

    /**
     * IngestManager entry point, enqueues data to be processed and starts new ingest
     * as needed, or just enqueues data to an existing pipeline.
     * 
     * Spawns
     * background thread which enumerates all sorted files and executes chosen
     * modules per file in a pre-determined order. Notifies modules when work is
     * complete or should be interrupted using complete() and stop() calls. Does
     * not block and can be called multiple times to enqueue more work to
     * already running background ingest process.
     *
     * @param modules modules to execute on the image
     * @param input input Content objects to execute the ingest modules on
     */
    public void execute(final List<IngestModuleAbstract> modules, final Content input) {
        List<Content> inputs = new ArrayList<Content>();
        inputs.add(input);
        logger.log(Level.INFO, "Will enqueue input: " + input.getName());
        execute(modules, inputs);
    }

    /**
     * Schedule a file for ingest and add it to ongoing file ingest process on the same image. 
     * Scheduler updates the current progress.
     *
     * The file to be added is usually a product of a currently ran ingest. 
     * Now we want to process this new file with the same ingest context.
     *
     * @param file file to be scheduled
     * @param pipelineContext ingest context used to ingest parent of the file
     * to be scheduled
     */
    void scheduleFile(AbstractFile file, PipelineContext pipelineContext) {
        scheduler.getFileScheduler().schedule(file, pipelineContext);
    }

    /**
     * Starts the needed worker threads.
     *
     * if AbstractFile module is still running, do nothing and allow it to
     * consume queue otherwise start /restart AbstractFile worker
     *
     * image workers run per (module,image). Check if one for the (module,image)
     * is already running otherwise start/restart the worker
     */
    private synchronized void startAll() {
        final IngestScheduler.ImageScheduler imageScheduler = scheduler.getImageScheduler();
        final IngestScheduler.FileScheduler fileScheduler = scheduler.getFileScheduler();

        logger.log(Level.INFO, "Image queue: " + imageScheduler.toString());
        logger.log(Level.INFO, "File queue: " + fileScheduler.toString());

        if (!ingestMonitor.isRunning()) {
            ingestMonitor.start();
        }

        //image ingesters
        // cycle through each image in the queue
        while (imageScheduler.hasNext()) {
            //dequeue
            // get next image and set of modules
            final ScheduledTask<IngestModuleImage> imageTask = imageScheduler.next();

            // check if each module for this image is already running
            for (IngestModuleImage taskModule : imageTask.getModules()) {
                boolean alreadyRunning = false;
                for (IngestImageThread worker : imageIngesters) {
                    // ignore threads that are on different images
                    if (!worker.getContent().equals(imageTask.getContent())) {
                        continue; //check next worker
                    }
                    //same image, check module (by name, not id, since different instances)
                    if (worker.getModule().getName().equals(taskModule.getName())) {
                        alreadyRunning = true;
                        logger.log(Level.INFO, "Image Ingester <" + imageTask.getContent()
                                + ", " + taskModule.getName() + "> is already running");
                        break;
                    }
                }
                //checked all workers
                if (alreadyRunning == false) {
                    logger.log(Level.INFO, "Starting new image Ingester <" + imageTask.getContent()
                            + ", " + taskModule.getName() + ">");
                    //image modules are now initialized per instance

                    IngestModuleInit moduleInit = new IngestModuleInit();
                    moduleInit.setModuleArgs(taskModule.getArguments());
                    PipelineContext<IngestModuleImage> imagepipelineContext =
                            new PipelineContext<IngestModuleImage>(imageTask, getProcessUnallocSpace());
                    final IngestImageThread newImageWorker = new IngestImageThread(this,
                            imagepipelineContext, (Image)imageTask.getContent(), taskModule, moduleInit);

                    imageIngesters.add(newImageWorker);

                    //wrap the module in a worker, that will run init, process and complete on the module
                    newImageWorker.execute();
                    IngestManager.fireModuleEvent(IngestModuleEvent.STARTED.toString(), taskModule.getName());
                }
            }
        }

        //AbstractFile ingester
        boolean startAbstractFileIngester = false;
        if (fileScheduler.hasNext()) {
            if (abstractFileIngester
                    == null) {
                startAbstractFileIngester = true;
                logger.log(Level.INFO, "Starting initial AbstractFile ingester");
            } //if worker had completed, restart it in case data is still enqueued
            else if (abstractFileIngester.isDone()) {
                startAbstractFileIngester = true;
                logger.log(Level.INFO, "Restarting AbstractFile ingester");
            }
        } else {
            logger.log(Level.INFO, "no new AbstractFile enqueued, no ingester needed");
        }

        if (startAbstractFileIngester) {
            stats = new IngestManagerStats();
            abstractFileIngester = new IngestAbstractFileProcessor();
            //init all fs modules, everytime new worker starts
            for (IngestModuleAbstractFile s : abstractFileModules) {
                IngestModuleInit moduleInit = new IngestModuleInit();
                moduleInit.setModuleArgs(s.getArguments());
                try {
                    s.init(moduleInit);
                } catch (Exception e) {
                    logger.log(Level.SEVERE, "File ingest module failed init(): " + s.getName());
                }
            }
            abstractFileIngester.execute();
        }
    }

    /**
     * stop currently running threads if any (e.g. when changing a case)
     */
    synchronized void stopAll() {
        //stop queue worker
        if (queueWorker != null) {
            queueWorker.cancel(true);
            queueWorker = null;
        }

        //empty queues
        scheduler.getFileScheduler().empty();
        scheduler.getImageScheduler().empty();

        //stop module workers
        if (abstractFileIngester != null) {
            //send signals to all file modules
            for (IngestModuleAbstractFile s : this.abstractFileModules) {
                if (isModuleRunning(s)) {
                    try {
                        s.stop();
                    } catch (Exception e) {
                        logger.log(Level.WARNING, "Unexpected exception while stopping module: " + s.getName(), e);
                    }
                }

            }
            //stop fs ingester thread
            boolean cancelled = abstractFileIngester.cancel(true);
            if (!cancelled) {
                logger.log(Level.INFO, "Unable to cancel file ingest worker, likely already stopped");
            }

            abstractFileIngester = null;

        }

        List<IngestImageThread> toStop = new ArrayList<IngestImageThread>();
        toStop.addAll(imageIngesters);

        for (IngestImageThread imageWorker : toStop) {
            IngestModuleImage s = imageWorker.getModule();

            //stop the worker thread if thread is running
            boolean cancelled = imageWorker.cancel(true);
            if (!cancelled) {
                logger.log(Level.INFO, "Unable to cancel image ingest worker for module: " 
                        + imageWorker.getModule().getName() + " img: " + imageWorker.getContent().getName());
            }

            //stop notification to module to cleanup resources
            if (isModuleRunning(s)) {
                try {
                    imageWorker.getModule().stop();
                } catch (Exception e) {
                    logger.log(Level.WARNING, "Exception while stopping module: " + s.getName(), e);
                }
            }
        }

        logger.log(Level.INFO, "stopped all");
    }

    /**
     * Test if any ingester modules are running
     *
     * @return true if any module is running, false otherwise
     */
    public synchronized boolean isIngestRunning() {
        if (isEnqueueRunning()) {
            return true;
        } else if (isFileIngestRunning()) {
            return true;
        } else if (isImageIngestRunning()) {
            return true;
        } else {
            return false;
        }

    }

    /**
     * Test is any file ingest modules are running.
     *
     * @return true if any ingest modules are running, false otherwise
     */
    public synchronized boolean areModulesRunning() {
        for (IngestModuleAbstract serv : abstractFileModules) {
            if (serv.hasBackgroundJobsRunning()) {
                return true;
            }
        }
        for (IngestImageThread thread : imageIngesters) {
            if (isModuleRunning(thread.getModule())) {
                return false;
            }
        }
        return false;
    }

    /**
     * check if ingest is currently being enqueued
     */
    public synchronized boolean isEnqueueRunning() {
        if (queueWorker != null && !queueWorker.isDone()) {
            return true;
        }
        return false;
    }

    /**
     * check if the file-level ingest pipeline is running
     */
    public synchronized boolean isFileIngestRunning() {
        if (abstractFileIngester != null && !abstractFileIngester.isDone()) {
            return true;
        }
        return false;
    }

    /**
     * check the status of the image-level ingest pipeline
     */
    public synchronized boolean isImageIngestRunning() {
        if (imageIngesters.isEmpty()) {
            return false;
        }

        //in case there are still image ingesters in the queue but already done
        boolean allDone = true;
        for (IngestImageThread ii : imageIngesters) {
            if (ii.isDone() == false) {
                allDone = false;
                break;
            }
        }
        if (allDone) {
            return false;
        } else {
            return true;
        }
    }

    /**
     * check if the module is running (was started and not yet complete/stopped)
     * give a complete answer, i.e. it's already consumed all files but it might
     * have background threads running
     *
     */
    public boolean isModuleRunning(final IngestModuleAbstract module) {

        if (module.getType() == IngestModuleAbstract.ModuleType.AbstractFile) {
            IngestScheduler.FileScheduler fileScheduler = scheduler.getFileScheduler();

            if (fileScheduler.hasModuleEnqueued((IngestModuleAbstractFile) module)) {
                //has work enqueued, so running
                return true;
            } else {
                //not in the queue, but could still have bkg work running
                return module.hasBackgroundJobsRunning();
            }

        } else {
            //image module
            synchronized (this) {
                if (imageIngesters.isEmpty()) {
                    return false;
                }
                IngestImageThread imt = null;
                for (IngestImageThread ii : imageIngesters) {
                    if (ii.getModule().equals(module)) {
                        imt = ii;
                        break;
                    }
                }

                if (imt == null) {
                    return false;
                }

                if (imt.isDone() == false) {
                    return true;
                } else {
                    return false;
                }
            }
        }
    }

    /**
     * returns if manager is currently configured to process unalloc space
     *
     * @return true if process unaloc space is set
     */
    boolean getProcessUnallocSpace() {
        return processUnallocSpace;
    }

    /**
     * Sets process unalloc space setting on the manager
     *
     * @param processUnallocSpace
     */
    public void setProcessUnallocSpace(boolean processUnallocSpace) {
        this.processUnallocSpace = processUnallocSpace;
    }

    /**
     * returns ingest summary report (how many files ingested, any errors, etc)
     */
    String getReport() {
        return stats.toString();
    }

    /**
     * Module publishes message using InegestManager handle Does not block. The
     * message gets enqueued in the GUI thread and displayed in a widget
     * IngestModule should make an attempt not to publish the same message
     * multiple times. Viewer will attempt to identify duplicate messages and
     * filter them out (slower)
     */
    void postMessage(final IngestMessage message) {

        if (stats != null) {
            //record the error for stats, if stats are running
            if (message.getMessageType() == MessageType.ERROR) {
                stats.addError(message.getSource());
            }
        }
        if (ui != null) {
            ui.displayMessage(message);
        }
    }

    /**
     * Get free disk space of a drive where ingest data are written to That
     * drive is being monitored by IngestMonitor thread when ingest is running.
     * Use this method to get amount of free disk space anytime.
     *
     * @return amount of disk space, -1 if unknown
     */
    long getFreeDiskSpace() {
        if (ingestMonitor != null) {
            return ingestMonitor.getFreeSpace();
        } else {
            return -1;
        }
    }

    /**
     * helper to return all loaded image modules managed sorted in order as
     * specified in pipeline_config XML
     */
    public List<IngestModuleImage> enumerateImageModules() {
        return moduleLoader.getImageIngestModules();
    }

    /**
     * helper to return all loaded file modules managed sorted in order as
     * specified in pipeline_config XML
     */
    public List<IngestModuleAbstractFile> enumerateAbstractFileModules() {
        return moduleLoader.getAbstractFileIngestModules();
    }
    
    public List<IngestModuleAbstract> enumerateAllModules() {
        List<IngestModuleAbstract> modules = new ArrayList<>();
        modules.addAll(enumerateImageModules());
        modules.addAll(enumerateAbstractFileModules());
        return modules;
    }

    //image worker to remove itself when complete or interrupted
    void removeImageIngestWorker(IngestImageThread worker) {
        //remove worker
        synchronized (this) {
            imageIngesters.remove(worker);
        }
    }

    /**
     * collects IngestManager statistics during runtime
     */
    private class IngestManagerStats {

        private Date startTime;
        private Date endTime;
        private int errorsTotal;
        private Map<IngestModuleAbstract, Integer> errors;
        private final DateFormat dateFormatter = new SimpleDateFormat("yyyy-MM-dd HH:mm:ss");
        private final StopWatch timer = new StopWatch();
        private IngestModuleAbstract currentModuleForTimer;
        //file module timing stats, image module timers are logged in IngestImageThread class
        private final Map<String, Long> fileModuleTimers = new HashMap<String, Long>();

        IngestManagerStats() {
            errors = new HashMap<IngestModuleAbstract, Integer>();
        }

        /**
         * records start time of the file process for the module must be
         * followed by logFileModuleEndProcess for the same module
         *
         * @param module to record start time for processing a file
         */
        void logFileModuleStartProcess(IngestModuleAbstract module) {
            timer.reset();
            timer.start();
            currentModuleForTimer = module;
        }

        /**
         * records stop time of the file process for the module must be preceded
         * by logFileModuleStartProcess for the same module
         *
         * @param module to record stop time for processing a file
         */
        void logFileModuleEndProcess(IngestModuleAbstract module) {
            timer.stop();
            if (module != currentModuleForTimer) {
                logger.log(Level.WARNING, "Invalid module passed in to record stop processing: " + module.getName()
                        + ", expected: " + currentModuleForTimer.getName());
            } else {
                final long elapsed = timer.getElapsedTime();
                final long current = fileModuleTimers.get(module.getName());
                fileModuleTimers.put(module.getName(), elapsed + current);
            }

            currentModuleForTimer = null;
        }

        String getFileModuleStats() {
            StringBuilder sb = new StringBuilder();
            for (final String moduleName : fileModuleTimers.keySet()) {
                sb.append(moduleName).append(" took: ")
                        .append(fileModuleTimers.get(moduleName) / 1000)
                        .append(" secs. to process()").append('\n');
            }
            return sb.toString();
        }

        @Override
        public String toString() {
            final String EOL = System.getProperty("line.separator");
            StringBuilder sb = new StringBuilder();
            if (startTime != null) {
                sb.append("Start time: ").append(dateFormatter.format(startTime)).append(EOL);
            }
            if (endTime != null) {
                sb.append("End time: ").append(dateFormatter.format(endTime)).append(EOL);
            }
            sb.append("Total ingest time: ").append(getTotalTimeString()).append(EOL);
            sb.append("Total errors: ").append(errorsTotal).append(EOL);
            if (errorsTotal > 0) {
                sb.append("Errors per module:");
                for (IngestModuleAbstract module : errors.keySet()) {
                    final int errorsModule = errors.get(module);
                    String moduleName;
                    if (module != null) {
                        moduleName = module.getName();
                    } else {
                        //manager message
                        moduleName = "System";
                    }

                    sb.append("\t").append(moduleName).append(": ").append(errorsModule).append(EOL);
                }
            }
            return sb.toString();
        }

        public String toHtmlString() {
            StringBuilder sb = new StringBuilder();
            sb.append("<html>");
            sb.append("Ingest time: ").append(getTotalTimeString()).append("<br />");
            sb.append("Total errors: ").append(errorsTotal).append("<br />");
            sb.append("</html>");
            return sb.toString();
        }

        void start() {
            startTime = new Date();

            for (IngestModuleAbstractFile module : abstractFileModules) {
                fileModuleTimers.put(module.getName(), 0L);
            }
        }

        void end() {
            endTime = new Date();
        }

        long getTotalTime() {
            if (startTime == null || endTime == null) {
                return 0;
            }
            return endTime.getTime() - startTime.getTime();
        }

        String getStartTimeString() {
            return dateFormatter.format(startTime);
        }

        String getEndTimeString() {
            return dateFormatter.format(endTime);
        }

        String getTotalTimeString() {
            long ms = getTotalTime();
            long hours = TimeUnit.MILLISECONDS.toHours(ms);
            ms -= TimeUnit.HOURS.toMillis(hours);
            long minutes = TimeUnit.MILLISECONDS.toMinutes(ms);
            ms -= TimeUnit.MINUTES.toMillis(minutes);
            long seconds = TimeUnit.MILLISECONDS.toSeconds(ms);
            final StringBuilder sb = new StringBuilder();
            sb.append(hours < 10 ? "0" : "").append(hours).append(':').append(minutes < 10 ? "0" : "").append(minutes).append(':').append(seconds < 10 ? "0" : "").append(seconds);
            return sb.toString();
        }

        synchronized void addError(IngestModuleAbstract source) {
            ++errorsTotal;
            Integer curModuleErrorI = errors.get(source);
            if (curModuleErrorI == null) {
                errors.put(source, 1);
            } else {
                errors.put(source, curModuleErrorI + 1);
            }
        }
    }

    /**
     * File ingest pipeline processor. Worker thread that queries
     * the scheduler for new files.  
     * Modules are assumed to already be initialized. 
     * runs until AbstractFile queue is
     * consumed New instance is created and started when data arrives and
     * previous pipeline completed.
     */
    private class IngestAbstractFileProcessor extends SwingWorker<Object, Void> {

        private Logger logger = Logger.getLogger(IngestAbstractFileProcessor.class.getName());
        //progress  bar
        private ProgressHandle progress;

        @Override
        protected Object doInBackground() throws Exception {

            logger.log(Level.INFO, "Starting background ingest file processor");
            logger.log(Level.INFO, PlatformUtil.getAllMemUsageInfo());

            stats.start();

            //notify main thread modules started
            for (IngestModuleAbstractFile s : abstractFileModules) {
                IngestManager.fireModuleEvent(IngestModuleEvent.STARTED.toString(), s.getName());
            }

            final String displayName = "File Ingest";
            progress = ProgressHandleFactory.createHandle(displayName, new Cancellable() {
                @Override
                public boolean cancel() {
                    logger.log(Level.INFO, "Filed ingest cancelled by user.");
                    if (progress != null) {
                        progress.setDisplayName(displayName + " (Cancelling...)");
                    }
                    return IngestAbstractFileProcessor.this.cancel(true);
                }
            });

            final IngestScheduler.FileScheduler fileScheduler = scheduler.getFileScheduler();

            //initialize the progress bar
            progress.start();
            progress.switchToIndeterminate();
            //set initial totals and processed (to be updated as we process or new files are scheduled)
            int totalEnqueuedFiles = fileScheduler.getFilesEnqueuedEst();
            progress.switchToDeterminate(totalEnqueuedFiles);
            int processedFiles = 0;
            //process AbstractFiles queue
            while (fileScheduler.hasNext()) {
                final ProcessTask fileTask = fileScheduler.next();
                final PipelineContext<IngestModuleAbstractFile> filepipelineContext = fileTask.context;
                final ScheduledTask<IngestModuleAbstractFile> fileIngestTask = filepipelineContext.getScheduledTask();
                final AbstractFile fileToProcess = fileTask.file;

                //clear return values from modules for last file
                synchronized (abstractFileModulesRetValues) {
                    abstractFileModulesRetValues.clear();
                }

                logger.log(Level.INFO, "IngestManager: Processing: {0}", fileToProcess.getName());
                progress.progress(fileToProcess.getName(), processedFiles);
                for (IngestModuleAbstractFile module : fileIngestTask.getModules()) {
                    //process the file with every file module
                    if (isCancelled()) {
                        logger.log(Level.INFO, "Terminating file ingest due to cancellation.");
                        return null;
                    }

                    try {
                        stats.logFileModuleStartProcess(module);
                        IngestModuleAbstractFile.ProcessResult result = module.process(filepipelineContext, fileToProcess);
                        stats.logFileModuleEndProcess(module);

                        //store the result for subsequent modules for this file
                        synchronized (abstractFileModulesRetValues) {
                            abstractFileModulesRetValues.put(module.getName(), result);
                        }

                    } catch (Exception e) {
                        logger.log(Level.SEVERE, "Error: unexpected exception from module: " + module.getName(), e);
                        stats.addError(module);
                    } catch (OutOfMemoryError e) {
                        logger.log(Level.SEVERE, "Error: out of memory from module: " + module.getName(), e);
                        stats.addError(module);
                    }
                } //end for every module

                //free the internal file resource after done with every module
                fileToProcess.close();

                int newTotalEnqueuedFiles = fileScheduler.getFilesEnqueuedEst();
                if (newTotalEnqueuedFiles > totalEnqueuedFiles) {
                    //update if new enqueued
                    totalEnqueuedFiles = newTotalEnqueuedFiles + 1;// + processedFiles + 1;
                    //processedFiles = 0;
                    //reset
                    progress.switchToIndeterminate();
                    progress.switchToDeterminate(totalEnqueuedFiles);
                }
                if (processedFiles < totalEnqueuedFiles) { //fix for now to handle the same image enqueued twice
                    ++processedFiles;
                }
                //--totalEnqueuedFiles;


            } //end of for every AbstractFile
            logger.log(Level.INFO, "IngestManager: Finished processing files");
            return null;
        }

        @Override
        protected void done() {
            try {
                super.get(); //block and get all exceptions thrown while doInBackground()
                //notify modules of completion
                if (!this.isCancelled()) {
                    for (IngestModuleAbstractFile s : abstractFileModules) {
                        s.complete();
                        IngestManager.fireModuleEvent(IngestModuleEvent.COMPLETED.toString(), s.getName());
                    }
                }

                logger.log(Level.INFO, PlatformUtil.getAllMemUsageInfo());
                logger.log(Level.INFO, "Freeing jvm heap resources post file pipeline run");
                System.gc();
                logger.log(Level.INFO, PlatformUtil.getAllMemUsageInfo());

            } catch (CancellationException e) {
                //task was cancelled
                handleInterruption();

            } catch (InterruptedException ex) {
                handleInterruption();
            } catch (ExecutionException ex) {
                handleInterruption();
                logger.log(Level.SEVERE, "Fatal error during ingest.", ex);

            } catch (Exception ex) {
                handleInterruption();
                logger.log(Level.SEVERE, "Fatal error during ingest.", ex);
            } finally {
                stats.end();
                progress.finish();

                if (!this.isCancelled()) {
                    logger.log(Level.INFO, "Summary Report: " + stats.toString());
                    logger.log(Level.INFO, "File module timings: " + stats.getFileModuleStats());
                    if (ui != null) {
                        logger.log(Level.INFO, "Ingest messages count: " + ui.getMessagesCount());
                    }

                    IngestManager.this.postMessage(IngestMessage.createManagerMessage("File Ingest Complete",
                            stats.toHtmlString()));
                }
            }

        }

        private void handleInterruption() {
            for (IngestModuleAbstractFile s : abstractFileModules) {
                if (isModuleRunning(s)) {
                    try {
                        s.stop();
                    } catch (Exception e) {
                        logger.log(Level.WARNING, "Exception while stopping module: " + s.getName(), e);
                    }
                }
                IngestManager.fireModuleEvent(IngestModuleEvent.STOPPED.toString(), s.getName());
            }
            //empty queues
            scheduler.getFileScheduler().empty();
        }
    }

    /* Thread that adds image/file and module pairs to queues */
    private class EnqueueWorker extends SwingWorker<Object, Void> {

        private List<IngestModuleAbstract> modules;
        private final List<Content> inputs;
        private final Logger logger = Logger.getLogger(EnqueueWorker.class.getName());

        EnqueueWorker(final List<IngestModuleAbstract> modules, final List<Content> inputs) {
            this.modules = modules;
            this.inputs = inputs;
        }
        private ProgressHandle progress;

        @Override
        protected Object doInBackground() throws Exception {

            final String displayName = "Queueing Ingest";
            progress = ProgressHandleFactory.createHandle(displayName, new Cancellable() {
                @Override
                public boolean cancel() {
                    logger.log(Level.INFO, "Queueing ingest cancelled by user.");
                    if (progress != null) {
                        progress.setDisplayName(displayName + " (Cancelling...)");
                    }
                    return EnqueueWorker.this.cancel(true);
                }
            });

            progress.start(2 * inputs.size());
            //progress.switchToIndeterminate();
            queueAll(modules, inputs);
            return null;
        }

        /* clean up or start the worker threads */
        @Override
        protected void done() {
            try {
                super.get(); //block and get all exceptions thrown while doInBackground()      
            } catch (CancellationException e) {
                //task was cancelled
                handleInterruption(e);
            } catch (InterruptedException ex) {
                handleInterruption(ex);
            } catch (ExecutionException ex) {
                handleInterruption(ex);


            } catch (Exception ex) {
                handleInterruption(ex);

            } finally {
                //queing end
                if (this.isCancelled()) {
                    //empty queues
                    handleInterruption(new Exception());
                } else {
                    //start ingest workers
                    startAll();
                }
                progress.finish();
            }
        }

        private void queueAll(List<IngestModuleAbstract> modules, final List<Content> inputs) {

            final IngestScheduler.ImageScheduler imageScheduler = scheduler.getImageScheduler();
            final IngestScheduler.FileScheduler fileScheduler = scheduler.getFileScheduler();

            int processed = 0;
            for (Content input : inputs) {
                final String inputName = input.getName();

                final List<IngestModuleImage> imageMods = new ArrayList<IngestModuleImage>();
                final List<IngestModuleAbstractFile> fileMods = new ArrayList<IngestModuleAbstractFile>();

                for (IngestModuleAbstract module : modules) {
                    if (isCancelled()) {
                        logger.log(Level.INFO, "Terminating ingest queueing due to cancellation.");
                        return;
                    }

                    final String moduleName = module.getName();
                    progress.progress(moduleName + " " + inputName, processed);

                    switch (module.getType()) {
                        case Image:
                            final IngestModuleImage newModuleInstance =
                                    (IngestModuleImage) moduleLoader.getNewIngestModuleInstance(module);
                            if (newModuleInstance != null) {
                                imageMods.add(newModuleInstance);
                            } else {
                                logger.log(Level.INFO, "Error loading module and adding input " + inputName 
                                        + " with module " + module.getName());
                            }

                            break;

                        case AbstractFile:
                            //enqueue the same singleton AbstractFile module
                            logger.log(Level.INFO, "Adding input " + inputName
                                    + " number of AbstractFile to module " + module.getName());

                            fileMods.add((IngestModuleAbstractFile) module);
                            break;
                        default:
                            logger.log(Level.SEVERE, "Unexpected module type: " + module.getType().name());
                    }

                }//for modules

                //queue to schedulers
                
                //queue to image-level ingest pipeline(s)
                final boolean processUnalloc = getProcessUnallocSpace();
                final ScheduledTask<IngestModuleImage> imageTask = 
                        new ScheduledTask<IngestModuleImage>(input, imageMods);
                final PipelineContext<IngestModuleImage> imagepipelineContext = 
                        new PipelineContext<IngestModuleImage>(imageTask, processUnalloc);
                logger.log(Level.INFO, "Queing image ingest task: " + imageTask);
                progress.progress("Image Ingest" + " " + inputName, processed);
                imageScheduler.schedule(imagepipelineContext);
                progress.progress("Image Ingest" + " " + inputName, ++processed);

                //queue to file-level ingest pipeline
                final ScheduledTask<IngestModuleAbstractFile> fTask = 
                        new ScheduledTask(input, fileMods);
                final PipelineContext<IngestModuleAbstractFile> filepipelineContext 
                        = new PipelineContext<IngestModuleAbstractFile>(fTask, processUnalloc);
                logger.log(Level.INFO, "Queing file ingest task: " + fTask);
                progress.progress("File Ingest" + " " + inputName, processed);
                fileScheduler.schedule(filepipelineContext);
                progress.progress("File Ingest" + " " + inputName, ++processed);

            } //for images


            //logger.log(Level.INFO, AbstractFileQueue.printQueue());
        }

        private void handleInterruption(Exception ex) {
            logger.log(Level.SEVERE, "Error while enqueing files. ", ex);
            //empty queues
            scheduler.getFileScheduler().empty();
            scheduler.getImageScheduler().empty();
        }
    }
}<|MERGE_RESOLUTION|>--- conflicted
+++ resolved
@@ -228,16 +228,10 @@
      * @param modules modules to execute on every image
      * @param inputs inputs  to enqueue and execute the ingest modules on
      */
-<<<<<<< HEAD
-    public void execute(final List<IngestModuleAbstract> modules, final List<Image> images) {
-        logger.log(Level.INFO, "Will enqueue number of images: " + images.size() + " to " + modules.size() + " modules.");
-        
-=======
     public void execute(final List<IngestModuleAbstract> modules, final List<Content> inputs) {
         logger.log(Level.INFO, "Will enqueue number of inputs: " + inputs.size() 
                 + " to " + modules.size() + " modules.");
 
->>>>>>> 3a3402cc
         if (!isIngestRunning() && ui != null) {
             ui.clearMessages();
         }
