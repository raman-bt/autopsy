--- conflicted
+++ resolved
@@ -44,11 +44,9 @@
     
     private static final String TITLE = "Ingest Modules";
     private static Dimension DIMENSIONS = new Dimension(500, 300);
-<<<<<<< HEAD
     private IngestConfigurator ingestConfigurator;
     private List<Content> inputContent = null;
-=======
->>>>>>> da694342
+
     private IngestDialogPanel panel = null;
     
     private static final Logger logger = Logger.getLogger(IngestDialog.class.getName());
@@ -86,13 +84,8 @@
 
             @Override
             public void actionPerformed(ActionEvent e) {
-<<<<<<< HEAD
                 ingestConfigurator.start();
-=======
-                
-                panel.save();
-                panel.start();
->>>>>>> da694342
+
                 close();
             }
         });
@@ -125,13 +118,8 @@
         setVisible(true);
     }
     
-<<<<<<< HEAD
     public void setContent(List<Content> content) {
         ingestConfigurator.setContent(content);
-=======
-    public void setContent(List<Content> inputContent) {
-         panel.setContent(inputContent);
->>>>>>> da694342
     }
 
     /**
