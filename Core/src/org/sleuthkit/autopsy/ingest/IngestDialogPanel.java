--- conflicted
+++ resolved
@@ -37,10 +37,7 @@
 import javax.swing.table.TableColumn;
 import org.sleuthkit.autopsy.corecomponents.AdvancedConfigurationDialog;
 import org.sleuthkit.autopsy.coreutils.ModuleSettings;
-<<<<<<< HEAD
-=======
 import org.sleuthkit.datamodel.Content;
->>>>>>> 3a3402cc
 
 /**
  * main configuration panel for all ingest modules, reusable JPanel component
@@ -54,15 +51,9 @@
     private ModulesTableModel tableModel;
     private String context;
     private static final Logger logger = Logger.getLogger(IngestDialogPanel.class.getName());
-<<<<<<< HEAD
-=======
-    public static final String DISABLED_MOD = "Disabled_Ingest_Modules";
-    public static final String PARSE_UNALLOC = "Process_Unallocated_Space";
+
     // The input content that's just been added to the database
     private List<Content> inputContent;
-    private static IngestDialogPanel instance = null;
-
->>>>>>> 3a3402cc
 
     /**
      * Creates new form IngestDialogPanel
@@ -423,36 +414,9 @@
             // tell everyone about it
             fireTableDataChanged();
         }
-<<<<<<< HEAD
         
         public IngestModuleAbstract getModule(int row) {
             return moduleData.get(row).getKey();
-=======
-        String processUnalloc = ModuleSettings.getConfigSetting(IngestManager.MODULE_PROPERTIES, PARSE_UNALLOC);
-        if(processUnalloc!=null) {
-            processUnallocCheckbox.setSelected(Boolean.parseBoolean(processUnalloc));
-        }
-    }
-
-    @Override
-    public JPanel getIngestConfigPanel() {
-        this.reload();
-        return this;
-    }
-
-    @Override
-    public void setContent(List<Content> inputContent) {
-        this.inputContent = inputContent;
-    }
-
-    @Override
-    public void start() {
-        //pick the modules
-        List<IngestModuleAbstract> modulesToStart = getModulesToStart();
-
-        if (!modulesToStart.isEmpty()) {
-            manager.execute(modulesToStart, inputContent);
->>>>>>> 3a3402cc
         }
         
         private Map.Entry<IngestModuleAbstract, Boolean> getEntryForModule(IngestModuleAbstract module) {
