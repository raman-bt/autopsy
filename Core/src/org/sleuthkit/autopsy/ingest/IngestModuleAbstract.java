/*
 * Autopsy Forensic Browser
 *
 * Copyright 2011-2012 Basis Technology Corp.
 * Contact: carrier <at> sleuthkit <dot> org
 *
 * Licensed under the Apache License, Version 2.0 (the "License");
 * you may not use this file except in compliance with the License.
 * You may obtain a copy of the License at
 *
 *     http://www.apache.org/licenses/LICENSE-2.0
 *
 * Unless required by applicable law or agreed to in writing, software
 * distributed under the License is distributed on an "AS IS" BASIS,
 * WITHOUT WARRANTIES OR CONDITIONS OF ANY KIND, either express or implied.
 * See the License for the specific language governing permissions and
 * limitations under the License.
 */

package org.sleuthkit.autopsy.ingest;


/**
 * Base interface for ingest modules
 */
public abstract class IngestModuleAbstract {
    
    private String args;
    
    /**
     * Possible module types for the implementing classes
     */
    public enum ModuleType {
        /**
         * Image type module
         */
        Image,  
        
        /**
         * AbstractFile type module
         */
        AbstractFile
    };

    /**
     * Invoked every time an ingest session is started by the framework.  
     * A module should support multiple invocations of init() throughout the application life-cycle.  
     * In this method, the module should reinitialize its internal objects and resources and get them ready 
     * for a brand new ingest processing.  
     * 
     * Here are some things you may do in this method if you'll need them later. 
     * - Get a handle to the ingest services using org.sleuthkit.autopsy.ingest.IngestServices.getDefault().
     * - Get the current case using org.sleuthkit.autopsy.ingest.IngestServices.getCurrentSleuthkitCaseDb().
     * 
     * NEVER initialize IngestServices handle in the member declaration, because it might result
     * in multiple instances of the singleton -- different class loaders are used in different modules.
     * @param initContext context used to initialize some modules
     */
    abstract public void init(IngestModuleInit initContext);

    /**
     * Invoked when an ingest session completes.  
     * The module should perform any resource (files, handles, caches) 
     * cleanup in this method and submit final results and post a final ingest inbox message. 
     */
    abstract public void complete();

    /**
     * Invoked on a module when an ingest session is interrupted by the user or system.
     * The method implementation should be similar to complete() in that the 
     * module should perform any cleanup work.  
     * If there is pending data to be processed or pending results to be reported by the module 
     * then the results should be rejected and ignored and the method should return as early as possible.
     * It should ensure it is in a defined state so that ingest can be rerun later.
     */
    abstract public void stop();

    /**
     * Returns unique name of the module.  Should not have collisions.
     * @return unique module name
     */
    abstract public String getName();
    
    /**
     * Gets the module version
     * @return module version string
     */
    abstract public String getVersion();
    
    /**
     * Gets user-friendly description of the module
     * @return module description
     */
    abstract public String getDescription();
    
    /**
     * Returns type of the module (Image-level or file-level)
     * @return module type
     */
    abstract public ModuleType getType();
    
    
    /**
     * Gets the arguments as set in XML
     * @return arguments string
     */
    public String getArguments() {
        return args;
    }
    
    /**
     * Sets the arguments from XML
     * @param args arguments string in XML
     */
    public void setArguments(String a_args) {
        args = a_args;
    }
    
     /**
     * A module can manage and use additional threads to perform some work in the background.
     * This method provides insight to the manager if the module has truly completed its work or not.
     *
     * 
     * @return true if any background threads/workers managed by this module are still running or are pending to be run,
     * false if all work has been done, or if background threads are not used/managed by this module
     */
    abstract public boolean hasBackgroundJobsRunning();
    
    
    /**
     * Used to determine if a module has implemented a simple (run-time)
     * configuration panel that is displayed by the ingest manager.
     * 
     * @return true if this module has a simple (run-time) configuration
     */
    public boolean hasSimpleConfiguration() {
        return false;
    }
    
    /**
     * Used to determine if a module has implemented an advanced (general)
     * configuration that can be used for more in-depth module configuration.
     * 
     * @return true if this module has an advanced configuration
     */
    public boolean hasAdvancedConfiguration() {
        return false;
    }
    
    /**	
     * Called by the ingest manager if the simple (run-time) configuration
     * panel should save its current state so that the settings can be used
     * during the ingest.
     */
    public void saveSimpleConfiguration() {}

    /**	
     * If module implements advanced configuration panel
     * it should read its current state and make it persistent / save it in this method
     * so that the new configuration will be in effect during the ingest.
     */
    public void saveAdvancedConfiguration() {}

    /**
     * Returns a panel that displays the simple (run-time) configuration. 
     * This is presented to the user before ingest starts and only basic
     * settings should be given here.  use the advanced (general) configuration
     * panel for more in-depth interfaces. 
     * The module is responsible for preserving / saving its configuration state
     * In addition, saveSimpleConfiguration() can be used
     * 
     * @return JPanel containing basic configuration widgets or null if simple configuration is not available
     */
<<<<<<< HEAD
    public javax.swing.JPanel getSimpleConfiguration(String context);
=======
    public javax.swing.JPanel getSimpleConfiguration() {
        return null;
    }
>>>>>>> 3a3402cc
    
     /**
     * Implements advanced module conf  iguration exposed to the user before ingest starts
     * The module is responsible for preserving / saving its configuration state
     * In addition, saveAdvancedConfiguration() can be used
     * 
     * @return JPanel containing advanced configuration widgets or null if advanced configuration is not available
     */
<<<<<<< HEAD
    public javax.swing.JPanel getAdvancedConfiguration(String context);
=======
    public javax.swing.JPanel getAdvancedConfiguration() {
        return null;
    };
>>>>>>> 3a3402cc
}<|MERGE_RESOLUTION|>--- conflicted
+++ resolved
@@ -171,13 +171,9 @@
      * 
      * @return JPanel containing basic configuration widgets or null if simple configuration is not available
      */
-<<<<<<< HEAD
-    public javax.swing.JPanel getSimpleConfiguration(String context);
-=======
-    public javax.swing.JPanel getSimpleConfiguration() {
+    public javax.swing.JPanel getSimpleConfiguration(String context) {
         return null;
     }
->>>>>>> 3a3402cc
     
      /**
      * Implements advanced module conf  iguration exposed to the user before ingest starts
@@ -186,11 +182,7 @@
      * 
      * @return JPanel containing advanced configuration widgets or null if advanced configuration is not available
      */
-<<<<<<< HEAD
-    public javax.swing.JPanel getAdvancedConfiguration(String context);
-=======
-    public javax.swing.JPanel getAdvancedConfiguration() {
+    public javax.swing.JPanel getAdvancedConfiguration(String context) {
         return null;
     };
->>>>>>> 3a3402cc
 }