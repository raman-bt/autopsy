--- conflicted
+++ resolved
@@ -1,76 +1,63 @@
-/*
- * Autopsy Forensic Browser
- *
- * Copyright 2019 Basis Technology Corp.
- * Contact: carrier <at> sleuthkit <dot> org
- *
- * Licensed under the Apache License, Version 2.0 (the "License");
- * you may not use this file except in compliance with the License.
- * You may obtain a copy of the License at
- *
- *     http://www.apache.org/licenses/LICENSE-2.0
- *
- * Unless required by applicable law or agreed to in writing, software
- * distributed under the License is distributed on an "AS IS" BASIS,
- * WITHOUT WARRANTIES OR CONDITIONS OF ANY KIND, either express or implied.
- * See the License for the specific language governing permissions and
- * limitations under the License.
- */
-package org.sleuthkit.autopsy.actions;
-
-import java.awt.event.ActionEvent;
-import java.util.logging.Level;
-import javax.swing.AbstractAction;
-import org.openide.util.Lookup;
-import org.openide.util.NbBundle;
-import org.sleuthkit.autopsy.casemodule.Case;
-import org.sleuthkit.autopsy.casemodule.NoCurrentCaseException;
-import org.sleuthkit.autopsy.coreutils.Logger;
-import org.sleuthkit.autopsy.keywordsearchservice.KeywordSearchService;
-import org.sleuthkit.autopsy.keywordsearchservice.KeywordSearchServiceException;
-import org.sleuthkit.datamodel.TskCoreException;
-
-<<<<<<< HEAD
-=======
-/**
- * Instances of this Action allow users to delete the specified data source.
- */
->>>>>>> 2e6ce836
-public final class DeleteDataSourceAction extends AbstractAction {
-    private static final Logger logger = Logger.getLogger(DeleteDataSourceAction.class.getName());
-    private final Long selectedDataSource;
-    
-    @NbBundle.Messages({"DeleteDataSourceAction.name.text=Delete Data Source"})
-    public DeleteDataSourceAction(Long selectedDataSource) {
-        super(Bundle.DeleteDataSourceAction_name_text());
-        this.selectedDataSource = selectedDataSource;
-<<<<<<< HEAD
-
-    }
-=======
-    }
-
->>>>>>> 2e6ce836
-    @Override
-    public void actionPerformed(ActionEvent event) {
-        try {
-            Case.getCurrentCaseThrows().getSleuthkitCase().deleteDataSource(selectedDataSource);
-<<<<<<< HEAD
-            deleteDataSource(selectedDataSource);
-        } catch (NoCurrentCaseException | TskCoreException | KeywordSearchServiceException e) {
-=======
-        } catch (NoCurrentCaseException | TskCoreException e) {
->>>>>>> 2e6ce836
-            logger.log(Level.WARNING, "Error Deleting Data source " + selectedDataSource, e);
-        }
-    }
-    private static void deleteDataSource(Long dataSourceId) throws KeywordSearchServiceException {
-        try {
-            KeywordSearchService kwsService = Lookup.getDefault().lookup(KeywordSearchService.class);
-            kwsService.deleteDataSource(dataSourceId);
-        } catch (KeywordSearchServiceException e) {
-            logger.log(Level.WARNING, "KWS Error", e);
-        }
-        
-    }
-}+/*
+ * Autopsy Forensic Browser
+ *
+ * Copyright 2019 Basis Technology Corp.
+ * Contact: carrier <at> sleuthkit <dot> org
+ *
+ * Licensed under the Apache License, Version 2.0 (the "License");
+ * you may not use this file except in compliance with the License.
+ * You may obtain a copy of the License at
+ *
+ *     http://www.apache.org/licenses/LICENSE-2.0
+ *
+ * Unless required by applicable law or agreed to in writing, software
+ * distributed under the License is distributed on an "AS IS" BASIS,
+ * WITHOUT WARRANTIES OR CONDITIONS OF ANY KIND, either express or implied.
+ * See the License for the specific language governing permissions and
+ * limitations under the License.
+ */
+package org.sleuthkit.autopsy.actions;
+
+import java.awt.event.ActionEvent;
+import java.util.logging.Level;
+import javax.swing.AbstractAction;
+import org.openide.util.Lookup;
+import org.openide.util.NbBundle;
+import org.sleuthkit.autopsy.casemodule.Case;
+import org.sleuthkit.autopsy.casemodule.NoCurrentCaseException;
+import org.sleuthkit.autopsy.coreutils.Logger;
+import org.sleuthkit.autopsy.keywordsearchservice.KeywordSearchService;
+import org.sleuthkit.autopsy.keywordsearchservice.KeywordSearchServiceException;
+import org.sleuthkit.datamodel.TskCoreException;
+
+/**
+ * Instances of this Action allow users to delete the specified data source.
+ */
+public final class DeleteDataSourceAction extends AbstractAction {
+    private static final Logger logger = Logger.getLogger(DeleteDataSourceAction.class.getName());
+    private final Long selectedDataSource;
+    
+    @NbBundle.Messages({"DeleteDataSourceAction.name.text=Delete Data Source"})
+    public DeleteDataSourceAction(Long selectedDataSource) {
+        super(Bundle.DeleteDataSourceAction_name_text());
+        this.selectedDataSource = selectedDataSource;
+    }
+
+    @Override
+    public void actionPerformed(ActionEvent event) {
+        try {
+            Case.getCurrentCaseThrows().getSleuthkitCase().deleteDataSource(selectedDataSource);
+        } catch (NoCurrentCaseException | TskCoreException e) {
+            logger.log(Level.WARNING, "Error Deleting Data source " + selectedDataSource, e);
+        }
+    }
+    private static void deleteDataSource(Long dataSourceId) throws KeywordSearchServiceException {
+        try {
+            KeywordSearchService kwsService = Lookup.getDefault().lookup(KeywordSearchService.class);
+            kwsService.deleteDataSource(dataSourceId);
+        } catch (KeywordSearchServiceException e) {
+            logger.log(Level.WARNING, "KWS Error", e);
+        }
+        
+    }
+}