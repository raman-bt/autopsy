/*
 * Autopsy Forensic Browser
 *
 * Copyright 2018 Basis Technology Corp.
 * Contact: carrier <at> sleuthkit <dot> org
 *
 * Licensed under the Apache License, Version 2.0 (the "License");
 * you may not use this file except in compliance with the License.
 * You may obtain a copy of the License at
 *
 *     http://www.apache.org/licenses/LICENSE-2.0
 *
 * Unless required by applicable law or agreed to in writing, software
 * distributed under the License is distributed on an "AS IS" BASIS,
 * WITHOUT WARRANTIES OR CONDITIONS OF ANY KIND, either express or implied.
 * See the License for the specific language governing permissions and
 * limitations under the License.
 */
package org.sleuthkit.autopsy.commonfilesearch;

import java.sql.SQLException;
import java.util.ArrayList;
import java.util.Collection;
import java.util.HashMap;
import java.util.List;
import java.util.Map;
import java.util.concurrent.ExecutionException;
import java.util.logging.Level;
import javax.swing.SwingUtilities;
import javax.swing.SwingWorker;
import org.netbeans.api.progress.ProgressHandle;
import org.openide.explorer.ExplorerManager;
import org.openide.util.NbBundle;
import org.sleuthkit.autopsy.casemodule.Case;
import org.sleuthkit.autopsy.casemodule.NoCurrentCaseException;
import org.sleuthkit.autopsy.centralrepository.datamodel.CorrelationCase;
import org.sleuthkit.autopsy.centralrepository.datamodel.EamDb;
import org.sleuthkit.autopsy.centralrepository.datamodel.EamDbException;
import org.sleuthkit.autopsy.corecomponentinterfaces.DataResultViewer;
import org.sleuthkit.autopsy.corecomponents.DataResultTopComponent;
import org.sleuthkit.autopsy.corecomponents.DataResultViewerTable;
import org.sleuthkit.autopsy.corecomponents.TableFilterNode;
import org.sleuthkit.autopsy.coreutils.Logger;
import org.sleuthkit.autopsy.coreutils.MessageNotifyUtil;
import org.sleuthkit.autopsy.directorytree.DataResultFilterNode;
import org.sleuthkit.datamodel.TskCoreException;

/**
 * Panel used for common files search configuration and configuration business
 * logic. Nested within CommonFilesDialog.
 */
@SuppressWarnings("PMD.SingularField") // UI widgets cause lots of false positives
public final class CommonFilesPanel extends javax.swing.JPanel {

    private static final long serialVersionUID = 1L;

    private static final Long NO_DATA_SOURCE_SELECTED = -1L;

    private static final Logger LOGGER = Logger.getLogger(CommonFilesPanel.class.getName());
    private boolean singleDataSource = false;
    private String selectedDataSource = "";
    private boolean pictureViewCheckboxState;
    private boolean documentsCheckboxState;

    /**
     * Creates new form CommonFilesPanel
     */
    @NbBundle.Messages({
        "CommonFilesPanel.title=Common Files Panel",
        "CommonFilesPanel.exception=Unexpected Exception loading DataSources."})
    public CommonFilesPanel() {
        initComponents();

        this.errorText.setVisible(false);
<<<<<<< HEAD
=======
    }

    /**
     * Sets up the data sources dropdown and returns the data sources map for
     * future usage.
     *
     * @return a mapping of data source ids to data source names
     */
    @NbBundle.Messages({
        "CommonFilesPanel.buildDataSourceMap.done.tskCoreException=Unable to run query against DB.",
        "CommonFilesPanel.buildDataSourceMap.done.noCurrentCaseException=Unable to open case file.",
        "CommonFilesPanel.buildDataSourceMap.done.exception=Unexpected exception building data sources map.",
        "CommonFilesPanel.buildDataSourceMap.done.interupted=Something went wrong building the Common Files Search dialog box.",
        "CommonFilesPanel.buildDataSourceMap.done.sqlException=Unable to query db for data sources.",
        "CommonFilesPanel.buildDataSourcesMap.updateUi.noDataSources=No data sources were found."})
    private void setupDataSources() {

        new SwingWorker<Map<Long, String>, Void>() {

            private void updateUi() {

                String[] dataSourcesNames = new String[CommonFilesPanel.this.dataSourceMap.size()];

                //only enable all this stuff if we actually have datasources
                if (dataSourcesNames.length > 0) {
                    dataSourcesNames = CommonFilesPanel.this.dataSourceMap.values().toArray(dataSourcesNames);
                    CommonFilesPanel.this.dataSourcesList = new DataSourceComboBoxModel(dataSourcesNames);
                    CommonFilesPanel.this.selectDataSourceComboBox.setModel(CommonFilesPanel.this.dataSourcesList);

                    boolean multipleDataSources = this.caseHasMultipleSources();
                    
                    CommonFilesPanel.this.allDataSourcesRadioButton.setEnabled(true);
                    CommonFilesPanel.this.allDataSourcesRadioButton.setSelected(true);
                    
                    if (!multipleDataSources) {
                        CommonFilesPanel.this.withinDataSourceRadioButton.setEnabled(false);
                        CommonFilesPanel.this.withinDataSourceRadioButton.setSelected(false);
                        withinDataSourceSelected(false);
                        CommonFilesPanel.this.selectDataSourceComboBox.setEnabled(false);
                    }

                    CommonFilesPanel.this.searchButton.setEnabled(true);
                } else {
                    MessageNotifyUtil.Message.info(Bundle.CommonFilesPanel_buildDataSourcesMap_updateUi_noDataSources());
                    CommonFilesPanel.this.cancelButtonActionPerformed(null);
                }
            }

            private boolean caseHasMultipleSources() {
                return CommonFilesPanel.this.dataSourceMap.size() >= 3;
            }
>>>>>>> 75292784

        this.intraCasePanel.setParent(this);
        this.interCasePanel.setParent(this);

        this.setupDataSources();

        if (CommonFilesPanel.isEamDbAvailable()) {
            this.setupCases();
        } else {
            this.disableIntercaseSearch();
        }
    }

    private void disableIntercaseSearch() {
        this.intraCaseRadio.setSelected(true);
        this.interCaseRadio.setEnabled(false);
    }

    public static boolean isEamDbAvailable() {
        boolean isEamDbAvailable = false;
        try {
            isEamDbAvailable = EamDb.isEnabled() && !EamDb.getInstance().getCases().isEmpty();
        } catch (EamDbException ex) {
            LOGGER.log(Level.WARNING, "Error accessing EamDb", ex);
        }
        return isEamDbAvailable;
    }

    @NbBundle.Messages({
        "CommonFilesPanel.search.results.titleAll=Common Files (All Data Sources)",
        "CommonFilesPanel.search.results.titleSingle=Common Files (Match Within Data Source: %s)",
        "CommonFilesPanel.search.results.pathText=Common Files Search Results",
        "CommonFilesPanel.search.done.searchProgressGathering=Gathering Common Files Search Results.",
        "CommonFilesPanel.search.done.searchProgressDisplay=Displaying Common Files Search Results.",
        "CommonFilesPanel.search.done.tskCoreException=Unable to run query against DB.",
        "CommonFilesPanel.search.done.noCurrentCaseException=Unable to open case file.",
        "CommonFilesPanel.search.done.exception=Unexpected exception running Common Files Search.",
        "CommonFilesPanel.search.done.interupted=Something went wrong finding common files.",
        "CommonFilesPanel.search.done.sqlException=Unable to query db for files or data sources."})
    private void search() {
        String pathText = Bundle.CommonFilesPanel_search_results_pathText();

        new SwingWorker<CommonFilesMetadata, Void>() {

            private String tabTitle;
            private ProgressHandle progress;
            
            private void setTitleForAllDataSources() {
                this.tabTitle = Bundle.CommonFilesPanel_search_results_titleAll();
            }

            private void setTitleForSingleSource(Long dataSourceId) {
                final String CommonFilesPanel_search_results_titleSingle = Bundle.CommonFilesPanel_search_results_titleSingle();
                final Object[] dataSourceName = new Object[]{CommonFilesPanel.this.intraCasePanel.getDataSourceMap().get(dataSourceId)};

                this.tabTitle = String.format(CommonFilesPanel_search_results_titleSingle, dataSourceName);
            }

            @Override
            @SuppressWarnings({"BoxedValueEquality", "NumberEquality"})
            protected CommonFilesMetadata doInBackground() throws TskCoreException, NoCurrentCaseException, SQLException, EamDbException, Exception {
                progress = ProgressHandle.createHandle(Bundle.CommonFilesPanel_search_done_searchProgressGathering());
                progress.start();
                progress.switchToIndeterminate();
                
                Long dataSourceId = CommonFilesPanel.this.intraCasePanel.getSelectedDataSourceId();
                Integer caseId = CommonFilesPanel.this.interCasePanel.getSelectedCaseId();

                CommonFilesMetadataBuilder builder;
                CommonFilesMetadata metadata;

                boolean filterByMedia = false;
                boolean filterByDocuments = false;
                if (selectedFileCategoriesButton.isSelected()) {
                    if (pictureVideoCheckbox.isSelected()) {
                        filterByMedia = true;
                    }
                    if (documentsCheckbox.isSelected()) {
                        filterByDocuments = true;
                    }
                }

                if (CommonFilesPanel.this.interCaseRadio.isSelected()) {
                    
                    if(caseId == InterCasePanel.NO_CASE_SELECTED){
                        builder = new AllCasesEamDbCommonFilesAlgorithm(CommonFilesPanel.this.intraCasePanel.getDataSourceMap(), filterByMedia, filterByDocuments);
                    } else {
                        builder = new SingleCaseEamDbCommonFilesAlgorithm(caseId, CommonFilesPanel.this.intraCasePanel.getDataSourceMap(), filterByMedia, filterByDocuments);
                    }
                } else {
                    if (dataSourceId == CommonFilesPanel.NO_DATA_SOURCE_SELECTED) {
                        builder = new AllDataSourcesCommonFilesAlgorithm(CommonFilesPanel.this.intraCasePanel.getDataSourceMap(), filterByMedia, filterByDocuments);

                        setTitleForAllDataSources();
                    } else {
                        builder = new SingleDataSource(dataSourceId, CommonFilesPanel.this.intraCasePanel.getDataSourceMap(), filterByMedia, filterByDocuments);

                        setTitleForSingleSource(dataSourceId);
                    }
                }
                
                //TODO set title from one method rathe than two (or more) overloads
                
                metadata = builder.findFiles();
                
                this.tabTitle = builder.buildTabTitle();

                return metadata;
            }

            @Override
            protected void done() {
                try {
                    super.done();
                    
                    CommonFilesMetadata metadata = this.get();

                    CommonFilesNode commonFilesNode = new CommonFilesNode(metadata);

                    //TODO this could be enumerating the children!!!
                    DataResultFilterNode dataResultFilterNode = new DataResultFilterNode(commonFilesNode, ExplorerManager.find(CommonFilesPanel.this));

                    TableFilterNode tableFilterWithDescendantsNode = new TableFilterNode(dataResultFilterNode, 3);

                    DataResultViewerTable table = new CommonFilesSearchResultsViewerTable();

                    Collection<DataResultViewer> viewers = new ArrayList<>(1);
                    viewers.add(table);
                    
                    progress.setDisplayName(Bundle.CommonFilesPanel_search_done_searchProgressDisplay());
                    DataResultTopComponent.createInstance(tabTitle, pathText, tableFilterWithDescendantsNode, metadata.size(), viewers);
                    progress.finish();
                    
                } catch (InterruptedException ex) {
                    LOGGER.log(Level.SEVERE, "Interrupted while loading Common Files", ex);
                    MessageNotifyUtil.Message.error(Bundle.CommonFilesPanel_search_done_interupted());
                } catch (ExecutionException ex) {
                    String errorMessage;
                    Throwable inner = ex.getCause();
                    if (inner instanceof TskCoreException) {
                        LOGGER.log(Level.SEVERE, "Failed to load files from database.", ex);
                        errorMessage = Bundle.CommonFilesPanel_search_done_tskCoreException();
                    } else if (inner instanceof NoCurrentCaseException) {
                        LOGGER.log(Level.SEVERE, "Current case has been closed.", ex);
                        errorMessage = Bundle.CommonFilesPanel_search_done_noCurrentCaseException();
                    } else if (inner instanceof SQLException) {
                        LOGGER.log(Level.SEVERE, "Unable to query db for files.", ex);
                        errorMessage = Bundle.CommonFilesPanel_search_done_sqlException();
                    } else {
                        LOGGER.log(Level.SEVERE, "Unexpected exception while running Common Files Search.", ex);
                        errorMessage = Bundle.CommonFilesPanel_search_done_exception();
                    }
                    MessageNotifyUtil.Message.error(errorMessage);
                }
            }
        }.execute();
    }

    /**
     * Sets up the data sources dropdown and returns the data sources map for
     * future usage.
     *
     * @return a mapping of data correlationCase ids to data correlationCase
     * names
     */
    @NbBundle.Messages({
        "CommonFilesPanel.setupDataSources.done.tskCoreException=Unable to run query against DB.",
        "CommonFilesPanel.setupDataSources.done.noCurrentCaseException=Unable to open case file.",
        "CommonFilesPanel.setupDataSources.done.exception=Unexpected exception loading data sources.",
        "CommonFilesPanel.setupDataSources.done.interupted=Something went wrong building the Common Files Search dialog box.",
        "CommonFilesPanel.setupDataSources.done.sqlException=Unable to query db for data sources.",
        "CommonFilesPanel.setupDataSources.updateUi.noDataSources=No data sources were found."})
    private void setupDataSources() {

        new SwingWorker<Map<Long, String>, Void>() {

            private void updateUi() {

                final Map<Long, String> dataSourceMap = CommonFilesPanel.this.intraCasePanel.getDataSourceMap();

                String[] dataSourcesNames = new String[dataSourceMap.size()];

                //only enable all this stuff if we actually have datasources
                if (dataSourcesNames.length > 0) {
                    dataSourcesNames = dataSourceMap.values().toArray(dataSourcesNames);
                    CommonFilesPanel.this.intraCasePanel.setDataModel(new DataSourceComboBoxModel(dataSourcesNames));

                    boolean multipleDataSources = this.caseHasMultipleSources();
                    CommonFilesPanel.this.intraCasePanel.rigForMultipleDataSources(multipleDataSources);

                    //TODO this should be attached to the intra/inter radio buttons
                    CommonFilesPanel.this.setSearchButtonEnabled(true);
                }
            }

            private boolean caseHasMultipleSources() {
                return CommonFilesPanel.this.intraCasePanel.getDataSourceMap().size() >= 2;
            }

            @Override
            protected Map<Long, String> doInBackground() throws NoCurrentCaseException, TskCoreException, SQLException {
                DataSourceLoader loader = new DataSourceLoader();
                return loader.getDataSourceMap();
            }

            @Override
            protected void done() {

                try {
                    CommonFilesPanel.this.intraCasePanel.setDataSourceMap(this.get());
                    updateUi();

                } catch (InterruptedException ex) {
                    LOGGER.log(Level.SEVERE, "Interrupted while building Common Files Search dialog.", ex);
                    MessageNotifyUtil.Message.error(Bundle.CommonFilesPanel_setupDataSources_done_interupted());
                } catch (ExecutionException ex) {
                    String errorMessage;
                    Throwable inner = ex.getCause();
                    if (inner instanceof TskCoreException) {
                        LOGGER.log(Level.SEVERE, "Failed to load data sources from database.", ex);
                        errorMessage = Bundle.CommonFilesPanel_setupDataSources_done_tskCoreException();
                    } else if (inner instanceof NoCurrentCaseException) {
                        LOGGER.log(Level.SEVERE, "Current case has been closed.", ex);
                        errorMessage = Bundle.CommonFilesPanel_setupDataSources_done_noCurrentCaseException();
                    } else if (inner instanceof SQLException) {
                        LOGGER.log(Level.SEVERE, "Unable to query db for data sources.", ex);
                        errorMessage = Bundle.CommonFilesPanel_setupDataSources_done_sqlException();
                    } else {
                        LOGGER.log(Level.SEVERE, "Unexpected exception while building Common Files Search dialog panel.", ex);
                        errorMessage = Bundle.CommonFilesPanel_setupDataSources_done_exception();
                    }
                    MessageNotifyUtil.Message.error(errorMessage);
                }
            }
        }.execute();
    }

    @NbBundle.Messages({
        "CommonFilesPanel.setupCases.done.interruptedException=Something went wrong building the Common Files Search dialog box.",
        "CommonFilesPanel.setupCases.done.exeutionException=Unexpected exception loading cases."})
    private void setupCases() {

        new SwingWorker<Map<Integer, String>, Void>() {

            private void updateUi() {

                final Map<Integer, String> caseMap = CommonFilesPanel.this.interCasePanel.getCaseMap();

                String[] caseNames = new String[caseMap.size()];

                if (caseNames.length > 0) {
                    caseNames = caseMap.values().toArray(caseNames);
                    CommonFilesPanel.this.interCasePanel.setCaseList(new DataSourceComboBoxModel(caseNames));

                    boolean multipleCases = this.centralRepoHasMultipleCases();
                    CommonFilesPanel.this.interCasePanel.rigForMultipleCases(multipleCases);

                } else {
                    CommonFilesPanel.this.disableIntercaseSearch();
                }
            }

            private Map<Integer, String> mapDataSources(List<CorrelationCase> cases) throws Exception {
                Map<Integer, String> casemap = new HashMap<>();
                CorrelationCase currentCorCase = EamDb.getInstance().getCase(Case.getCurrentCase());
                for (CorrelationCase correlationCase : cases) {
                    if(currentCorCase.getID() != correlationCase.getID()) { // if not the current Case
                        casemap.put(correlationCase.getID(), correlationCase.getDisplayName());
                    }
                }

                return casemap;
            }

            @Override
            protected Map<Integer, String> doInBackground() throws Exception {

                List<CorrelationCase> dataSources = EamDb.getInstance().getCases();
                Map<Integer, String> caseMap = mapDataSources(dataSources);

                return caseMap;
            }

            @Override
            protected void done() {
                try {
                    Map<Integer, String> cases = this.get();
                    CommonFilesPanel.this.interCasePanel.setCaseMap(cases);
                    this.updateUi();
                } catch (InterruptedException ex) {
                    LOGGER.log(Level.SEVERE, "Interrupted while building Common Files Search dialog.", ex);
                    MessageNotifyUtil.Message.error(Bundle.CommonFilesPanel_setupCases_done_interruptedException());
                } catch (ExecutionException ex) {
                    LOGGER.log(Level.SEVERE, "Unexpected exception while building Common Files Search dialog.", ex);
                    MessageNotifyUtil.Message.error(Bundle.CommonFilesPanel_setupCases_done_exeutionException());
                }
            }

            private boolean centralRepoHasMultipleCases() {
                return CommonFilesPanel.this.interCasePanel.centralRepoHasMultipleCases();
            }

        }.execute();
    }

    /**
     * This method is called from within the constructor to initialize the form.
     * WARNING: Do NOT modify this code. The content of this method is always
     * regenerated by the Form Editor.
     */
    @SuppressWarnings("unchecked")
    // <editor-fold defaultstate="collapsed" desc="Generated Code">//GEN-BEGIN:initComponents
    private void initComponents() {

        fileTypeFilterButtonGroup = new javax.swing.ButtonGroup();
        interIntraButtonGroup = new javax.swing.ButtonGroup();
        commonFilesSearchLabel2 = new javax.swing.JLabel();
        searchButton = new javax.swing.JButton();
        cancelButton = new javax.swing.JButton();
        allFileCategoriesRadioButton = new javax.swing.JRadioButton();
        selectedFileCategoriesButton = new javax.swing.JRadioButton();
        pictureVideoCheckbox = new javax.swing.JCheckBox();
        documentsCheckbox = new javax.swing.JCheckBox();
        categoriesLabel = new javax.swing.JLabel();
        errorText = new javax.swing.JLabel();
        commonFilesSearchLabel1 = new javax.swing.JLabel();
        intraCaseRadio = new javax.swing.JRadioButton();
        interCaseRadio = new javax.swing.JRadioButton();
        layoutPanel = new java.awt.Panel();
        intraCasePanel = new org.sleuthkit.autopsy.commonfilesearch.IntraCasePanel();
        interCasePanel = new org.sleuthkit.autopsy.commonfilesearch.InterCasePanel();

        org.openide.awt.Mnemonics.setLocalizedText(commonFilesSearchLabel2, org.openide.util.NbBundle.getMessage(CommonFilesPanel.class, "CommonFilesPanel.commonFilesSearchLabel2.text")); // NOI18N
        commonFilesSearchLabel2.setFocusable(false);

        org.openide.awt.Mnemonics.setLocalizedText(searchButton, org.openide.util.NbBundle.getMessage(CommonFilesPanel.class, "CommonFilesPanel.searchButton.text")); // NOI18N
        searchButton.setEnabled(false);
        searchButton.setHorizontalTextPosition(javax.swing.SwingConstants.LEADING);
        searchButton.addActionListener(new java.awt.event.ActionListener() {
            public void actionPerformed(java.awt.event.ActionEvent evt) {
                searchButtonActionPerformed(evt);
            }
        });

        org.openide.awt.Mnemonics.setLocalizedText(cancelButton, org.openide.util.NbBundle.getMessage(CommonFilesPanel.class, "CommonFilesPanel.cancelButton.text")); // NOI18N
        cancelButton.setActionCommand(org.openide.util.NbBundle.getMessage(CommonFilesPanel.class, "CommonFilesPanel.cancelButton.actionCommand")); // NOI18N
        cancelButton.setHorizontalTextPosition(javax.swing.SwingConstants.LEADING);
        cancelButton.addActionListener(new java.awt.event.ActionListener() {
            public void actionPerformed(java.awt.event.ActionEvent evt) {
                cancelButtonActionPerformed(evt);
            }
        });

        fileTypeFilterButtonGroup.add(allFileCategoriesRadioButton);
        org.openide.awt.Mnemonics.setLocalizedText(allFileCategoriesRadioButton, org.openide.util.NbBundle.getMessage(CommonFilesPanel.class, "CommonFilesPanel.allFileCategoriesRadioButton.text")); // NOI18N
        allFileCategoriesRadioButton.setToolTipText(org.openide.util.NbBundle.getMessage(CommonFilesPanel.class, "CommonFilesPanel.allFileCategoriesRadioButton.toolTipText")); // NOI18N
        allFileCategoriesRadioButton.addActionListener(new java.awt.event.ActionListener() {
            public void actionPerformed(java.awt.event.ActionEvent evt) {
                allFileCategoriesRadioButtonActionPerformed(evt);
            }
        });

        fileTypeFilterButtonGroup.add(selectedFileCategoriesButton);
        selectedFileCategoriesButton.setSelected(true);
        org.openide.awt.Mnemonics.setLocalizedText(selectedFileCategoriesButton, org.openide.util.NbBundle.getMessage(CommonFilesPanel.class, "CommonFilesPanel.selectedFileCategoriesButton.text")); // NOI18N
        selectedFileCategoriesButton.setToolTipText(org.openide.util.NbBundle.getMessage(CommonFilesPanel.class, "CommonFilesPanel.selectedFileCategoriesButton.toolTipText")); // NOI18N
        selectedFileCategoriesButton.addActionListener(new java.awt.event.ActionListener() {
            public void actionPerformed(java.awt.event.ActionEvent evt) {
                selectedFileCategoriesButtonActionPerformed(evt);
            }
        });

        pictureVideoCheckbox.setSelected(true);
        org.openide.awt.Mnemonics.setLocalizedText(pictureVideoCheckbox, org.openide.util.NbBundle.getMessage(CommonFilesPanel.class, "CommonFilesPanel.pictureVideoCheckbox.text")); // NOI18N
        pictureVideoCheckbox.addActionListener(new java.awt.event.ActionListener() {
            public void actionPerformed(java.awt.event.ActionEvent evt) {
                pictureVideoCheckboxActionPerformed(evt);
            }
        });

        documentsCheckbox.setSelected(true);
        org.openide.awt.Mnemonics.setLocalizedText(documentsCheckbox, org.openide.util.NbBundle.getMessage(CommonFilesPanel.class, "CommonFilesPanel.documentsCheckbox.text")); // NOI18N
        documentsCheckbox.addActionListener(new java.awt.event.ActionListener() {
            public void actionPerformed(java.awt.event.ActionEvent evt) {
                documentsCheckboxActionPerformed(evt);
            }
        });

        org.openide.awt.Mnemonics.setLocalizedText(categoriesLabel, org.openide.util.NbBundle.getMessage(CommonFilesPanel.class, "CommonFilesPanel.categoriesLabel.text")); // NOI18N
        categoriesLabel.setName(""); // NOI18N

        errorText.setForeground(new java.awt.Color(255, 0, 0));
        org.openide.awt.Mnemonics.setLocalizedText(errorText, org.openide.util.NbBundle.getMessage(CommonFilesPanel.class, "CommonFilesPanel.errorText.text")); // NOI18N

        org.openide.awt.Mnemonics.setLocalizedText(commonFilesSearchLabel1, org.openide.util.NbBundle.getMessage(CommonFilesPanel.class, "CommonFilesPanel.commonFilesSearchLabel1.text")); // NOI18N
        commonFilesSearchLabel1.setFocusable(false);

        interIntraButtonGroup.add(intraCaseRadio);
        intraCaseRadio.setSelected(true);
        org.openide.awt.Mnemonics.setLocalizedText(intraCaseRadio, org.openide.util.NbBundle.getMessage(CommonFilesPanel.class, "CommonFilesPanel.intraCaseRadio.text")); // NOI18N
        intraCaseRadio.addActionListener(new java.awt.event.ActionListener() {
            public void actionPerformed(java.awt.event.ActionEvent evt) {
                intraCaseRadioActionPerformed(evt);
            }
        });

        interIntraButtonGroup.add(interCaseRadio);
        org.openide.awt.Mnemonics.setLocalizedText(interCaseRadio, org.openide.util.NbBundle.getMessage(CommonFilesPanel.class, "CommonFilesPanel.jRadioButton2.text")); // NOI18N
        interCaseRadio.addActionListener(new java.awt.event.ActionListener() {
            public void actionPerformed(java.awt.event.ActionEvent evt) {
                interCaseRadioActionPerformed(evt);
            }
        });

        layoutPanel.setLayout(new java.awt.CardLayout());
        layoutPanel.add(intraCasePanel, "card3");
        layoutPanel.add(interCasePanel, "card2");

        javax.swing.GroupLayout layout = new javax.swing.GroupLayout(this);
        this.setLayout(layout);
        layout.setHorizontalGroup(
            layout.createParallelGroup(javax.swing.GroupLayout.Alignment.LEADING)
            .addGroup(layout.createSequentialGroup()
                .addContainerGap()
                .addGroup(layout.createParallelGroup(javax.swing.GroupLayout.Alignment.LEADING)
                    .addGroup(layout.createSequentialGroup()
                        .addGap(6, 6, 6)
                        .addGroup(layout.createParallelGroup(javax.swing.GroupLayout.Alignment.LEADING)
                            .addGroup(layout.createSequentialGroup()
                                .addGap(21, 21, 21)
                                .addGroup(layout.createParallelGroup(javax.swing.GroupLayout.Alignment.LEADING)
                                    .addComponent(pictureVideoCheckbox)
                                    .addGroup(layout.createSequentialGroup()
                                        .addComponent(documentsCheckbox)
                                        .addContainerGap())))
                            .addComponent(allFileCategoriesRadioButton)
                            .addComponent(selectedFileCategoriesButton)
                            .addComponent(interCaseRadio)
                            .addComponent(intraCaseRadio)
                            .addGroup(layout.createSequentialGroup()
                                .addGap(10, 10, 10)
                                .addComponent(layoutPanel, javax.swing.GroupLayout.PREFERRED_SIZE, javax.swing.GroupLayout.DEFAULT_SIZE, javax.swing.GroupLayout.PREFERRED_SIZE))))
                    .addGroup(layout.createSequentialGroup()
                        .addGroup(layout.createParallelGroup(javax.swing.GroupLayout.Alignment.LEADING)
                            .addComponent(commonFilesSearchLabel1, javax.swing.GroupLayout.PREFERRED_SIZE, javax.swing.GroupLayout.DEFAULT_SIZE, javax.swing.GroupLayout.PREFERRED_SIZE)
                            .addComponent(categoriesLabel)
                            .addComponent(commonFilesSearchLabel2)
                            .addGroup(layout.createSequentialGroup()
                                .addComponent(searchButton)
                                .addPreferredGap(javax.swing.LayoutStyle.ComponentPlacement.RELATED)
                                .addComponent(cancelButton)
                                .addPreferredGap(javax.swing.LayoutStyle.ComponentPlacement.RELATED)
                                .addComponent(errorText)))
                        .addContainerGap())))
        );
        layout.setVerticalGroup(
            layout.createParallelGroup(javax.swing.GroupLayout.Alignment.LEADING)
            .addGroup(javax.swing.GroupLayout.Alignment.TRAILING, layout.createSequentialGroup()
                .addContainerGap()
                .addComponent(commonFilesSearchLabel1, javax.swing.GroupLayout.PREFERRED_SIZE, javax.swing.GroupLayout.DEFAULT_SIZE, javax.swing.GroupLayout.PREFERRED_SIZE)
                .addGap(18, 18, 18)
                .addComponent(commonFilesSearchLabel2)
                .addGap(2, 2, 2)
                .addComponent(intraCaseRadio)
                .addPreferredGap(javax.swing.LayoutStyle.ComponentPlacement.RELATED)
                .addComponent(interCaseRadio)
                .addGap(0, 0, 0)
                .addComponent(layoutPanel, javax.swing.GroupLayout.PREFERRED_SIZE, javax.swing.GroupLayout.DEFAULT_SIZE, javax.swing.GroupLayout.PREFERRED_SIZE)
                .addGap(0, 0, 0)
                .addComponent(categoriesLabel)
                .addPreferredGap(javax.swing.LayoutStyle.ComponentPlacement.RELATED)
                .addComponent(selectedFileCategoriesButton)
                .addPreferredGap(javax.swing.LayoutStyle.ComponentPlacement.RELATED)
                .addComponent(pictureVideoCheckbox)
                .addPreferredGap(javax.swing.LayoutStyle.ComponentPlacement.RELATED)
                .addComponent(documentsCheckbox)
                .addPreferredGap(javax.swing.LayoutStyle.ComponentPlacement.RELATED)
                .addComponent(allFileCategoriesRadioButton)
                .addPreferredGap(javax.swing.LayoutStyle.ComponentPlacement.RELATED)
                .addGroup(layout.createParallelGroup(javax.swing.GroupLayout.Alignment.BASELINE)
                    .addComponent(cancelButton)
                    .addComponent(searchButton)
                    .addComponent(errorText)))
        );
    }// </editor-fold>//GEN-END:initComponents

    private void searchButtonActionPerformed(java.awt.event.ActionEvent evt) {//GEN-FIRST:event_searchButtonActionPerformed
        search();
        SwingUtilities.windowForComponent(this).dispose();
    }//GEN-LAST:event_searchButtonActionPerformed

    private void cancelButtonActionPerformed(java.awt.event.ActionEvent evt) {//GEN-FIRST:event_cancelButtonActionPerformed
        SwingUtilities.windowForComponent(this).dispose();
    }//GEN-LAST:event_cancelButtonActionPerformed

    private void allFileCategoriesRadioButtonActionPerformed(java.awt.event.ActionEvent evt) {//GEN-FIRST:event_allFileCategoriesRadioButtonActionPerformed
        this.manageCheckBoxState();
        this.toggleErrorTextAndSearchBox();
    }//GEN-LAST:event_allFileCategoriesRadioButtonActionPerformed

    private void selectedFileCategoriesButtonActionPerformed(java.awt.event.ActionEvent evt) {//GEN-FIRST:event_selectedFileCategoriesButtonActionPerformed
        this.manageCheckBoxState();
    }//GEN-LAST:event_selectedFileCategoriesButtonActionPerformed

    private void pictureVideoCheckboxActionPerformed(java.awt.event.ActionEvent evt) {//GEN-FIRST:event_pictureVideoCheckboxActionPerformed
        this.toggleErrorTextAndSearchBox();
    }//GEN-LAST:event_pictureVideoCheckboxActionPerformed

    private void documentsCheckboxActionPerformed(java.awt.event.ActionEvent evt) {//GEN-FIRST:event_documentsCheckboxActionPerformed
        this.toggleErrorTextAndSearchBox();
    }//GEN-LAST:event_documentsCheckboxActionPerformed

    private void intraCaseRadioActionPerformed(java.awt.event.ActionEvent evt) {//GEN-FIRST:event_intraCaseRadioActionPerformed
        ((java.awt.CardLayout) this.layoutPanel.getLayout()).first(this.layoutPanel);
        handleIntraCaseSearchCriteriaChanged();
    }//GEN-LAST:event_intraCaseRadioActionPerformed

    public void handleIntraCaseSearchCriteriaChanged() {
        if (this.areIntraCaseSearchCriteriaMet()) {
            this.searchButton.setEnabled(true);
            this.hideErrorMessages();
        } else {
            this.searchButton.setEnabled(false);
            this.hideErrorMessages();
            this.showIntraCaseErrorMessage();
        }
    }

    private void interCaseRadioActionPerformed(java.awt.event.ActionEvent evt) {//GEN-FIRST:event_interCaseRadioActionPerformed
        ((java.awt.CardLayout) this.layoutPanel.getLayout()).last(this.layoutPanel);
        handleInterCaseSearchCriteriaChanged();
    }//GEN-LAST:event_interCaseRadioActionPerformed

    public void handleInterCaseSearchCriteriaChanged() {
        if (this.areInterCaseSearchCriteriaMet()) {
            this.searchButton.setEnabled(true);
            this.hideErrorMessages();
        } else {
            this.searchButton.setEnabled(false);
            this.hideErrorMessages();
            this.showInterCaseErrorMessage();
        }
    }

    private void toggleErrorTextAndSearchBox() {
        if (!this.pictureVideoCheckbox.isSelected() && !this.documentsCheckbox.isSelected() && !this.allFileCategoriesRadioButton.isSelected()) {
            this.searchButton.setEnabled(false);
            this.errorText.setVisible(true);
        } else {
            this.searchButton.setEnabled(true);
            this.errorText.setVisible(false);
        }
    }

    private void manageCheckBoxState() {

        this.pictureViewCheckboxState = this.pictureVideoCheckbox.isSelected();
        this.documentsCheckboxState = this.documentsCheckbox.isSelected();
        
        if (this.allFileCategoriesRadioButton.isSelected()) {
            this.pictureVideoCheckbox.setEnabled(false);
            this.documentsCheckbox.setEnabled(false);
        }

        if (this.selectedFileCategoriesButton.isSelected()) {

            this.pictureVideoCheckbox.setSelected(this.pictureViewCheckboxState);
            this.documentsCheckbox.setSelected(this.documentsCheckboxState);

            this.pictureVideoCheckbox.setEnabled(true);
            this.documentsCheckbox.setEnabled(true);

            this.toggleErrorTextAndSearchBox();
        }
    }

    // Variables declaration - do not modify//GEN-BEGIN:variables
    private javax.swing.JRadioButton allFileCategoriesRadioButton;
    private javax.swing.JButton cancelButton;
    private javax.swing.JLabel categoriesLabel;
    private javax.swing.JLabel commonFilesSearchLabel1;
    private javax.swing.JLabel commonFilesSearchLabel2;
    private javax.swing.JCheckBox documentsCheckbox;
    private javax.swing.JLabel errorText;
    private javax.swing.ButtonGroup fileTypeFilterButtonGroup;
    private org.sleuthkit.autopsy.commonfilesearch.InterCasePanel interCasePanel;
    private javax.swing.JRadioButton interCaseRadio;
    private javax.swing.ButtonGroup interIntraButtonGroup;
    private org.sleuthkit.autopsy.commonfilesearch.IntraCasePanel intraCasePanel;
    private javax.swing.JRadioButton intraCaseRadio;
    private java.awt.Panel layoutPanel;
    private javax.swing.JCheckBox pictureVideoCheckbox;
    private javax.swing.JButton searchButton;
    private javax.swing.JRadioButton selectedFileCategoriesButton;
    // End of variables declaration//GEN-END:variables

    void setSearchButtonEnabled(boolean enabled) {
        this.searchButton.setEnabled(enabled);
    }

    private boolean areIntraCaseSearchCriteriaMet() {
        return this.intraCasePanel.areSearchCriteriaMet();
    }

    private boolean areInterCaseSearchCriteriaMet() {
        return this.interCasePanel.areSearchCriteriaMet();
    }

    private void hideErrorMessages() {
        this.errorText.setVisible(false);
    }

    private void showIntraCaseErrorMessage() {
        this.errorText.setText(this.intraCasePanel.getErrorMessage());
        this.errorText.setVisible(true);
    }

    private void showInterCaseErrorMessage() {
        this.errorText.setText(this.interCasePanel.getErrorMessage());
        this.errorText.setVisible(true);
    }
}<|MERGE_RESOLUTION|>--- conflicted
+++ resolved
@@ -72,30 +72,23 @@
         initComponents();
 
         this.errorText.setVisible(false);
-<<<<<<< HEAD
-=======
-    }
-
-    /**
-     * Sets up the data sources dropdown and returns the data sources map for
-     * future usage.
-     *
-     * @return a mapping of data source ids to data source names
-     */
-    @NbBundle.Messages({
-        "CommonFilesPanel.buildDataSourceMap.done.tskCoreException=Unable to run query against DB.",
-        "CommonFilesPanel.buildDataSourceMap.done.noCurrentCaseException=Unable to open case file.",
-        "CommonFilesPanel.buildDataSourceMap.done.exception=Unexpected exception building data sources map.",
-        "CommonFilesPanel.buildDataSourceMap.done.interupted=Something went wrong building the Common Files Search dialog box.",
-        "CommonFilesPanel.buildDataSourceMap.done.sqlException=Unable to query db for data sources.",
-        "CommonFilesPanel.buildDataSourcesMap.updateUi.noDataSources=No data sources were found."})
-    private void setupDataSources() {
-
-        new SwingWorker<Map<Long, String>, Void>() {
-
-            private void updateUi() {
-
-                String[] dataSourcesNames = new String[CommonFilesPanel.this.dataSourceMap.size()];
+
+        this.intraCasePanel.setParent(this);
+        this.interCasePanel.setParent(this);
+
+        this.setupDataSources();
+
+        if (CommonFilesPanel.isEamDbAvailable()) {
+            this.setupCases();
+        } else {
+            this.disableIntercaseSearch();
+        }
+    }
+
+    private void disableIntercaseSearch() {
+        this.intraCaseRadio.setSelected(true);
+        this.interCaseRadio.setEnabled(false);
+    }
 
                 //only enable all this stuff if we actually have datasources
                 if (dataSourcesNames.length > 0) {
@@ -125,33 +118,44 @@
             private boolean caseHasMultipleSources() {
                 return CommonFilesPanel.this.dataSourceMap.size() >= 3;
             }
->>>>>>> 75292784
-
-        this.intraCasePanel.setParent(this);
-        this.interCasePanel.setParent(this);
-
-        this.setupDataSources();
-
-        if (CommonFilesPanel.isEamDbAvailable()) {
-            this.setupCases();
-        } else {
-            this.disableIntercaseSearch();
-        }
-    }
-
-    private void disableIntercaseSearch() {
-        this.intraCaseRadio.setSelected(true);
-        this.interCaseRadio.setEnabled(false);
-    }
-
-    public static boolean isEamDbAvailable() {
-        boolean isEamDbAvailable = false;
-        try {
-            isEamDbAvailable = EamDb.isEnabled() && !EamDb.getInstance().getCases().isEmpty();
-        } catch (EamDbException ex) {
-            LOGGER.log(Level.WARNING, "Error accessing EamDb", ex);
-        }
-        return isEamDbAvailable;
+
+            @Override
+            protected Map<Long, String> doInBackground() throws NoCurrentCaseException, TskCoreException, SQLException {
+                DataSourceLoader loader = new DataSourceLoader();
+                return loader.getDataSourceMap();
+            }
+
+            @Override
+            protected void done() {
+
+                try {
+                    CommonFilesPanel.this.dataSourceMap = this.get();
+
+                    updateUi();
+
+                } catch (InterruptedException ex) {
+                    LOGGER.log(Level.SEVERE, "Interrupted while building Common Files Search dialog.", ex);
+                    MessageNotifyUtil.Message.error(Bundle.CommonFilesPanel_buildDataSourceMap_done_interupted());
+                } catch (ExecutionException ex) {
+                    String errorMessage;
+                    Throwable inner = ex.getCause();
+                    if (inner instanceof TskCoreException) {
+                        LOGGER.log(Level.SEVERE, "Failed to load data sources from database.", ex);
+                        errorMessage = Bundle.CommonFilesPanel_buildDataSourceMap_done_tskCoreException();
+                    } else if (inner instanceof NoCurrentCaseException) {
+                        LOGGER.log(Level.SEVERE, "Current case has been closed.", ex);
+                        errorMessage = Bundle.CommonFilesPanel_buildDataSourceMap_done_noCurrentCaseException();
+                    } else if (inner instanceof SQLException) {
+                        LOGGER.log(Level.SEVERE, "Unable to query db for data sources.", ex);
+                        errorMessage = Bundle.CommonFilesPanel_buildDataSourceMap_done_sqlException();
+                    } else {
+                        LOGGER.log(Level.SEVERE, "Unexpected exception while building Common Files Search dialog panel.", ex);
+                        errorMessage = Bundle.CommonFilesPanel_buildDataSourceMap_done_exception();
+                    }
+                    MessageNotifyUtil.Message.error(errorMessage);
+                }
+            }
+        }.execute();
     }
 
     @NbBundle.Messages({
