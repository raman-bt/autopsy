--- conflicted
+++ resolved
@@ -518,11 +518,7 @@
      *
      * @return A collection of correlated artifact instances
      */
-<<<<<<< HEAD
-    private Map<UniquePathKey,OtherOccurrenceNodeData> getCorrelatedInstances(CorrelationAttributeInstance corAttr, String dataSourceName, String deviceId) {
-=======
-    private Map<UniquePathKey, OtherOccurrenceNodeInstanceData> getCorrelatedInstances(CorrelationAttribute corAttr, String dataSourceName, String deviceId) {
->>>>>>> 1f4ba4a6
+    private Map<UniquePathKey, OtherOccurrenceNodeInstanceData> getCorrelatedInstances(CorrelationAttributeInstance corAttr, String dataSourceName, String deviceId) {
         // @@@ Check exception
         try {
             final Case openCase = Case.getCurrentCase();
@@ -705,13 +701,8 @@
 
         // get the attributes we can correlate on
         correlationAttributes.addAll(getCorrelationAttributesFromNode(node));
-<<<<<<< HEAD
         for (CorrelationAttributeInstance corAttr : correlationAttributes) {
-            Map<UniquePathKey,OtherOccurrenceNodeData> correlatedNodeDataMap = new HashMap<>(0);
-=======
-        for (CorrelationAttribute corAttr : correlationAttributes) {
             Map<UniquePathKey, OtherOccurrenceNodeInstanceData> correlatedNodeDataMap = new HashMap<>(0);
->>>>>>> 1f4ba4a6
 
             // get correlation and reference set instances from DB
             correlatedNodeDataMap.putAll(getCorrelatedInstances(corAttr, dataSourceName, deviceId));
