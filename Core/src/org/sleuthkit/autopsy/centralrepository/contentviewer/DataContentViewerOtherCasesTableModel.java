--- conflicted
+++ resolved
@@ -42,7 +42,6 @@
         "DataContentViewerOtherCasesTableModel.noData=No Data.",})
     enum TableColumns {
         // Ordering here determines displayed column order in Content Viewer.
-<<<<<<< HEAD
         // If order is changed, update the CellRenderer to ensure correct row coloring.
         CASE_NAME(Bundle.DataContentViewerOtherCasesTableModel_case(), 100),
         DATA_SOURCE(Bundle.DataContentViewerOtherCasesTableModel_dataSource(), 100),
@@ -51,14 +50,6 @@
         KNOWN(Bundle.DataContentViewerOtherCasesTableModel_known(), 50),
         SCOPE(Bundle.DataContentViewerOtherCasesTableModel_scope(), 50),
         FILE_PATH(Bundle.DataContentViewerOtherCasesTableModel_path(), 450),
-=======
-        CASE_NAME(Bundle.DataContentViewerOtherCasesTableModel_case(), 75),
-        DATA_SOURCE(Bundle.DataContentViewerOtherCasesTableModel_dataSource(), 75),
-        TYPE(Bundle.DataContentViewerOtherCasesTableModel_type(), 40),
-        VALUE(Bundle.DataContentViewerOtherCasesTableModel_value(), 145),
-        KNOWN(Bundle.DataContentViewerOtherCasesTableModel_known(), 45),
-        SCOPE(Bundle.DataContentViewerOtherCasesTableModel_scope(), 20),
->>>>>>> 261a8d95
         COMMENT(Bundle.DataContentViewerOtherCasesTableModel_comment(), 200),
         DEVICE(Bundle.DataContentViewerOtherCasesTableModel_device(), 250);
 
