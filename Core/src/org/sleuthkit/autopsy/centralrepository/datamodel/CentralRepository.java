/*
 * Central Repository
 *
 * Copyright 2015-2020 Basis Technology Corp.
 * Contact: carrier <at> sleuthkit <dot> org
 *
 * Licensed under the Apache License, Version 2.0 (the "License");
 * you may not use this file except in compliance with the License.
 * You may obtain a copy of the License at
 *
 *     http://www.apache.org/licenses/LICENSE-2.0
 *
 * Unless required by applicable law or agreed to in writing, software
 * distributed under the License is distributed on an "AS IS" BASIS,
 * WITHOUT WARRANTIES OR CONDITIONS OF ANY KIND, either express or implied.
 * See the License for the specific language governing permissions and
 * limitations under the License.
 */
package org.sleuthkit.autopsy.centralrepository.datamodel;

import java.sql.SQLException;
import java.util.Collection;
import java.util.List;
import java.util.Set;
import org.sleuthkit.datamodel.TskData;
import org.sleuthkit.autopsy.casemodule.Case;
import org.sleuthkit.autopsy.centralrepository.datamodel.CentralRepoAccount.CentralRepoAccountType;
import org.sleuthkit.autopsy.coordinationservice.CoordinationService;
import org.sleuthkit.datamodel.HashHitInfo;
import org.sleuthkit.datamodel.InvalidAccountIDException;

/**
 * Main interface for interacting with the database
 */
public interface CentralRepository {

    /**
     * Get the instance
     *
     * @return The EamDb instance or null if one is not configured.
     *
     * @throws CentralRepoException
     */
    static CentralRepository getInstance() throws CentralRepoException {

        CentralRepoPlatforms selectedPlatform = CentralRepoPlatforms.DISABLED;
        if (CentralRepoDbUtil.allowUseOfCentralRepository()) {
            selectedPlatform = CentralRepoDbManager.getSavedDbChoice().getDbPlatform();
        }
        switch (selectedPlatform) {
            case POSTGRESQL:
                return PostgresCentralRepo.getInstance();

            case SQLITE:
                return SqliteCentralRepo.getInstance();
            default:
                return null;
        }
    }

    /**
     * Shutdown the connection pool.
     *
     * This closes the connection pool including all idle database connections.
     * It will not close active/in-use connections. Thus, it is vital that there
     * are no in-use connections when you call this method.
     *
     * @throws CentralRepoException if there is a problem closing the connection
     * pool.
     */
    void shutdownConnections() throws CentralRepoException;

    /**
     * Update settings
     *
     * When using updateSettings, if any database settings have changed, you
     * should call shutdownConnections() before using any API methods. That will
     * ensure that any old connections are closed and all new connections will
     * be made using the new settings.
     */
    void updateSettings();

    /**
     * Save settings
     */
    void saveSettings();

    /**
     * Reset the database (testing method)
     */
    void reset() throws CentralRepoException;

    /**
     * Is the database enabled?
     *
     * @return Is the database enabled
     */
    static boolean isEnabled() {
        return CentralRepoDbUtil.allowUseOfCentralRepository()
                && CentralRepoDbManager.getSavedDbChoice() != CentralRepoDbChoice.DISABLED;
    }

    /**
     * Add a new name/value pair in the db_info table.
     *
     * @param name Key to set
     * @param value Value to set
     *
     * @throws CentralRepoException
     */
    public void newDbInfo(String name, String value) throws CentralRepoException;

    /**
     * Set the data source object id for a specific entry in the data_sources
     * table
     *
     * @param rowId - the row id for the data_sources table entry
     * @param dataSourceObjectId - the object id for the data source from the
     * caseDb
     */
    void addDataSourceObjectId(int rowId, long dataSourceObjectId) throws CentralRepoException;

    /**
     * Get the value for the given name from the name/value db_info table.
     *
     * @param name Name to search for
     *
     * @return value associated with name.
     *
     * @throws CentralRepoException
     */
    public String getDbInfo(String name) throws CentralRepoException;

    /**
     * Update the value for a name in the name/value db_info table.
     *
     * @param name Name to find
     * @param value Value to assign to name.
     *
     * @throws CentralRepoException
     */
    public void updateDbInfo(String name, String value) throws CentralRepoException;

    /**
     * Creates new Case in the database
     *
     * Expects the Organization for this case to already exist in the database.
     *
     * @param eamCase The case to add
     */
    CorrelationCase newCase(CorrelationCase eamCase) throws CentralRepoException;

    /**
     * Creates new Case in the database from the given case
     *
     * @param autopsyCase The case to add
     */
    CorrelationCase newCase(Case autopsyCase) throws CentralRepoException;

    /**
     * Updates an existing Case in the database
     *
     * @param eamCase The case to update
     */
    void updateCase(CorrelationCase eamCase) throws CentralRepoException;

    /**
     * Queries the examiner table for the given user name. Adds a row if the
     * user is not found in the examiner table.
     *
     * @param examinerLoginName user name to look for.
     * @return CentralRepoExaminer for the given user name.
     * @throws CentralRepoException If there is an error in looking up or
     * inserting the user in the examiners table.
     */
    CentralRepoExaminer getOrInsertExaminer(String examinerLoginName) throws CentralRepoException;

    /**
     * Retrieves Central Repo case based on an Autopsy Case
     *
     * @param autopsyCase Autopsy case to find corresponding CR case for
     *
     * @return CR Case
     *
     * @throws CentralRepoException
     */
    CorrelationCase getCase(Case autopsyCase) throws CentralRepoException;

    /**
     * Retrieves Case details based on Case UUID
     *
     * @param caseUUID unique identifier for a case
     *
     * @return The retrieved case
     */
    CorrelationCase getCaseByUUID(String caseUUID) throws CentralRepoException;

    /**
     * Retrieves Case details based on Case ID
     *
     * @param caseId unique identifier for a case
     *
     * @return The retrieved case
     */
    CorrelationCase getCaseById(int caseId) throws CentralRepoException;

    /**
     * Retrieves cases that are in DB.
     *
     * @return List of cases
     */
    List<CorrelationCase> getCases() throws CentralRepoException;

    /**
     * Creates new Data Source in the database
     *
     * @param eamDataSource the data source to add
     *
     * @return - A CorrelationDataSource object with data source's central
     * repository id
     */
    CorrelationDataSource newDataSource(CorrelationDataSource eamDataSource) throws CentralRepoException;

    /**
     * Updates the MD5 hash value in an existing data source in the database.
     *
     * @param eamDataSource The data source to update
     */
    void updateDataSourceMd5Hash(CorrelationDataSource eamDataSource) throws CentralRepoException;

    /**
     * Updates the SHA-1 hash value in an existing data source in the database.
     *
     * @param eamDataSource The data source to update
     */
    void updateDataSourceSha1Hash(CorrelationDataSource eamDataSource) throws CentralRepoException;

    /**
     * Updates the SHA-256 hash value in an existing data source in the
     * database.
     *
     * @param eamDataSource The data source to update
     */
    void updateDataSourceSha256Hash(CorrelationDataSource eamDataSource) throws CentralRepoException;

    /**
     * Retrieves Data Source details based on data source device ID
     *
     * @param correlationCase the current CorrelationCase used for ensuring
     * uniqueness of DataSource
     * @param caseDbDataSourceId the data source device ID number
     *
     * @return The data source
     */
    CorrelationDataSource getDataSource(CorrelationCase correlationCase, Long caseDbDataSourceId) throws CentralRepoException;

    /**
     * Retrieves Data Source details based on data source ID
     *
     * @param correlationCase the current CorrelationCase used for ensuring
     * uniqueness of DataSource
     * @param dataSourceId the data source ID number
     *
     * @return The data source
     */
    CorrelationDataSource getDataSourceById(CorrelationCase correlationCase, int dataSourceId) throws CentralRepoException;

    /**
     * Retrieves data sources that are in DB
     *
     * @return List of data sources
     */
    List<CorrelationDataSource> getDataSources() throws CentralRepoException;

    /**
     * Changes the name of a data source in the DB
     *
     * @param eamDataSource The data source
     * @param newName The new name
     *
     * @throws CentralRepoException
     */
    void updateDataSourceName(CorrelationDataSource eamDataSource, String newName) throws CentralRepoException;

    /**
     * Inserts new Artifact(s) into the database. Should add associated Case and
     * Data Source first.
     *
     * @param eamArtifact The artifact to add
     */
    void addArtifactInstance(CorrelationAttributeInstance eamArtifact) throws CentralRepoException;

    /**
     * Retrieves eamArtifact instances from the database that are associated
     * with the eamArtifactType and eamArtifactValues of the given eamArtifact.
     *
     * @param aType EamArtifact.Type to search for
     * @param values The list of correlation values to get
     * CorrelationAttributeInstances for
     *
     * @return List of artifact instances for a given type with the specified
     * values
     *
     * @throws CorrelationAttributeNormalizationException
     * @throws CentralRepoException
     */
    List<CorrelationAttributeInstance> getArtifactInstancesByTypeValues(CorrelationAttributeInstance.Type aType, List<String> values) throws CentralRepoException, CorrelationAttributeNormalizationException;

    /**
     * Retrieves eamArtifact instances from the database that are associated
     * with the eamArtifactType and eamArtifactValue of the given eamArtifact.
     *
     * @param aType The type of the artifact
     * @param value The correlation value
     *
     * @return List of artifact instances for a given type/value
     *
     * @throws CorrelationAttributeNormalizationException
     * @throws CentralRepoException
     */
    List<CorrelationAttributeInstance> getArtifactInstancesByTypeValue(CorrelationAttributeInstance.Type aType, String value) throws CentralRepoException, CorrelationAttributeNormalizationException;

    /**
     * Retrieves eamArtifact instances from the database that are associated
     * with the eamArtifactType and eamArtifactValues of the given eamArtifact
     * for the specified cases.
     *
     * @param aType The type of the artifact
     * @param values The list of correlation values to get
     * CorrelationAttributeInstances for
     * @param caseIds The list of central repository case ids to get
     * CorrelationAttributeInstances for
     *
     * @return List of artifact instances for a given type with the specified
     * values for the specified cases
     *
     * @throws CorrelationAttributeNormalizationException
     * @throws CentralRepoException
     */
    List<CorrelationAttributeInstance> getArtifactInstancesByTypeValuesAndCases(CorrelationAttributeInstance.Type aType, List<String> values, List<Integer> caseIds) throws CentralRepoException, CorrelationAttributeNormalizationException;

    /**
     * Retrieves number of artifact instances in the database that are
     * associated with the ArtifactType and artifactValue of the given artifact.
     *
     * @param aType EamArtifact.Type to search for
     * @param value Value to search for
     *
     * @return Number of artifact instances having ArtifactType and
     * ArtifactValue.
     */
    Long getCountArtifactInstancesByTypeValue(CorrelationAttributeInstance.Type aType, String value) throws CentralRepoException, CorrelationAttributeNormalizationException;

    /**
     * Calculate the percentage of data sources that have this attribute value.
     *
     * @param corAttr Attribute type and value to get data about
     *
     * @return Int between 0 and 100
     */
    int getFrequencyPercentage(CorrelationAttributeInstance corAttr) throws CentralRepoException, CorrelationAttributeNormalizationException;

    /**
     * Retrieves number of unique caseDisplayName / dataSource tuples in the
     * database that are associated with the artifactType and artifactValue of
     * the given artifact.
     *
     * @param aType EamArtifact.Type to search for
     * @param value Value to search for
     *
     * @return Number of unique tuples
     */
    Long getCountUniqueCaseDataSourceTuplesHavingTypeValue(CorrelationAttributeInstance.Type aType, String value) throws CentralRepoException, CorrelationAttributeNormalizationException;

    /**
     * Retrieves number of data sources in the database.
     *
     * @return Number of unique data sources
     */
    Long getCountUniqueDataSources() throws CentralRepoException;

    /**
     * Retrieves number of eamArtifact instances in the database that are
     * associated with the given data source.
     *
     * @param correlationDataSource Data source to search for
     *
     * @return Number of artifact instances having caseDisplayName and
     * dataSource
     */
    Long getCountArtifactInstancesByCaseDataSource(CorrelationDataSource correlationDataSource) throws CentralRepoException;

    /**
     * Adds an eamArtifact to an internal list to be later added to DB. Artifact
     * can have 1 or more Artifact Instances. Insert will be triggered by a
     * threshold or a call to commitAttributeInstancesBulk().
     *
     * @param eamArtifact The artifact to add
     */
    void addAttributeInstanceBulk(CorrelationAttributeInstance eamArtifact) throws CentralRepoException;

    /**
     * Executes a bulk insert of the eamArtifacts added from the
     * addAttributeInstanceBulk() method
     */
    void commitAttributeInstancesBulk() throws CentralRepoException;

    /**
     * Executes a bulk insert of the cases
     */
    void bulkInsertCases(List<CorrelationCase> cases) throws CentralRepoException;

    /**
     * Update a correlation attribute instance comment in the database with that
     * in the associated CorrelationAttribute object.
     *
     * @param eamArtifact The correlation attribute whose database instance will
     * be updated.
     *
     * @throws CentralRepoException
     */
    void updateAttributeInstanceComment(CorrelationAttributeInstance eamArtifact) throws CentralRepoException;

    /**
     * Find a correlation attribute in the Central Repository database given the
     * instance type, case, data source, value, and file path.
     *
     * Method exists to support instances added using Central Repository version
     * 1,1 and older
     *
     * @param type The type of instance.
     * @param correlationCase The case tied to the instance.
     * @param correlationDataSource The data source tied to the instance.
     * @param value The value tied to the instance.
     * @param filePath The file path tied to the instance.
     *
     * @return The correlation attribute if it exists; otherwise null.
     *
     * @throws CentralRepoException
     */
    CorrelationAttributeInstance getCorrelationAttributeInstance(CorrelationAttributeInstance.Type type, CorrelationCase correlationCase,
            CorrelationDataSource correlationDataSource, String value, String filePath) throws CentralRepoException, CorrelationAttributeNormalizationException;

    /**
     * Find a correlation attribute in the Central Repository database given the
     * instance type, case, data source, object id.
     *
     * @param type The type of instance.
     * @param correlationCase The case tied to the instance.
     * @param correlationDataSource The data source tied to the instance.
     * @param objectID The object id of the file tied to the instance.
     *
     * @return The correlation attribute if it exists; otherwise null.
     *
     * @throws CentralRepoException
     */
    CorrelationAttributeInstance getCorrelationAttributeInstance(CorrelationAttributeInstance.Type type, CorrelationCase correlationCase,
            CorrelationDataSource correlationDataSource, long objectID) throws CentralRepoException, CorrelationAttributeNormalizationException;

    /**
     * Sets an eamArtifact instance to the given known status. If eamArtifact
     * exists, it is updated. If eamArtifact does not exist nothing happens
     *
     * @param eamArtifact Artifact containing exactly one (1) ArtifactInstance.
     * @param knownStatus The status to change the artifact to
     */
    void setAttributeInstanceKnownStatus(CorrelationAttributeInstance eamArtifact, TskData.FileKnown knownStatus) throws CentralRepoException;

    /**
     * Count matching eamArtifacts instances that have knownStatus = "Bad".
     *
     * @param aType EamArtifact.Type to search for
     * @param value Value to search for
     *
     * @return Number of matching eamArtifacts
     */
    Long getCountArtifactInstancesKnownBad(CorrelationAttributeInstance.Type aType, String value) throws CentralRepoException, CorrelationAttributeNormalizationException;

    /**
     * Gets list of distinct case display names, where each case has 1+ Artifact
     * Instance matching eamArtifact with knownStatus = "Bad".
     *
     * @param aType EamArtifact.Type to search for
     * @param value Value to search for
     *
     * @return List of cases containing this artifact with instances marked as
     * bad
     *
     * @throws CentralRepoException
     */
    List<String> getListCasesHavingArtifactInstancesKnownBad(CorrelationAttributeInstance.Type aType, String value) throws CentralRepoException, CorrelationAttributeNormalizationException;

    /**
     * Gets list of distinct case display names, where each case has 1+ Artifact
     * Instance matching eamArtifact.
     *
     * @param aType EamArtifact.Type to search for
     * @param value Value to search for
     *
     * @return List of cases containing this artifact with instances marked as
     * bad
     *
     * @throws CentralRepoException
     */
    List<String> getListCasesHavingArtifactInstances(CorrelationAttributeInstance.Type aType, String value) throws CentralRepoException, CorrelationAttributeNormalizationException;

    /**
     * Remove a reference set and all values contained in it.
     *
     * @param referenceSetID
     *
     * @throws CentralRepoException
     */
    public void deleteReferenceSet(int referenceSetID) throws CentralRepoException;

    /**
     * Check whether a reference set with the given parameters exists in the
     * central repository. Used to check whether reference sets saved in the
     * settings are still present.
     *
     * @param referenceSetID
     * @param referenceSetName
     * @param version
     *
     * @return true if a matching entry exists in the central repository
     *
     * @throws CentralRepoException
     */
    public boolean referenceSetIsValid(int referenceSetID, String referenceSetName, String version) throws CentralRepoException;

    /**
     * Check whether a reference set with the given name/version is in the
     * central repo. Used to check for name collisions when creating reference
     * sets.
     *
     * @param referenceSetName
     * @param version
     *
     * @return true if a matching set is found
     *
     * @throws CentralRepoException
     */
    public boolean referenceSetExists(String referenceSetName, String version) throws CentralRepoException;

    /**
     * Check if the given file hash is in this reference set. Only searches the
     * reference_files table.
     *
     * @param hash
     * @param referenceSetID
     *
     * @return true if the hash is found in the reference set
     *
     * @throws CentralRepoException
     */
    public boolean isFileHashInReferenceSet(String hash, int referenceSetID) throws CentralRepoException, CorrelationAttributeNormalizationException;

    /**
     * Retrieves the given file HashHitInfo if the given file hash is in this
     * reference set. Only searches the reference_files table.
     *
     * @param hash The hash to find in a search.
     * @param referenceSetID The referenceSetID within which the file should
     * exist.
     *
     * @return The HashHitInfo if found or null if not found.
     *
     * @throws CentralRepoException
     * @throws CorrelationAttributeNormalizationException
     */
    HashHitInfo lookupHash(String hash, int referenceSetID) throws CentralRepoException, CorrelationAttributeNormalizationException;

    /**
     * Check if the given value is in a specific reference set
     *
     * @param value
     * @param referenceSetID
     * @param correlationTypeID
     *
     * @return true if the hash is found in the reference set
     */
    public boolean isValueInReferenceSet(String value, int referenceSetID, int correlationTypeID) throws CentralRepoException, CorrelationAttributeNormalizationException;

    /**
     * Is the artifact known as bad according to the reference entries?
     *
     * @param aType EamArtifact.Type to search for
     * @param value Value to search for
     *
     * @return Global known status of the artifact
     */
    boolean isArtifactKnownBadByReference(CorrelationAttributeInstance.Type aType, String value) throws CentralRepoException, CorrelationAttributeNormalizationException;

    /**
     * Add a new organization
     *
     * @param eamOrg The organization to add
     *
     * @return The organization with the org ID set.
     *
     * @throws CentralRepoException
     */
    CentralRepoOrganization newOrganization(CentralRepoOrganization eamOrg) throws CentralRepoException;

    /**
     * Get all organizations
     *
     * @return A list of all organizations
     *
     * @throws CentralRepoException
     */
    List<CentralRepoOrganization> getOrganizations() throws CentralRepoException;

    /**
     * Get an organization having the given ID
     *
     * @param orgID The id to look up
     *
     * @return The organization with the given ID
     *
     * @throws CentralRepoException
     */
    CentralRepoOrganization getOrganizationByID(int orgID) throws CentralRepoException;

    /**
     * Get the organization associated with the given reference set.
     *
     * @param referenceSetID ID of the reference set
     *
     * @return The organization object
     *
     * @throws CentralRepoException
     */
    CentralRepoOrganization getReferenceSetOrganization(int referenceSetID) throws CentralRepoException;

    /**
     * Update an existing organization.
     *
     * @param updatedOrganization the values the Organization with the same ID
     * will be updated to in the database.
     *
     * @throws CentralRepoException
     */
    void updateOrganization(CentralRepoOrganization updatedOrganization) throws CentralRepoException;

    /**
     * Delete an organization if it is not being used by any case.
     *
     * @param organizationToDelete the organization to be deleted
     *
     * @throws CentralRepoException
     */
    void deleteOrganization(CentralRepoOrganization organizationToDelete) throws CentralRepoException;

    /**
     * Add a new Global Set
     *
     * @param eamGlobalSet The global set to add
     *
     * @return The ID of the new global set
     *
     * @throws CentralRepoException
     */
    int newReferenceSet(CentralRepoFileSet eamGlobalSet) throws CentralRepoException;

    /**
     * Get a global set by ID
     *
     * @param globalSetID The ID to look up
     *
     * @return The global set associated with the ID
     *
     * @throws CentralRepoException
     */
    CentralRepoFileSet getReferenceSetByID(int globalSetID) throws CentralRepoException;

    /**
     * Get all reference sets
     *
     * @param correlationType Type of sets to return
     *
     * @return List of all reference sets in the central repository
     *
     * @throws CentralRepoException
     */
    List<CentralRepoFileSet> getAllReferenceSets(CorrelationAttributeInstance.Type correlationType) throws CentralRepoException;

    /**
     * Add a new reference instance
     *
     * @param eamGlobalFileInstance The reference instance to add
     * @param correlationType Correlation Type that this Reference Instance is
     *
     * @throws CentralRepoException
     */
    void addReferenceInstance(CentralRepoFileInstance eamGlobalFileInstance, CorrelationAttributeInstance.Type correlationType) throws CentralRepoException;

    /**
     * Insert the bulk collection of Global File Instances
     *
     * @param globalInstances a Set of EamGlobalFileInstances to insert into the
     * db.
     * @param contentType the Type of the global instances
     *
     * @throws CentralRepoException
     */
    void bulkInsertReferenceTypeEntries(Set<CentralRepoFileInstance> globalInstances, CorrelationAttributeInstance.Type contentType) throws CentralRepoException;

    /**
     * Get all reference entries having a given correlation type and value
     *
     * @param aType Type to use for matching
     * @param aValue Value to use for matching
     *
     * @return List of all global file instances with a type and value
     *
     * @throws CentralRepoException
     */
    List<CentralRepoFileInstance> getReferenceInstancesByTypeValue(CorrelationAttributeInstance.Type aType, String aValue) throws CentralRepoException, CorrelationAttributeNormalizationException;

    /**
     * Add a new EamArtifact.Type to the db.
     *
     * @param newType New type to add.
     *
     * @return Type.ID for newType
     *
     * @throws CentralRepoException
     */
    int newCorrelationType(CorrelationAttributeInstance.Type newType) throws CentralRepoException;

    /**
     * Get the list of EamArtifact.Type's that are defined in the DB and can be
     * used to correlate artifacts.
     *
     * @return List of EamArtifact.Type's. If none are defined in the database,
     * the default list will be returned.
     *
     * @throws CentralRepoException
     */
    List<CorrelationAttributeInstance.Type> getDefinedCorrelationTypes() throws CentralRepoException;

    /**
     * Get the list of enabled EamArtifact.Type's that will be used to correlate
     * artifacts.
     *
     * @return List of enabled EamArtifact.Type's. If none are defined in the
     * database, the default list will be returned.
     *
     * @throws CentralRepoException
     */
    List<CorrelationAttributeInstance.Type> getEnabledCorrelationTypes() throws CentralRepoException;

    /**
     * Get the list of supported EamArtifact.Type's that can be used to
     * correlate artifacts.
     *
     * @return List of supported EamArtifact.Type's. If none are defined in the
     * database, the default list will be returned.
     *
     * @throws CentralRepoException
     */
    List<CorrelationAttributeInstance.Type> getSupportedCorrelationTypes() throws CentralRepoException;

    /**
     * Update a EamArtifact.Type.
     *
     * @param aType EamArtifact.Type to update.
     *
     * @throws CentralRepoException
     */
    void updateCorrelationType(CorrelationAttributeInstance.Type aType) throws CentralRepoException;

    /**
     * Get the EamArtifact.Type that has the given Type.Id.
     *
     * @param typeId Type.Id of Correlation Type to get
     *
     * @return EamArtifact.Type or null if it doesn't exist.
     *
     * @throws CentralRepoException
     */
    CorrelationAttributeInstance.Type getCorrelationTypeById(int typeId) throws CentralRepoException;

    /**
     * Upgrade the schema of the database (if needed)
     *
     * @throws CentralRepoException
     */
    public void upgradeSchema() throws CentralRepoException, SQLException, IncompatibleCentralRepoException;

    /**
     * Gets an exclusive lock (if applicable). Will return the lock if
     * successful, null if unsuccessful because locking isn't supported, and
     * throw an exception if we should have been able to get the lock but failed
     * (meaning the database is in use).
     *
     * @return the lock, or null if locking is not supported
     *
     * @throws CentralRepoException if the coordination service is running but
     * we fail to get the lock
     */
    public CoordinationService.Lock getExclusiveMultiUserDbLock() throws CentralRepoException;

    /**
     * Process the Artifact instance in the EamDb
     *
     * @param type EamArtifact.Type to search for
     * @param instanceTableCallback callback to process the instance
     *
     * @throws CentralRepoException
     */
    void processInstanceTable(CorrelationAttributeInstance.Type type, InstanceTableCallback instanceTableCallback) throws CentralRepoException;

    /**
     * Process the Artifact instance in the EamDb
     *
     * @param type EamArtifact.Type to search for
     * @param instanceTableCallback callback to process the instance
     * @param whereClause query string to execute
     *
     * @throws CentralRepoException
     */
    void processInstanceTableWhere(CorrelationAttributeInstance.Type type, String whereClause, InstanceTableCallback instanceTableCallback) throws CentralRepoException;

    /**
     * Process a SELECT query
     *
     * @param selectClause query string to execute
     * @param instanceTableCallback callback to process the instance
     *
     * @throws CentralRepoException
     */
    public void processSelectClause(String selectClause, InstanceTableCallback instanceTableCallback) throws CentralRepoException;

    /**
     * Executes an INSERT/UPDATE/DELETE sql as a prepared statement, on the
     * central repository database.
     *
     * @param sql sql to execute.
     * @param params List of query params to use, may be empty.
     *
     * @throws CentralRepoException If there is an error.
     */
    void executeCommand(String sql, List<Object> params) throws CentralRepoException;

    /**
     * Executes a SELECT query sql as a prepared statement, on the central
     * repository database.
     *
     * @param sql sql to execute.
     * @param params List of query params to use, may be empty.
     * @param queryCallback Query callback to handle the result of the query.
     *
     * @throws CentralRepoException If there is an error.
     */
    void executeQuery(String sql, List<Object> params, CentralRepositoryDbQueryCallback queryCallback) throws CentralRepoException;

    /**
     * Get account type by type name.
     *
     * @param accountTypeName account type name to look for
     * @return CR account type
     * @throws CentralRepoException
     */
    CentralRepoAccountType getAccountTypeByName(String accountTypeName) throws CentralRepoException;

    /**
     * Gets all account types.
     *
     * @return Collection of all CR account types in the database.
     *
     * @throws CentralRepoException
     */
    Collection<CentralRepoAccountType> getAllAccountTypes() throws CentralRepoException;

    /**
     * Get an account from the accounts table matching the given type/ID.
     * Inserts a row if one doesn't exists.
     *
     * @param crAccountType CR account type to look for or create
     * @param accountUniqueID type specific unique account id
     * @return CR account
     * 
     * @throws CentralRepoException  If there is an error accessing Central Repository.
     * @throws InvalidAccountIDException If the account identifier is not valid.
     */
<<<<<<< HEAD
    CentralRepoAccount getOrCreateAccount(CentralRepoAccount.CentralRepoAccountType crAccountType, String accountUniqueID) throws InvalidAccountIDException, CentralRepoException;
=======
    CentralRepoAccount getOrCreateAccount(CentralRepoAccount.CentralRepoAccountType crAccountType, String accountUniqueID) throws CentralRepoException;
    
    /**
     * Gets an account from the accounts table matching the given type/ID, if
     * one exists.
     *
     * @param crAccountType   CR account type to look for or create
     * @param accountUniqueID type specific unique account id
     *
     * @return CR account, if found, null otherwise.
     *
     * @throws CentralRepoException
     */
    CentralRepoAccount getAccount(CentralRepoAccount.CentralRepoAccountType crAccountType, String accountUniqueID) throws CentralRepoException;
>>>>>>> d9c1c892

}<|MERGE_RESOLUTION|>--- conflicted
+++ resolved
@@ -885,10 +885,7 @@
      * @throws CentralRepoException  If there is an error accessing Central Repository.
      * @throws InvalidAccountIDException If the account identifier is not valid.
      */
-<<<<<<< HEAD
     CentralRepoAccount getOrCreateAccount(CentralRepoAccount.CentralRepoAccountType crAccountType, String accountUniqueID) throws InvalidAccountIDException, CentralRepoException;
-=======
-    CentralRepoAccount getOrCreateAccount(CentralRepoAccount.CentralRepoAccountType crAccountType, String accountUniqueID) throws CentralRepoException;
     
     /**
      * Gets an account from the accounts table matching the given type/ID, if
@@ -899,9 +896,9 @@
      *
      * @return CR account, if found, null otherwise.
      *
-     * @throws CentralRepoException
-     */
-    CentralRepoAccount getAccount(CentralRepoAccount.CentralRepoAccountType crAccountType, String accountUniqueID) throws CentralRepoException;
->>>>>>> d9c1c892
+     * @throws CentralRepoException  If there is an error accessing Central Repository.
+     * @throws InvalidAccountIDException If the account identifier is not valid.
+     */
+    CentralRepoAccount getAccount(CentralRepoAccount.CentralRepoAccountType crAccountType, String accountUniqueID) throws InvalidAccountIDException, CentralRepoException;
 
 }