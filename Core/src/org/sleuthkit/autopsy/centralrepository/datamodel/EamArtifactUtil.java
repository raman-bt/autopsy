/*
 * Central Repository
 *
 * Copyright 2015-2018 Basis Technology Corp.
 * Contact: carrier <at> sleuthkit <dot> org
 *
 * Licensed under the Apache License, Version 2.0 (the "License");
 * you may not use this file except in compliance with the License.
 * You may obtain a copy of the License at
 *
 *     http://www.apache.org/licenses/LICENSE-2.0
 *
 * Unless required by applicable law or agreed to in writing, software
 * distributed under the License is distributed on an "AS IS" BASIS,
 * WITHOUT WARRANTIES OR CONDITIONS OF ANY KIND, either express or implied.
 * See the License for the specific language governing permissions and
 * limitations under the License.
 */
package org.sleuthkit.autopsy.centralrepository.datamodel;

import java.util.ArrayList;
import java.util.List;
import java.util.logging.Level;
import org.openide.util.NbBundle.Messages;
import org.sleuthkit.autopsy.casemodule.Case;
import org.sleuthkit.autopsy.casemodule.NoCurrentCaseException;
import org.sleuthkit.autopsy.coreutils.Logger;
import org.sleuthkit.datamodel.AbstractFile;
import org.sleuthkit.datamodel.BlackboardArtifact;
import org.sleuthkit.datamodel.BlackboardAttribute;
import org.sleuthkit.datamodel.Content;
import org.sleuthkit.datamodel.HashUtility;
import org.sleuthkit.datamodel.TskCoreException;
import org.sleuthkit.datamodel.TskData;

/**
 *
 */
public class EamArtifactUtil {

    private static final long serialVersionUID = 1L;
    private static final Logger logger = Logger.getLogger(EamArtifactUtil.class.getName());

    public EamArtifactUtil() {
    }

    @Messages({"EamArtifactUtil.emailaddresses.text=Email Addresses"})
    public static String getEmailAddressAttrString() {
        return Bundle.EamArtifactUtil_emailaddresses_text();
    }

    /**
     * Static factory method to examine a BlackboardArtifact to determine if it
     * has contents that can be used for Correlation. If so, return a
     * EamArtifact with a single EamArtifactInstance within. If not, return
     * null.
     *
     * @param bbArtifact         BlackboardArtifact to examine
     * @param addInstanceDetails If true, add instance details from bbArtifact
     *                           into the returned structure
     * @param checkEnabled       If true, only create a CorrelationAttribute if
     *                           it is enabled
     *
     * @return List of EamArtifacts
     */
    public static List<CorrelationAttribute> getCorrelationAttributeFromBlackboardArtifact(BlackboardArtifact bbArtifact,
            boolean addInstanceDetails, boolean checkEnabled) {

        List<CorrelationAttribute> eamArtifacts = new ArrayList<>();

        try {
            // Cycle through the types and see if there is a correlation attribute that works
            // for the given blackboard artifact
            //
            // @@@ This seems ineffecient. Instead of cycling based on correlation type, we should just
            // have switch based on artifact type
            for (CorrelationAttribute.Type aType : EamDb.getInstance().getDefinedCorrelationTypes()) {
                if ((checkEnabled && aType.isEnabled()) || !checkEnabled) {
                    CorrelationAttribute correlationAttribute = EamArtifactUtil.getCorrelationAttributeFromBlackboardArtifact(aType, bbArtifact);
                    if (correlationAttribute != null) {
                        eamArtifacts.add(correlationAttribute);
                    }
                }
            }
        } catch (EamDbException | CentralRepoValidationException ex) {
            logger.log(Level.SEVERE, "Error getting defined correlation types.", ex); // NON-NLS
            return eamArtifacts;
        }

        // if they asked for it, add the instance details associated with this occurance.
        if (!eamArtifacts.isEmpty() && addInstanceDetails) {
            try {
                Case currentCase = Case.getCurrentCaseThrows();
                AbstractFile bbSourceFile = currentCase.getSleuthkitCase().getAbstractFileById(bbArtifact.getObjectID());
                if (null == bbSourceFile) {
                    //@@@ Log this
                    return eamArtifacts;
                }

                // make an instance for the BB source file 
                CorrelationCase correlationCase = EamDb.getInstance().getCase(Case.getCurrentCaseThrows());
                if (null == correlationCase) {
                    correlationCase = EamDb.getInstance().newCase(Case.getCurrentCaseThrows());
                }
                CorrelationAttributeInstance eamInstance = new CorrelationAttributeInstance(
                        correlationCase,
                        CorrelationDataSource.fromTSKDataSource(correlationCase, bbSourceFile.getDataSource()),
                        bbSourceFile.getParentPath() + bbSourceFile.getName(),
                        "",
                        TskData.FileKnown.UNKNOWN
                );

                // add the instance details
                for (CorrelationAttribute eamArtifact : eamArtifacts) {
                    eamArtifact.addInstance(eamInstance);
                }
            } catch (TskCoreException | EamDbException ex) {
                logger.log(Level.SEVERE, "Error creating artifact instance.", ex); // NON-NLS
                return eamArtifacts;
            } catch (NoCurrentCaseException ex) {
                logger.log(Level.SEVERE, "Case is closed.", ex); // NON-NLS
                return eamArtifacts;
            }
        }

        return eamArtifacts;
    }

    /**
     * Create an EamArtifact of type correlationType if one can be generated
     * based on the data in the blackboard artifact.
     *
     * @param correlationType The Central Repository artifact type to create
     * @param bbArtifact      The blackboard artifact to pull data from
     *
     * @return the new EamArtifact, or null if one was not created because
     *         bbArtifact did not contain the needed data
     */
    private static CorrelationAttribute getCorrelationAttributeFromBlackboardArtifact(CorrelationAttribute.Type correlationType,
            BlackboardArtifact bbArtifact) throws EamDbException, CentralRepoValidationException {
        String value = null;
        int artifactTypeID = bbArtifact.getArtifactTypeID();

        try {
            if (BlackboardArtifact.ARTIFACT_TYPE.TSK_INTERESTING_ARTIFACT_HIT.getTypeID() == artifactTypeID) {
                // Get the associated artifact
                BlackboardAttribute attribute = bbArtifact.getAttribute(new BlackboardAttribute.Type(BlackboardAttribute.ATTRIBUTE_TYPE.TSK_ASSOCIATED_ARTIFACT));
                if (attribute != null) {
                    BlackboardArtifact associatedArtifact = Case.getCurrentCaseThrows().getSleuthkitCase().getBlackboardArtifact(attribute.getValueLong());
                    return EamArtifactUtil.getCorrelationAttributeFromBlackboardArtifact(correlationType, associatedArtifact);
                }

            } else if (correlationType.getId() == CorrelationAttribute.EMAIL_TYPE_ID
                    && BlackboardArtifact.ARTIFACT_TYPE.TSK_KEYWORD_HIT.getTypeID() == artifactTypeID) {

                BlackboardAttribute setNameAttr = bbArtifact.getAttribute(new BlackboardAttribute.Type(BlackboardAttribute.ATTRIBUTE_TYPE.TSK_SET_NAME));
                if (setNameAttr != null
                        && EamArtifactUtil.getEmailAddressAttrString().equals(setNameAttr.getValueString())) {
                    value = bbArtifact.getAttribute(new BlackboardAttribute.Type(BlackboardAttribute.ATTRIBUTE_TYPE.TSK_KEYWORD)).getValueString();
                }
            } else if (correlationType.getId() == CorrelationAttribute.DOMAIN_TYPE_ID
                    && (BlackboardArtifact.ARTIFACT_TYPE.TSK_WEB_BOOKMARK.getTypeID() == artifactTypeID
                    || BlackboardArtifact.ARTIFACT_TYPE.TSK_WEB_COOKIE.getTypeID() == artifactTypeID
                    || BlackboardArtifact.ARTIFACT_TYPE.TSK_WEB_DOWNLOAD.getTypeID() == artifactTypeID
                    || BlackboardArtifact.ARTIFACT_TYPE.TSK_WEB_HISTORY.getTypeID() == artifactTypeID)) {

                // Lower-case this to validate domains
                value = bbArtifact.getAttribute(new BlackboardAttribute.Type(BlackboardAttribute.ATTRIBUTE_TYPE.TSK_DOMAIN)).getValueString();
            } else if (correlationType.getId() == CorrelationAttribute.PHONE_TYPE_ID
                    && (BlackboardArtifact.ARTIFACT_TYPE.TSK_CONTACT.getTypeID() == artifactTypeID
                    || BlackboardArtifact.ARTIFACT_TYPE.TSK_CALLLOG.getTypeID() == artifactTypeID
                    || BlackboardArtifact.ARTIFACT_TYPE.TSK_MESSAGE.getTypeID() == artifactTypeID)) {

                if (null != bbArtifact.getAttribute(new BlackboardAttribute.Type(BlackboardAttribute.ATTRIBUTE_TYPE.TSK_PHONE_NUMBER))) {
                    value = bbArtifact.getAttribute(new BlackboardAttribute.Type(BlackboardAttribute.ATTRIBUTE_TYPE.TSK_PHONE_NUMBER)).getValueString();
                } else if (null != bbArtifact.getAttribute(new BlackboardAttribute.Type(BlackboardAttribute.ATTRIBUTE_TYPE.TSK_PHONE_NUMBER_FROM))) {
                    value = bbArtifact.getAttribute(new BlackboardAttribute.Type(BlackboardAttribute.ATTRIBUTE_TYPE.TSK_PHONE_NUMBER_FROM)).getValueString();
                } else if (null != bbArtifact.getAttribute(new BlackboardAttribute.Type(BlackboardAttribute.ATTRIBUTE_TYPE.TSK_PHONE_NUMBER_TO))) {
                    value = bbArtifact.getAttribute(new BlackboardAttribute.Type(BlackboardAttribute.ATTRIBUTE_TYPE.TSK_PHONE_NUMBER_TO)).getValueString();
                }

                value = CentralRepoDataValidator.validate(CorrelationAttribute.PHONE_TYPE_ID, value);

            } else if (correlationType.getId() == CorrelationAttribute.USBID_TYPE_ID
                    && BlackboardArtifact.ARTIFACT_TYPE.TSK_DEVICE_ATTACHED.getTypeID() == artifactTypeID) {

                value = bbArtifact.getAttribute(new BlackboardAttribute.Type(BlackboardAttribute.ATTRIBUTE_TYPE.TSK_DEVICE_ID)).getValueString();
            }

        } catch (TskCoreException ex) {
            logger.log(Level.SEVERE, "Error getting attribute while getting type from BlackboardArtifact.", ex); // NON-NLS
            return null;
        } catch (NoCurrentCaseException ex) {
            logger.log(Level.SEVERE, "Exception while getting open case.", ex); // NON-NLS
            return null;
        }

        if (null != value) {
            return new CorrelationAttribute(correlationType, value);
        } else {
            return null;
        }
    }

    /**
     * Retrieve CorrelationAttribute from the given Content.
     *
     * @param content The content object
     *
     * @return The new CorrelationAttribute, or null if retrieval failed.
     */
    public static CorrelationAttribute getCorrelationAttributeFromContent(Content content) {

        if (!(content instanceof AbstractFile)) {
            return null;
        }

        final AbstractFile file = (AbstractFile) content;

        if (!isSupportedAbstractFileType(file)) {
            return null;
        }

        CorrelationAttribute correlationAttribute;
        CorrelationAttribute.Type type;
        CorrelationCase correlationCase;
        CorrelationDataSource correlationDataSource;
        String value;
        String filePath;
        
        try {
            type = EamDb.getInstance().getCorrelationTypeById(CorrelationAttribute.FILES_TYPE_ID);
            correlationCase = EamDb.getInstance().getCase(Case.getCurrentCaseThrows());
            if (null == correlationCase) {
                correlationCase = EamDb.getInstance().newCase(Case.getCurrentCaseThrows());
            }
            correlationDataSource = CorrelationDataSource.fromTSKDataSource(correlationCase, file.getDataSource());
            value = file.getMd5Hash();
            filePath = (file.getParentPath() + file.getName()).toLowerCase();
        } catch (TskCoreException | EamDbException ex) {
            logger.log(Level.SEVERE, "Error retrieving correlation attribute.", ex);
            return null;
        } catch (NoCurrentCaseException ex) {
            logger.log(Level.SEVERE, "Case is closed.", ex);
            return null;
        }
        
        try {
            correlationAttribute = EamDb.getInstance().getCorrelationAttribute(type, correlationCase, correlationDataSource, value, filePath);
        } catch (EamDbException ex) {
            logger.log(Level.WARNING, String.format(
                    "Correlation attribute could not be retrieved for '%s' (id=%d): %s",
                    content.getName(), content.getId(), ex.getMessage()));
            return null;
        }

        return correlationAttribute;
    }

    /**
     * Create an EamArtifact from the given Content. Will return null if an
     * artifact can not be created - this is not necessarily an error case, it
     * just means an artifact can't be made. If creation fails due to an error
     * (and not that the file is the wrong type or it has no hash), the error
     * will be logged before returning.
     *
     * Does not add the artifact to the database.
     *
     * @param content The content object
     *
     * @return The new EamArtifact or null if creation failed
     */
    public static CorrelationAttribute makeCorrelationAttributeFromContent(Content content) {

        if (!(content instanceof AbstractFile)) {
            return null;
        }

        final AbstractFile af = (AbstractFile) content;

        if (!isSupportedAbstractFileType(af)) {
            return null;
        }

        // We need a hash to make the artifact
        String md5 = af.getMd5Hash();
        if (md5 == null || md5.isEmpty() || HashUtility.isNoDataMd5(md5)) {
            return null;
        }

        CorrelationAttribute eamArtifact;
        try {
            CorrelationAttribute.Type filesType = EamDb.getInstance().getCorrelationTypeById(CorrelationAttribute.FILES_TYPE_ID);
            eamArtifact = new CorrelationAttribute(filesType, af.getMd5Hash());
            CorrelationCase correlationCase = EamDb.getInstance().getCase(Case.getCurrentCaseThrows());
            if (null == correlationCase) {
                correlationCase = EamDb.getInstance().newCase(Case.getCurrentCaseThrows());
            }
            CorrelationAttributeInstance cei = new CorrelationAttributeInstance(
                    correlationCase,
                    CorrelationDataSource.fromTSKDataSource(correlationCase, af.getDataSource()),
                    af.getParentPath() + af.getName());
            eamArtifact.addInstance(cei);
            return eamArtifact;
<<<<<<< HEAD
        } catch (TskCoreException | EamDbException | NoCurrentCaseException | CentralRepoValidationException ex) {
            logger.log(Level.SEVERE, "Error making correlation attribute.", ex);	//NON-NLS
=======
        } catch (TskCoreException | EamDbException ex) {
            logger.log(Level.SEVERE, "Error making correlation attribute.", ex);
>>>>>>> 02c340fa
            return null;
        } catch (NoCurrentCaseException ex) {
            logger.log(Level.SEVERE, "Case is closed.", ex);
            return null;
        }
    }

    /**
     * Check whether the given abstract file should be processed for the central
     * repository.
     *
     * @param file The file to test
     *
     * @return true if the file should be added to the central repo, false
     *         otherwise
     */
    public static boolean isSupportedAbstractFileType(AbstractFile file) {
        if (file == null) {
            return false;
        }

        switch (file.getType()) {
            case UNALLOC_BLOCKS:
            case UNUSED_BLOCKS:
            case SLACK:
            case VIRTUAL_DIR:
            case LOCAL_DIR:
                return false;
            case CARVED:
            case DERIVED:
            case LOCAL:
                return true;
            case FS:
                return file.isMetaFlagSet(TskData.TSK_FS_META_FLAG_ENUM.ALLOC);
            default:
                logger.log(Level.WARNING, "Unexpected file type {0}", file.getType().getName());
                return false;
        }
    }
}<|MERGE_RESOLUTION|>--- conflicted
+++ resolved
@@ -302,16 +302,8 @@
                     af.getParentPath() + af.getName());
             eamArtifact.addInstance(cei);
             return eamArtifact;
-<<<<<<< HEAD
         } catch (TskCoreException | EamDbException | NoCurrentCaseException | CentralRepoValidationException ex) {
             logger.log(Level.SEVERE, "Error making correlation attribute.", ex);	//NON-NLS
-=======
-        } catch (TskCoreException | EamDbException ex) {
-            logger.log(Level.SEVERE, "Error making correlation attribute.", ex);
->>>>>>> 02c340fa
-            return null;
-        } catch (NoCurrentCaseException ex) {
-            logger.log(Level.SEVERE, "Case is closed.", ex);
             return null;
         }
     }
