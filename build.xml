--- conflicted
+++ resolved
@@ -1,4 +1,3 @@
-<<<<<<< HEAD
 <?xml version="1.0" encoding="UTF-8"?>
 <!-- You may freely edit this file. See harness/README in the NetBeans platform -->
 <!-- for some information on what you could do (e.g. targets to override). -->
@@ -269,275 +268,4 @@
              </else>
          </if>
     </target>
-</project>
-=======
-<?xml version="1.0" encoding="UTF-8"?>
-<!-- You may freely edit this file. See harness/README in the NetBeans platform -->
-<!-- for some information on what you could do (e.g. targets to override). -->
-<!-- If you delete this file and reopen the project it will be recreated. -->
-<project name="Autopsy3" basedir=".">
-    <description>Builds the module suite Autopsy3.</description>
-	
-    <import file="nbproject/build-impl.xml"/>
-    
-    <property name="netbeans-plat-version" value="7.3" />
-    <property name="nbplatform.active.dir" value="${basedir}/netbeans-plat/${netbeans-plat-version}" />
-
-    <condition property="os.family" value="unix">  
-        <os family="unix"/>  
-    </condition>  
-    <condition property="os.family" value="windows">  
-        <os family="windows"/>  
-    </condition>  
-    <import file="build-${os.family}.xml"/> 
-    <property name="test-input" location="Test/input"/>
-    <property name="thirdparty.dir" value="${basedir}/thirdparty" />
-
-    <!-- import ant-contrib tools -->
-    <property name="ant-contrib.dir" value="${thirdparty.dir}/ant-contrib/1.0b3" />
-    <property name="ant.contrib.jar" value="${ant-contrib.dir}/ant-contrib.jar" />
-    <taskdef resource="net/sf/antcontrib/antlib.xml">
-        <classpath>
-            <pathelement location="${ant.contrib.jar}"/>
-        </classpath>
-    </taskdef>
-    
-
-    <!-- This seems really bad to be hard coded, but I couldn't find a better solution -->
-    <path id="jni-path">
-        <pathelement location="${basedir}/build/cluster/modules/org-sleuthkit-datamodel.jar"/>
-        <path refid="cluster.path.id" />
-    </path>
-
-    <!-- Verify that the TSK_HOME env variable is set -->
-    <target name="findTSK">
-        <property environment="env"/>
-        <condition property="tskFound">
-            <isset property="env.TSK_HOME"/>
-        </condition>
-        <fail unless="tskFound" message="TSK_HOME must be set as an environment variable."/>
-        <echo> TSK_HOME: ${env.TSK_HOME}</echo>
-    </target>
-    
-    <!-- Verify that the JRE_HOME env variable is set -->
-    <target name="findJRE">
-        <property environment="env"/>
-        <condition property="jreFound">
-            <isset property="env.JRE_HOME"/>
-        </condition>
-        <fail unless="jreFound" message="JRE_HOME must be set as an environment variable."/>
-    </target>
-
-    <target name="getExternals" depends="findTSK">
-        <antcall target="copyTSKLibsToRelease" />
-    </target>
-    
-     <target name="getJunit">
-        <property name="junit.dir" value="${thirdparty.dir}/junit/${netbeans-plat-version}" />
-         <unzip src="${junit.dir}/junit.zip" dest="${nbplatform.active.dir}"/>
-    </target>
-    
-    <!-- This target will create a custom ZIP file for us.  It first uses the general
-      ZIP target and then opens it up and adds in any files that we want.  This is where we customize the
-      version number. -->
-    <target name="build-zip" depends="suite.build-zip,findJRE">
-        <property name="nbdist.dir" value="dist"/>
-        <property name="release.dir" value="${nbdist.dir}/${app.name}"/>
-
-        <!-- step (2) unzip the result  -->
-        <property name="zip-tmp" value="${nbdist.dir}/tmp"/>
-        <delete dir="${zip-tmp}"/>
-        <mkdir dir="${zip-tmp}"/>
-        <unzip src="${nbdist.dir}/${app.name}.zip" dest="${zip-tmp}"/>
-
-        <!-- step (3) do your copying stuff here, check the ant doc for copy, move, etc file -->
-        <copy file="${basedir}/README.txt" tofile="${zip-tmp}/${app.name}/README.txt"/>
-        <copy file="${basedir}/LICENSE-2.0.txt" tofile="${zip-tmp}/${app.name}/LICENSE-2.0.txt"/>
-        <copy file="${basedir}/NEWS.txt" tofile="${zip-tmp}/${app.name}/NEWS.txt"/>
-        <copy file="${basedir}/KNOWN_ISSUES.txt" tofile="${zip-tmp}/${app.name}/KNOWN_ISSUES.txt"/>
-         
-        <unzip src="${thirdparty.dir}/gstreamer/${os.family}/i386/0.10.7/gstreamer.zip" dest="${zip-tmp}/${app.name}/gstreamer"/>
-        <copy todir="${zip-tmp}/${app.name}/jre">
-            <fileset dir="${env.JRE_HOME}"/>
-        </copy>
-
-        <copy file="${basedir}/branding_${app.name}/icon.ico" tofile="${zip-tmp}/${app.name}/icon.ico" overwrite="true"/>
-        <antcall target="copyExternalLibsToZip"></antcall>
-        
-        <property name="app.property.file" value="${zip-tmp}/${app.name}/etc/${app.name}.conf" />
-        <property name="jvm.options" value="&quot;--branding ${app.name} -J-Xms24m -J-Xmx512m -J-XX:MaxPermSize=128M -J-Xverify:none&quot;" />
-        <propertyfile file="${app.property.file}">
-            <!-- Note: can be higher on 64 bit systems, should be in sync with project.properties -->
-            <entry key="default_options" value="@JVM_OPTIONS" />
-            <entry key="jdkhome" value="&quot;jre&quot;" />
-        </propertyfile>
-        <!-- workaround for ant escaping : and = when setting properties -->
-        <replace file="${app.property.file}" token="@JVM_OPTIONS" value="${jvm.options}" />
-        
-        <!-- step (4) zip again, but with the version numbers in the dir -->
-        <zip destfile="${nbdist.dir}/${app.name}-${app.version}.zip">
-            <zipfileset dir="${zip-tmp}/${app.name}"/>
-        </zip>
-
-        <delete dir="${zip-tmp}"/>
-        <!-- <delete file="${nbdist.dir}/${app.name}.zip"/> -->
-        
-        <echo message=" "/>
-        <echo message="cleaning and finalizing release" />
-        <delete dir="${release.dir}"/>
-    </target>
-    
-    <target name="getProps" depends="prop-files,input-build-type,input-version"></target>
-    
-    <target name="prop-files">
-        <property file="nbproject/private/private.properties"/>
-        <property file="nbproject/project.properties"/>
-    </target>
-    
-    <target name="input-build-type" unless="build.type">
-        <input addProperty="build.type"
-            message="Enter the desired build type:"
-                validargs="DEVELOPMENT,RELEASE"
-                defaultvalue="DEVELOPMENT"/>
-    </target>
-    
-    <target name="input-version" unless="app.version">
-        <tstamp/>
-        <property name="app.version" value="${DSTAMP}"/>
-    </target>
-    
-    <target name="-init" depends="-taskdefs,-convert-old-project,getExternals,getProps,getJunit">
-        <convertclusterpath from="${cluster.path.evaluated}" to="cluster.path.final" id="cluster.path.id"/>
-        <sortsuitemodules unsortedmodules="${modules}" sortedmodulesproperty="modules.sorted"/>
-        <property name="cluster" location="build/cluster"/>
-        <echo level="verbose">Suite in ${basedir} with clusters ${cluster.path.final}, build cluster ${cluster}, and sorted modules ${modules.sorted}</echo>
-        <!-- synchronize with SuiteProject -->
-        <property name="disabled.modules" value=""/>
-        <property name="enabled.clusters" value=""/>
-        <property name="disabled.clusters" value=""/>
-        <condition property="branding.dir" value="branding_${app.name}">
-            <not>
-                <equals arg1="${app.name}" arg2="autopsy"/> 
-            </not>
-        </condition>
-        <property name="branding.dir" location="branding"/>
-        <property name="dist.dir" location="dist"/>
-        <!-- MOVE THE .DLL FILES TO THE NETBEANS DIRECTORY -->
-
-        <condition property="run.branding"> <!-- #84689 -->
-            <and>
-                <available file="${branding.dir}" type="dir"/>
-                <isset property="branding.token"/>
-            </and>
-        </condition>
-    </target>
-    
-    <!-- override build to add branding -->
-    <target name="build" depends="build-brand,suite.build" description="Compiles autopsy and produces a basic branded build that can run on a dev. system" />
- 
-    <target name="build-brand" depends="-init">
-        
-        <echo>${app.name} branding</echo>
-        
-        <copy file="${basedir}/branding_${app.name}/welcome_logo.png" tofile="${basedir}/Core/src/org/sleuthkit/autopsy/casemodule/welcome_logo.png" overwrite="true"/>
-        
-        <propertyfile
-        file="${branding.dir}/core/core.jar/org/netbeans/core/startup/Bundle.properties" 
-        comment="Updated by build script">
-            <entry key="currentVersion" value="${app.title} ${app.version}" />
-        </propertyfile>
- 
-        <propertyfile
-        file="${branding.dir}/modules/org-netbeans-core-windows.jar/org/netbeans/core/windows/view/ui/Bundle.properties"
-        comment="Updated by build script">
-            <entry key="CTL_MainWindow_Title" value="${app.title} ${app.version}" />
-            <entry key="CTL_MainWindow_Title_No_Project" value="${app.title} ${app.version}" />
-        </propertyfile>
-        
-        <propertyfile
-        file="${basedir}/Core/src/org/sleuthkit/autopsy/coreutils/Version.properties"
-        comment="Updated by build script">
-            <entry key="app.name" value="${app.title}" />
-            <entry key="app.version" value="${app.version}" />
-            <entry key="build.type" value="${build.type}" />
-        </propertyfile>
-        
-        <copy todir="${basedir}" failonerror="false">
-            <fileset dir="${branding.dir}/bundles"
-                    includes="**/*"/>
-        </copy>
-    </target>
-    
-    <target name="jni" depends="build,findTSK">
-        <javah verbose="yes" outputFile="${env.TSK_HOME}/bindings/java/tsk_jni/tsk_jni/dataModel_SleuthkitJNI.h">
-            <class name="org.sleuthkit.datamodel.SleuthkitJNI" />
-            <classpath  refid="jni-path"/>
-        </javah>
-    </target>
-    
-    
-    <target name="doxygen" description="build doxygen docs, requires doxygen in PATH" depends="-init,-hide-excluded-modules">
-        <exec executable="doxygen" dir="${basedir}/docs/doxygen">
-            <arg value="Doxyfile"/>
-        </exec>
-    </target>
-    
-    <target name="check-release">
-        <condition property="is-release">
-            <and>
-                <equals arg1="${build.type}" arg2="RELEASE"/>
-                <isset property="update_versions"/>
-                <equals arg1="${update_versions}" arg2="true"/>
-            </and>
-        </condition>
-    </target>
-    
-    <target name="versioning-script-if-release" if="is-release">
-        <exec dir="${basedir}" executable="python" failonerror="true">
-            <arg line="update_versions.py -a" />
-        </exec>
-    </target>
-    
-    <target name="versioning-script-if-not-release" unless="is-release">
-        <exec dir="${basedir}" executable="python" failonerror="true">
-            <arg value="update_versions.py" />
-        </exec>
-    </target>
-    
-    <target name="versioning-script" depends="check-release"/> <!--, versioning-script-if-release, versioning-script-if-not-release"/>-->
-     
-    <!-- opens the zip file into a folder in dist -->
-    <target name="build-installer-dir" depends="getProps, versioning-script, build-zip" description="Builds Autopsy with branding and all dependencies" >
-        <unzip src="${nbdist.dir}/${app.name}-${app.version}.zip" dest="${nbdist.dir}/${app.name}-installer"/>
-    </target>
-    
-    <target name="build-installer" depends="build-installer-dir" description="Builds Autopsy installer.">
-        <antcall target="build-installer-${os.family}" />
-    </target>
-    
-    <target name="test-download-imgs" description="Get test images and store them in the path represented by the test-input variable.">
-         <available file="${test-input}/nps-2008-jean.E01" property="img-present-1"/>
-         <available file="${test-input}/nps-2008-jean.E02" property="img-present-2"/>
-         <if>
-             <equals arg1="${img-present-1}" arg2="true"/>
-             <then>
-                <echo message = "nps-2008-jean.E01 already present."/>
-             </then>
-             <else>
-                <mkdir dir="${test-input}" />
-                <get src="http://digitalcorpora.org/corp/nps/drives/nps-2008-jean/nps-2008-jean.E01" dest="${test-input}"/>                
-             </else>
-         </if>
-         <if>
-             <equals arg1="${img-present-2}" arg2="true"/>
-             <then>
-                <echo message = "nps-2008-jean.E02 already present."/>
-             </then>
-             <else>
-                <mkdir dir="${test-input}" />
-                <get src="http://digitalcorpora.org/corp/nps/drives/nps-2008-jean/nps-2008-jean.E02" dest="${test-input}"/>                
-             </else>
-         </if>
-    </target>
-</project>
->>>>>>> 344e3faa
+</project>