/*
 * Autopsy Forensic Browser
 *
 * Copyright 2011-2018 Basis Technology Corp.
 * Contact: carrier <at> sleuthkit <dot> org
 *
 * Licensed under the Apache License, Version 2.0 (the "License");
 * you may not use this file except in compliance with the License.
 * You may obtain a copy of the License at
 *
 *     http://www.apache.org/licenses/LICENSE-2.0
 *
 * Unless required by applicable law or agreed to in writing, software
 * distributed under the License is distributed on an "AS IS" BASIS,
 * WITHOUT WARRANTIES OR CONDITIONS OF ANY KIND, either express or implied.
 * See the License for the specific language governing permissions and
 * limitations under the License.
 */
package org.sleuthkit.autopsy.experimental.autoingest;

import com.google.common.util.concurrent.ThreadFactoryBuilder;
import java.beans.PropertyChangeEvent;
import java.beans.PropertyChangeListener;
import java.io.File;
import java.io.IOException;
import static java.nio.file.FileVisitOption.FOLLOW_LINKS;
import java.nio.file.FileVisitResult;
import static java.nio.file.FileVisitResult.CONTINUE;
import static java.nio.file.FileVisitResult.TERMINATE;
import java.nio.file.FileVisitor;
import java.nio.file.Files;
import java.nio.file.Path;
import java.nio.file.Paths;
import java.nio.file.attribute.BasicFileAttributes;
import java.sql.SQLException;
import java.time.Duration;
import java.time.Instant;
import java.util.ArrayList;
import java.util.Arrays;
import java.util.Collections;
import java.util.Date;
import java.util.EnumSet;
import java.util.HashMap;
import java.util.HashSet;
import java.util.Iterator;
import java.util.List;
import java.util.Map;
import java.util.Observable;
import java.util.Set;
import java.util.UUID;
import java.util.concurrent.Callable;
import java.util.concurrent.ConcurrentHashMap;
import java.util.concurrent.ExecutorService;
import java.util.concurrent.Executors;
import java.util.concurrent.Future;
import java.util.concurrent.ScheduledThreadPoolExecutor;
import java.util.concurrent.TimeUnit;
import java.util.logging.Level;
import javax.annotation.concurrent.GuardedBy;
import org.openide.util.Lookup;
import org.sleuthkit.autopsy.casemodule.Case;
import org.sleuthkit.autopsy.casemodule.Case.CaseType;
import org.sleuthkit.autopsy.casemodule.CaseActionException;
import org.sleuthkit.autopsy.casemodule.CaseDetails;
import org.sleuthkit.autopsy.casemodule.CaseMetadata;
import org.sleuthkit.autopsy.casemodule.NoCurrentCaseException;
import org.sleuthkit.autopsy.coordinationservice.CaseNodeData;
import org.sleuthkit.autopsy.coordinationservice.CoordinationService;
import org.sleuthkit.autopsy.coordinationservice.CoordinationService.CoordinationServiceException;
import org.sleuthkit.autopsy.coordinationservice.CoordinationService.Lock;
import org.sleuthkit.autopsy.core.RuntimeProperties;
import org.sleuthkit.autopsy.core.ServicesMonitor;
import org.sleuthkit.autopsy.core.ServicesMonitor.ServicesMonitorException;
import org.sleuthkit.autopsy.core.UserPreferencesException;
import org.sleuthkit.autopsy.corecomponentinterfaces.DataSourceProcessorCallback;
import org.sleuthkit.autopsy.corecomponentinterfaces.DataSourceProcessorCallback.DataSourceProcessorResult;
import static org.sleuthkit.autopsy.corecomponentinterfaces.DataSourceProcessorCallback.DataSourceProcessorResult.CRITICAL_ERRORS;
import org.sleuthkit.autopsy.corecomponentinterfaces.DataSourceProcessorProgressMonitor;
import org.sleuthkit.autopsy.coreutils.Logger;
import org.sleuthkit.autopsy.coreutils.NetworkUtils;
import org.sleuthkit.autopsy.events.AutopsyEvent;
import org.sleuthkit.autopsy.events.AutopsyEventException;
import org.sleuthkit.autopsy.events.AutopsyEventPublisher;
import org.sleuthkit.autopsy.experimental.autoingest.AutoIngestJobLogger.AutoIngestJobLoggerException;
import org.sleuthkit.autopsy.experimental.autoingest.FileExporter.FileExportException;
import org.sleuthkit.autopsy.experimental.autoingest.ManifestFileParser.ManifestFileParserException;
import static org.sleuthkit.autopsy.experimental.autoingest.AutoIngestJob.ProcessingStatus.COMPLETED;
import static org.sleuthkit.autopsy.experimental.autoingest.AutoIngestJob.ProcessingStatus.DELETED;
import static org.sleuthkit.autopsy.experimental.autoingest.AutoIngestJob.ProcessingStatus.PENDING;
import static org.sleuthkit.autopsy.experimental.autoingest.AutoIngestJob.ProcessingStatus.PROCESSING;
import org.sleuthkit.autopsy.experimental.configuration.AutoIngestUserPreferences;
import org.sleuthkit.autopsy.experimental.configuration.SharedConfiguration;
import org.sleuthkit.autopsy.experimental.configuration.SharedConfiguration.SharedConfigurationException;
import org.sleuthkit.autopsy.datasourceprocessors.AutoIngestDataSourceProcessor;
import org.sleuthkit.autopsy.datasourceprocessors.AutoIngestDataSourceProcessor.AutoIngestDataSourceProcessorException;
import org.sleuthkit.autopsy.experimental.autoingest.AutoIngestJob.AutoIngestJobException;
import org.sleuthkit.autopsy.ingest.IngestJob;
import org.sleuthkit.autopsy.ingest.IngestJob.CancellationReason;
import org.sleuthkit.autopsy.ingest.IngestJobSettings;
import org.sleuthkit.autopsy.ingest.IngestJobStartResult;
import org.sleuthkit.autopsy.ingest.IngestManager;
import org.sleuthkit.autopsy.ingest.IngestModuleError;
import org.sleuthkit.autopsy.keywordsearch.KeywordSearchModuleException;
import org.sleuthkit.autopsy.keywordsearch.Server;
import org.sleuthkit.datamodel.Content;
import org.sleuthkit.datamodel.DataSource;
import org.sleuthkit.datamodel.SleuthkitCase;
import org.sleuthkit.datamodel.TskCoreException;

/**
 * An auto ingest manager is responsible for processing auto ingest jobs defined
 * by manifest files that can be added to any level of a designated input
 * directory tree.
 * <p>
 * Each manifest file specifies a co-located data source and a case to which the
 * data source is to be added. The case directories for the cases reside in a
 * designated output directory tree.
 * <p>
 * There should be at most one auto ingest manager per host (auto ingest node).
 * Multiple auto ingest nodes may be combined to form an auto ingest cluster.
 * The activities of the auto ingest nodes in a cluster are coordinated by way
 * of a coordination service and the nodes communicate via event messages.
 */
final class AutoIngestManager extends Observable implements PropertyChangeListener {

    private static final int NUM_INPUT_SCAN_SCHEDULING_THREADS = 1;
    private static final String INPUT_SCAN_SCHEDULER_THREAD_NAME = "AIM-input-scan-scheduler-%d";
    private static final String INPUT_SCAN_THREAD_NAME = "AIM-input-scan-%d";
    private static final String AUTO_INGEST_THREAD_NAME = "AIM-job-processing-%d";
    private static final String LOCAL_HOST_NAME = NetworkUtils.getLocalHostName();
    private static final String EVENT_CHANNEL_NAME = "Auto-Ingest-Manager-Events";
    private static final Set<String> EVENT_LIST = new HashSet<>(Arrays.asList(new String[]{
        Event.JOB_STATUS_UPDATED.toString(),
        Event.JOB_COMPLETED.toString(),
        Event.CASE_PRIORITIZED.toString(),
        Event.JOB_STARTED.toString(),
        Event.REPORT_STATE.toString()}));
    private static final long JOB_STATUS_EVENT_INTERVAL_SECONDS = 10;
    private static final String JOB_STATUS_PUBLISHING_THREAD_NAME = "AIM-job-status-event-publisher-%d";
    private static final long MAX_MISSED_JOB_STATUS_UPDATES = 10;
    private static final int DEFAULT_PRIORITY = 0;
    private static final Logger sysLogger = AutoIngestSystemLogger.getLogger();
    private static AutoIngestManager instance;
    private final AutopsyEventPublisher eventPublisher;
    private final Object scanMonitor;
    private final ScheduledThreadPoolExecutor inputScanSchedulingExecutor;
    private final ExecutorService inputScanExecutor;
    private final ExecutorService jobProcessingExecutor;
    private final ScheduledThreadPoolExecutor jobStatusPublishingExecutor;
    private final ConcurrentHashMap<String, Instant> hostNamesToLastMsgTime;
    private final ConcurrentHashMap<String, AutoIngestJob> hostNamesToRunningJobs;
    private final Object jobsLock;
    @GuardedBy("jobsLock")
    private final Map<String, Set<Path>> casesToManifests;
    @GuardedBy("jobsLock")
    private List<AutoIngestJob> pendingJobs;
    @GuardedBy("jobsLock")
    private AutoIngestJob currentJob;
    @GuardedBy("jobsLock")
    private List<AutoIngestJob> completedJobs;
    private CoordinationService coordinationService;
    private JobProcessingTask jobProcessingTask;
    private Future<?> jobProcessingTaskFuture;
    private Path rootInputDirectory;
    private Path rootOutputDirectory;
    private volatile State state;
    private volatile ErrorState errorState;

    private volatile AutoIngestNodeStateEvent lastPublishedStateEvent;

    /**
     * Gets a singleton auto ingest manager responsible for processing auto
     * ingest jobs defined by manifest files that can be added to any level of a
     * designated input directory tree.
     *
     * @return A singleton AutoIngestManager instance.
     */
    synchronized static AutoIngestManager getInstance() {
        if (instance == null) {
            instance = new AutoIngestManager();
        }
        return instance;
    }

    /**
     * Constructs an auto ingest manager responsible for processing auto ingest
     * jobs defined by manifest files that can be added to any level of a
     * designated input directory tree.
     */
    private AutoIngestManager() {
        sysLogger.log(Level.INFO, "Initializing auto ingest");
        state = State.IDLE;
        eventPublisher = new AutopsyEventPublisher();
        scanMonitor = new Object();
        inputScanSchedulingExecutor = new ScheduledThreadPoolExecutor(NUM_INPUT_SCAN_SCHEDULING_THREADS, new ThreadFactoryBuilder().setNameFormat(INPUT_SCAN_SCHEDULER_THREAD_NAME).build());
        inputScanExecutor = Executors.newSingleThreadExecutor(new ThreadFactoryBuilder().setNameFormat(INPUT_SCAN_THREAD_NAME).build());
        jobProcessingExecutor = Executors.newSingleThreadExecutor(new ThreadFactoryBuilder().setNameFormat(AUTO_INGEST_THREAD_NAME).build());
        jobStatusPublishingExecutor = new ScheduledThreadPoolExecutor(1, new ThreadFactoryBuilder().setNameFormat(JOB_STATUS_PUBLISHING_THREAD_NAME).build());
        hostNamesToRunningJobs = new ConcurrentHashMap<>();
        hostNamesToLastMsgTime = new ConcurrentHashMap<>();
        jobsLock = new Object();
        casesToManifests = new HashMap<>();
        pendingJobs = new ArrayList<>();
        completedJobs = new ArrayList<>();
        try {
            RuntimeProperties.setRunningWithGUI(false);
            sysLogger.log(Level.INFO, "Set running with desktop GUI runtime property to false");
        } catch (RuntimeProperties.RuntimePropertiesException ex) {
            sysLogger.log(Level.SEVERE, "Failed to set running with desktop GUI runtime property to false", ex);
        }
    }

    /**
     * Starts up auto ingest.
     *
     * @throws AutoIngestManagerException if there is a problem starting auto
     *                                    ingest.
     */
    void startUp() throws AutoIngestManagerException {
        sysLogger.log(Level.INFO, "Auto ingest starting");
        try {
            coordinationService = CoordinationService.getInstance();
        } catch (CoordinationServiceException ex) {
            throw new AutoIngestManagerException("Failed to get coordination service", ex);
        }
        try {
            eventPublisher.openRemoteEventChannel(EVENT_CHANNEL_NAME);
            sysLogger.log(Level.INFO, "Opened auto ingest event channel");
        } catch (AutopsyEventException ex) {
            sysLogger.log(Level.SEVERE, "Failed to open auto ingest event channel", ex);
            throw new AutoIngestManagerException("Failed to open auto ingest event channel", ex);
        }
        rootInputDirectory = Paths.get(AutoIngestUserPreferences.getAutoModeImageFolder());
        rootOutputDirectory = Paths.get(AutoIngestUserPreferences.getAutoModeResultsFolder());
        inputScanSchedulingExecutor.scheduleWithFixedDelay(new InputDirScanSchedulingTask(), 0, AutoIngestUserPreferences.getMinutesOfInputScanInterval(), TimeUnit.MINUTES);
        jobProcessingTask = new JobProcessingTask();
        jobProcessingTaskFuture = jobProcessingExecutor.submit(jobProcessingTask);
        jobStatusPublishingExecutor.scheduleWithFixedDelay(new PeriodicJobStatusEventTask(), JOB_STATUS_EVENT_INTERVAL_SECONDS, JOB_STATUS_EVENT_INTERVAL_SECONDS, TimeUnit.SECONDS);
        eventPublisher.addSubscriber(EVENT_LIST, instance);
        state = State.RUNNING;

        eventPublisher.publishRemotely(lastPublishedStateEvent = new AutoIngestNodeStateEvent(Event.RUNNING, LOCAL_HOST_NAME));
        errorState = ErrorState.NONE;
    }

    /**
     * Gets the state of the auto ingest manager: idle, running, shutting dowm.
     *
     * @return The state.
     */
    State getState() {
        return state;
    }

    /**
     * Gets the error state of the autop ingest manager.
     *
     * @return The error state, may be NONE.
     */
    ErrorState getErrorState() {
        return errorState;
    }

    /**
     * Handles auto ingest events published by other auto ingest nodes.
     *
     * @param event An auto ingest event from another node.
     */
    @Override
    public void propertyChange(PropertyChangeEvent event) {
        if (event instanceof AutopsyEvent) {
            if (((AutopsyEvent) event).getSourceType() == AutopsyEvent.SourceType.REMOTE) {
                if (event instanceof AutoIngestJobStartedEvent) {
                    handleRemoteJobStartedEvent((AutoIngestJobStartedEvent) event);
                } else if (event instanceof AutoIngestJobStatusEvent) {
                    handleRemoteJobStatusEvent((AutoIngestJobStatusEvent) event);
                } else if (event instanceof AutoIngestJobCompletedEvent) {
                    handleRemoteJobCompletedEvent((AutoIngestJobCompletedEvent) event);
                } else if (event instanceof AutoIngestCasePrioritizedEvent) {
                    handleRemoteCasePrioritizationEvent((AutoIngestCasePrioritizedEvent) event);
                } else if (event instanceof AutoIngestCaseDeletedEvent) {
                    handleRemoteCaseDeletedEvent((AutoIngestCaseDeletedEvent) event);
                } else if (event instanceof AutoIngestRequestNodeStateEvent) {
                    handleRemoteRequestNodeStateEvent();
                }
            }
        }
    }

    /**
     * Processes a job started event from another node by removing the job from
     * the pending queue, if it is present, and adding the job in the event to
     * the collection of jobs running on other hosts.
     * <p>
     * Note that the processing stage of the job will be whatever it was when
     * the job was serialized for inclusion in the event message.
     *
     * @param event A job started from another auto ingest node.
     */
    private void handleRemoteJobStartedEvent(AutoIngestJobStartedEvent event) {
        String hostName = event.getJob().getProcessingHostName();
        hostNamesToLastMsgTime.put(hostName, Instant.now());
        synchronized (jobsLock) {
            Path manifestFilePath = event.getJob().getManifest().getFilePath();
            for (Iterator<AutoIngestJob> iterator = pendingJobs.iterator(); iterator.hasNext();) {
                AutoIngestJob pendingJob = iterator.next();
                if (pendingJob.getManifest().getFilePath().equals(manifestFilePath)) {
                    iterator.remove();
                    break;
                }
            }
        }
        hostNamesToRunningJobs.put(hostName, event.getJob());
        setChanged();
        notifyObservers(Event.JOB_STARTED);
    }

    /**
     * Processes a job status event from another node by adding the job in the
     * event to the collection of jobs running on other hosts.
     * <p>
     * Note that the processing stage of the job will be whatever it was when
     * the job was serialized for inclusion in the event message.
     *
     * @param event An job status event from another auto ingest node.
     */
    private void handleRemoteJobStatusEvent(AutoIngestJobStatusEvent event) {
        AutoIngestJob job = event.getJob();
        synchronized (jobsLock) {
            for (Iterator<AutoIngestJob> iterator = pendingJobs.iterator(); iterator.hasNext();) {
                AutoIngestJob pendingJob = iterator.next();
                if (job.equals(pendingJob)) {
                    iterator.remove();
                    break;
                }
            }
        }
        String hostName = job.getProcessingHostName();
        hostNamesToLastMsgTime.put(hostName, Instant.now());
        hostNamesToRunningJobs.put(hostName, job);
        setChanged();
        notifyObservers(Event.JOB_STATUS_UPDATED);
    }

    /**
     * Processes a job completed event from another node by removing the job in
     * the event from the collection of jobs running on other hosts and adding
     * it to the list of completed jobs.
     * <p>
     * Note that the processing stage of the job will be whatever it was when
     * the job was serialized for inclusion in the event message.
     *
     * @param event An job completed event from another auto ingest node.
     */
    private void handleRemoteJobCompletedEvent(AutoIngestJobCompletedEvent event) {
        String hostName = event.getJob().getProcessingHostName();
        hostNamesToLastMsgTime.put(hostName, Instant.now());
        hostNamesToRunningJobs.remove(hostName);
        if (event.shouldRetry() == false) {
            synchronized (jobsLock) {
                AutoIngestJob job = event.getJob();
                if (completedJobs.contains(job)) {
                    completedJobs.remove(job);
                }
                completedJobs.add(event.getJob());
            }
        }
        setChanged();
        notifyObservers(Event.JOB_COMPLETED);
    }

    /**
     * Processes a job/case prioritization event from another node by triggering
     * an immediate input directory scan.
     *
     * @param event A prioritization event from another auto ingest node.
     */
    private void handleRemoteCasePrioritizationEvent(AutoIngestCasePrioritizedEvent event) {
        String hostName = event.getNodeName();
        hostNamesToLastMsgTime.put(hostName, Instant.now());
        scanInputDirsNow();
        setChanged();
        notifyObservers(Event.CASE_PRIORITIZED);
    }

    /**
     * Processes a case deletion event from another node by triggering an
     * immediate input directory scan.
     *
     * @param event A case deleted event from another auto ingest node.
     */
    private void handleRemoteCaseDeletedEvent(AutoIngestCaseDeletedEvent event) {
        String hostName = event.getNodeName();
        hostNamesToLastMsgTime.put(hostName, Instant.now());
        scanInputDirsNow();
        setChanged();
        notifyObservers(Event.CASE_DELETED);
    }

    /**
     * Handle a request for current state by re-sending the last state event.
     */
    private void handleRemoteRequestNodeStateEvent() {
        // Re-publish last state event.
        eventPublisher.publishRemotely(lastPublishedStateEvent);
    }

    /**
     * Shuts down auto ingest.
     */
    void shutDown() {
        if (State.RUNNING != state) {
            return;
        }
        sysLogger.log(Level.INFO, "Auto ingest shutting down");
        state = State.SHUTTING_DOWN;
        try {
            eventPublisher.publishRemotely(lastPublishedStateEvent = new AutoIngestNodeStateEvent(Event.SHUTTING_DOWN, AutoIngestManager.LOCAL_HOST_NAME));
            eventPublisher.removeSubscriber(EVENT_LIST, instance);
            stopInputFolderScans();
            stopJobProcessing();
            eventPublisher.closeRemoteEventChannel();
            cleanupJobs();

        } catch (InterruptedException ex) {
            sysLogger.log(Level.SEVERE, "Auto ingest interrupted during shut down", ex);
        }
        sysLogger.log(Level.INFO, "Auto ingest shut down");
        state = State.IDLE;
    }

    /**
     * Cancels any input scan scheduling tasks and input scan tasks and shuts
     * down their executors.
     */
    private void stopInputFolderScans() throws InterruptedException {
        inputScanSchedulingExecutor.shutdownNow();
        inputScanExecutor.shutdownNow();
        while (!inputScanSchedulingExecutor.awaitTermination(30, TimeUnit.SECONDS)) {
            sysLogger.log(Level.WARNING, "Auto ingest waited at least thirty seconds for input scan scheduling executor to shut down, continuing to wait"); //NON-NLS
        }
        while (!inputScanExecutor.awaitTermination(30, TimeUnit.SECONDS)) {
            sysLogger.log(Level.WARNING, "Auto ingest waited at least thirty seconds for input scan executor to shut down, continuing to wait"); //NON-NLS
        }
    }

    /**
     * Cancels the job processing task and shuts down its executor.
     */
    private void stopJobProcessing() throws InterruptedException {
        synchronized (jobsLock) {
            if (null != currentJob) {
                cancelCurrentJob();
            }
            jobProcessingTaskFuture.cancel(true);
            jobProcessingExecutor.shutdown();
        }
        while (!jobProcessingExecutor.awaitTermination(30, TimeUnit.SECONDS)) {
            sysLogger.log(Level.WARNING, "Auto ingest waited at least thirty seconds for job processing executor to shut down, continuing to wait"); //NON-NLS
        }
    }

    /**
     * Clears the job lists and resets the current job to null.
     */
    private void cleanupJobs() {
        synchronized (jobsLock) {
            pendingJobs.clear();
            currentJob = null;
            completedJobs.clear();
        }
    }

    /**
     * Gets snapshots of the pending jobs queue, running jobs list, and
     * completed jobs list. Any of these collection can be excluded by passing a
     * null for the correspioding in/out list parameter.
     *
     * @param pendingJobs   A list to be populated with pending jobs, can be
     *                      null.
     * @param runningJobs   A list to be populated with running jobs, can be
     *                      null.
     * @param completedJobs A list to be populated with competed jobs, can be
     *                      null.
     */
    void getJobs(List<AutoIngestJob> pendingJobs, List<AutoIngestJob> runningJobs, List<AutoIngestJob> completedJobs) {
        synchronized (jobsLock) {
            if (null != pendingJobs) {
                pendingJobs.clear();
                pendingJobs.addAll(this.pendingJobs);
            }
            if (null != runningJobs) {
                runningJobs.clear();
                if (null != currentJob) {
                    runningJobs.add(currentJob);
                }
                for (AutoIngestJob job : hostNamesToRunningJobs.values()) {
                    runningJobs.add(job);
                    runningJobs.sort(new AutoIngestJob.LocalHostAndCaseComparator());
                }
            }
            if (null != completedJobs) {
                completedJobs.clear();
                completedJobs.addAll(this.completedJobs);
            }
        }
    }

    /**
     * Triggers an immediate scan of the input directories.
     */
    void scanInputDirsNow() {
        if (State.RUNNING != state) {
            return;
        }
        inputScanExecutor.submit(new InputDirScanTask());
    }

    /**
     * Start a scan of the input directories and wait for scan to complete.
     */
    void scanInputDirsAndWait() {
        if (State.RUNNING != state) {
            return;
        }
        sysLogger.log(Level.INFO, "Starting input scan of {0}", rootInputDirectory);
        InputDirScanner scanner = new InputDirScanner();

        scanner.scan();
        sysLogger.log(Level.INFO, "Completed input scan of {0}", rootInputDirectory);
    }

    /**
     * Pauses processing of the pending jobs queue. The currently running job
     * will continue to run to completion.
     */
    void pause() {
        if (State.RUNNING != state) {
            return;
        }
        jobProcessingTask.requestPause();
    }

    /**
     * Resumes processing of the pending jobs queue.
     */
    void resume() {
        if (State.RUNNING != state) {
            return;
        }
        jobProcessingTask.requestResume();
    }

    /**
     * Removes the priority (set to zero) of all pending ingest jobs for a
     * specified case.
     *
     * @param caseName The name of the case to be deprioritized.
     *
     * @throws AutoIngestManagerException If there is an error removing the
     *                                    priority of the jobs for the case.
     */
    void deprioritizeCase(final String caseName) throws AutoIngestManagerException {
        if (state != State.RUNNING) {
            return;
        }

        List<AutoIngestJob> jobsToDeprioritize = new ArrayList<>();
        synchronized (jobsLock) {
            for (AutoIngestJob job : pendingJobs) {
                if (job.getManifest().getCaseName().equals(caseName)) {
                    jobsToDeprioritize.add(job);
                }
            }
            if (!jobsToDeprioritize.isEmpty()) {
                for (AutoIngestJob job : jobsToDeprioritize) {
                    int oldPriority = job.getPriority();
                    job.setPriority(DEFAULT_PRIORITY);
                    try {
                        this.updateCoordinationServiceManifestNode(job);
                    } catch (CoordinationServiceException | InterruptedException ex) {
                        job.setPriority(oldPriority);
                        throw new AutoIngestManagerException("Error updating case priority", ex);
                    }
                }
            }

            Collections.sort(pendingJobs, new AutoIngestJob.PriorityComparator());
        }

        if (!jobsToDeprioritize.isEmpty()) {
            new Thread(() -> {
                eventPublisher.publishRemotely(new AutoIngestCasePrioritizedEvent(LOCAL_HOST_NAME, caseName));
            }).start();
        }
    }

    /**
     * Bumps the priority of all pending ingest jobs for a specified case.
     *
     * @param caseName The name of the case to be prioritized.
     *
     * @throws AutoIngestManagerException If there is an error bumping the
     *                                    priority of the jobs for the case.
     */
    void prioritizeCase(final String caseName) throws AutoIngestManagerException {

        if (state != State.RUNNING) {
            return;
        }

        List<AutoIngestJob> jobsToPrioritize = new ArrayList<>();
        int maxPriority = 0;
        synchronized (jobsLock) {
            for (AutoIngestJob job : pendingJobs) {
                if (job.getPriority() > maxPriority) {
                    maxPriority = job.getPriority();
                }
                if (job.getManifest().getCaseName().equals(caseName)) {
                    jobsToPrioritize.add(job);
                }
            }
            if (!jobsToPrioritize.isEmpty()) {
                ++maxPriority;
                for (AutoIngestJob job : jobsToPrioritize) {
                    int oldPriority = job.getPriority();
                    job.setPriority(maxPriority);
                    try {
                        this.updateCoordinationServiceManifestNode(job);
                    } catch (CoordinationServiceException | InterruptedException ex) {
                        job.setPriority(oldPriority);
                        throw new AutoIngestManagerException("Error updating case priority", ex);
                    }
                }
            }

            Collections.sort(pendingJobs, new AutoIngestJob.PriorityComparator());
        }

        if (!jobsToPrioritize.isEmpty()) {
            new Thread(() -> {
                eventPublisher.publishRemotely(new AutoIngestCasePrioritizedEvent(LOCAL_HOST_NAME, caseName));
            }).start();
        }
    }

    /**
     * Removes the priority (set to zero) of an auto ingest job.
     *
     * @param manifestPath The manifest file path for the job to be
     *                     deprioritized.
     *
     * @throws AutoIngestManagerException If there is an error removing the
     *                                    priority of the job.
     */
    void deprioritizeJob(Path manifestPath) throws AutoIngestManagerException {
        if (state != State.RUNNING) {
            return;
        }

        AutoIngestJob jobToDeprioritize = null;
        synchronized (jobsLock) {
            /*
             * Find the job in the pending jobs list.
             */
            for (AutoIngestJob job : pendingJobs) {
                if (job.getManifest().getFilePath().equals(manifestPath)) {
                    jobToDeprioritize = job;
                }
            }

            /*
             * Remove the priority and update the coordination service manifest
             * node data for the job.
             */
            if (null != jobToDeprioritize) {
                int oldPriority = jobToDeprioritize.getPriority();
                jobToDeprioritize.setPriority(DEFAULT_PRIORITY);
                try {
                    this.updateCoordinationServiceManifestNode(jobToDeprioritize);
                } catch (CoordinationServiceException | InterruptedException ex) {
                    jobToDeprioritize.setPriority(oldPriority);
                    throw new AutoIngestManagerException("Error updating job priority", ex);
                }
            }

            Collections.sort(pendingJobs, new AutoIngestJob.PriorityComparator());
        }

        if (null != jobToDeprioritize) {
            final String caseName = jobToDeprioritize.getManifest().getCaseName();
            new Thread(() -> {
                eventPublisher.publishRemotely(new AutoIngestCasePrioritizedEvent(LOCAL_HOST_NAME, caseName));
            }).start();
        }
    }

    /**
     * Bumps the priority of an auto ingest job.
     *
     * @param manifestPath The manifest file path for the job to be prioritized.
     *
     * @throws AutoIngestManagerException If there is an error bumping the
     *                                    priority of the job.
     */
    void prioritizeJob(Path manifestPath) throws AutoIngestManagerException {
        if (state != State.RUNNING) {
            return;
        }

        int maxPriority = 0;
        AutoIngestJob jobToPrioritize = null;
        synchronized (jobsLock) {
            /*
             * Find the job in the pending jobs list and record the highest
             * existing priority.
             */
            for (AutoIngestJob job : pendingJobs) {
                if (job.getPriority() > maxPriority) {
                    maxPriority = job.getPriority();
                }
                if (job.getManifest().getFilePath().equals(manifestPath)) {
                    jobToPrioritize = job;
                }
            }

            /*
             * Bump the priority by one and update the coordination service
             * manifest node data for the job.
             */
            if (null != jobToPrioritize) {
                ++maxPriority;
                int oldPriority = jobToPrioritize.getPriority();
                jobToPrioritize.setPriority(maxPriority);
                try {
                    this.updateCoordinationServiceManifestNode(jobToPrioritize);
                } catch (CoordinationServiceException | InterruptedException ex) {
                    jobToPrioritize.setPriority(oldPriority);
                    throw new AutoIngestManagerException("Error updating job priority", ex);
                }
            }

            Collections.sort(pendingJobs, new AutoIngestJob.PriorityComparator());
        }

        if (null != jobToPrioritize) {
            final String caseName = jobToPrioritize.getManifest().getCaseName();
            new Thread(() -> {
                eventPublisher.publishRemotely(new AutoIngestCasePrioritizedEvent(LOCAL_HOST_NAME, caseName));
            }).start();
        }
    }

    /**
     * Reprocesses a completed auto ingest job.
     *
     * @param manifestPath The manifiest file path for the completed job.
     *
     */
    void reprocessJob(Path manifestPath) {
        AutoIngestJob completedJob = null;
        synchronized (jobsLock) {
            /*
             * Find the job in the completed jobs list.
             */
            for (Iterator<AutoIngestJob> iterator = completedJobs.iterator(); iterator.hasNext();) {
                AutoIngestJob job = iterator.next();
                if (job.getManifest().getFilePath().equals(manifestPath)) {
                    completedJob = job;
                    iterator.remove();
                    break;
                }
            }

            /*
             * Add the job to the pending jobs queue and update the coordination
             * service manifest node data for the job.
             */
            if (null != completedJob && !completedJob.getCaseDirectoryPath().toString().isEmpty()) {
                try {
                    /**
                     * We reset the status, completion date and processing stage
                     * but we keep the original priority.
                     */
                    completedJob.setErrorsOccurred(false);
                    completedJob.setCompletedDate(new Date(0));
                    completedJob.setProcessingStatus(PENDING);
                    completedJob.setProcessingStage(AutoIngestJob.Stage.PENDING, Date.from(Instant.now()));
                    updateCoordinationServiceManifestNode(completedJob);
                    pendingJobs.add(completedJob);
                } catch (CoordinationServiceException ex) {
                    sysLogger.log(Level.SEVERE, String.format("Coordination service error while reprocessing %s", manifestPath), ex);
                    completedJobs.add(completedJob);
                } catch (InterruptedException ex) {
                    sysLogger.log(Level.SEVERE, "Unexpected interrupt while updating coordination service node data for {0}", manifestPath);
                    completedJobs.add(completedJob);
                }
            }

            Collections.sort(pendingJobs, new AutoIngestJob.PriorityComparator());
        }
    }

    /**
     * Deletes a case. This includes deleting the case directory, the text
     * index, and the case database. This does not include the directories
     * containing the data sources and their manifests.
     *
     * @param caseName          The name of the case.
     * @param caseDirectoryPath The path to the case directory.
     *
     * @return A result code indicating success, partial success, or failure.
     */
    CaseDeletionResult deleteCase(String caseName, Path caseDirectoryPath) {
        if (state != State.RUNNING) {
            return CaseDeletionResult.FAILED;
        }

        CaseDeletionResult result = CaseDeletionResult.FULLY_DELETED;
        List<Lock> manifestFileLocks = new ArrayList<>();
        try {
            synchronized (jobsLock) {
                /*
                 * Get the case metadata.
                 */
                CaseMetadata metaData;
                Path caseMetaDataFilePath = Paths.get(caseDirectoryPath.toString(), caseName + CaseMetadata.getFileExtension());
                try {
                    metaData = new CaseMetadata(caseMetaDataFilePath);
                } catch (CaseMetadata.CaseMetadataException ex) {
                    sysLogger.log(Level.SEVERE, String.format("Failed to get case metadata file %s for case %s at %s", caseMetaDataFilePath, caseName, caseDirectoryPath), ex);
                    return CaseDeletionResult.FAILED;
                }

                /*
                 * Do a fresh input directory scan.
                 */
                InputDirScanner scanner = new InputDirScanner();
                scanner.scan();
                Set<Path> manifestPaths = casesToManifests.get(caseName);
                if (null == manifestPaths) {
                    sysLogger.log(Level.SEVERE, String.format("No manifest paths found for case %s at %s", caseName, caseDirectoryPath));
                    return CaseDeletionResult.FAILED;
                }

                /*
                 * Get exclusive locks on all of the manifests for the case.
                 * This will exclude other auot ingest nodes from doing anything
                 * with the case.
                 */
                for (Path manifestPath : manifestPaths) {
                    try {
                        Lock lock = coordinationService.tryGetExclusiveLock(CoordinationService.CategoryNode.MANIFESTS, manifestPath.toString());
                        if (null != lock) {
                            manifestFileLocks.add(lock);
                        } else {
                            return CaseDeletionResult.FAILED;
                        }
                    } catch (CoordinationServiceException ex) {
                        sysLogger.log(Level.SEVERE, String.format("Error attempting to acquire manifest lock for %s for case %s at %s", manifestPath, caseName, caseDirectoryPath), ex);
                        return CaseDeletionResult.FAILED;
                    }
                }

                try {
                    /*
                     * Physically delete the case.
                     */
                    Case.deleteCase(metaData);
                } catch (CaseActionException ex) {
                    sysLogger.log(Level.SEVERE, String.format("Failed to physically delete case %s at %s", caseName, caseDirectoryPath), ex);
                    return CaseDeletionResult.FAILED;
                }

                /*
                 * Mark each job (manifest file) as deleted
                 */
                for (Path manifestPath : manifestPaths) {
                    try {
                        AutoIngestJobNodeData nodeData = new AutoIngestJobNodeData(coordinationService.getNodeData(CoordinationService.CategoryNode.MANIFESTS, manifestPath.toString()));
                        AutoIngestJob deletedJob = new AutoIngestJob(nodeData);
                        deletedJob.setProcessingStatus(AutoIngestJob.ProcessingStatus.DELETED);
                        this.updateCoordinationServiceManifestNode(deletedJob);
                    } catch (AutoIngestJobNodeData.InvalidDataException | AutoIngestJobException ex) {
                        sysLogger.log(Level.WARNING, String.format("Invalid auto ingest job node data for %s", manifestPath), ex);
                        return CaseDeletionResult.PARTIALLY_DELETED;
                    } catch (InterruptedException | CoordinationServiceException ex) {
                        sysLogger.log(Level.SEVERE, String.format("Error attempting to set delete flag on manifest data for %s for case %s at %s", manifestPath, caseName, caseDirectoryPath), ex);
                        return CaseDeletionResult.PARTIALLY_DELETED;
                    }
                }

                /*
                 * Remove the jobs for the case from the pending jobs queue and
                 * completed jobs list.
                 */
                removeJobs(manifestPaths, pendingJobs);
                removeJobs(manifestPaths, completedJobs);
                casesToManifests.remove(caseName);
            }

            eventPublisher.publishRemotely(new AutoIngestCaseDeletedEvent(caseName, LOCAL_HOST_NAME));
            setChanged();
            notifyObservers(Event.CASE_DELETED);
            return result;

        } finally {
            /*
             * Always release the manifest locks, regardless of the outcome.
             */
            for (Lock lock : manifestFileLocks) {
                try {
                    lock.release();
                } catch (CoordinationServiceException ex) {
                    sysLogger.log(Level.SEVERE, String.format("Failed to release manifest file lock when deleting case %s at %s", caseName, caseDirectoryPath), ex);
                }
            }
        }
    }

    /**
     * Get the current snapshot of the job lists.
     *
     * @return Snapshot of jobs lists
     */
    JobsSnapshot getCurrentJobsSnapshot() {
        synchronized (jobsLock) {
            List<AutoIngestJob> runningJobs = new ArrayList<>();
            getJobs(null, runningJobs, null);
            return new JobsSnapshot(pendingJobs, runningJobs, completedJobs);
        }
    }

    /**
     * Removes a set of auto ingest jobs from a collection of jobs.
     *
     * @param manifestPaths The manifest file paths for the jobs.
     * @param jobs          The collection of jobs.
     */
    private void removeJobs(Set<Path> manifestPaths, List<AutoIngestJob> jobs) {
        for (Iterator<AutoIngestJob> iterator = jobs.iterator(); iterator.hasNext();) {
            AutoIngestJob job = iterator.next();
            Path manifestPath = job.getManifest().getFilePath();
            if (manifestPaths.contains(manifestPath)) {
                iterator.remove();
            }
        }
    }

    /**
     * Starts the process of cancelling the current job.
     *
     * Note that the current job is included in the running list for a while
     * because it can take some time for the automated ingest process for the
     * job to be shut down in an orderly fashion.
     */
    void cancelCurrentJob() {
        if (State.RUNNING != state) {
            return;
        }
        synchronized (jobsLock) {
            if (null != currentJob) {
                currentJob.cancel();
                sysLogger.log(Level.INFO, "Cancelling automated ingest for manifest {0}", currentJob.getManifest().getFilePath());
            }
        }
    }

    /**
     * Cancels the currently running data-source-level ingest module for the
     * current job.
     */
    void cancelCurrentDataSourceLevelIngestModule() {
        if (State.RUNNING != state) {
            return;
        }
        synchronized (jobsLock) {
            if (null != currentJob) {
                IngestJob ingestJob = currentJob.getIngestJob();
                if (null != ingestJob) {
                    IngestJob.DataSourceIngestModuleHandle moduleHandle = ingestJob.getSnapshot().runningDataSourceIngestModule();
                    if (null != moduleHandle) {
                        currentJob.setProcessingStage(AutoIngestJob.Stage.CANCELLING_MODULE, Date.from(Instant.now()));
                        moduleHandle.cancel();
                        sysLogger.log(Level.INFO, "Cancelling {0} module for manifest {1}", new Object[]{moduleHandle.displayName(), currentJob.getManifest().getFilePath()});
                    }
                }
            }
        }
    }

    /**
     * Sets the coordination service manifest node.
     *
     * Note that a new auto ingest job node data object will be created from the
     * job passed in. Thus, if the data version of the node has changed, the
     * node will be "upgraded" as well as updated.
     *
     * @param job The auto ingest job.
     */
    void updateCoordinationServiceManifestNode(AutoIngestJob job) throws CoordinationServiceException, InterruptedException {
        AutoIngestJobNodeData nodeData = new AutoIngestJobNodeData(job);
        String manifestNodePath = job.getManifest().getFilePath().toString();
        byte[] rawData = nodeData.toArray();
        coordinationService.setNodeData(CoordinationService.CategoryNode.MANIFESTS, manifestNodePath, rawData);
    }

    /**
     * Sets the error flag for case node data given a case directory path.
     *
     * @param caseDirectoryPath The case directory path.
     *
     * @throws CoordinationService.CoordinationServiceException
     * @throws InterruptedException
     * @throws CaseNodeData.InvalidDataException
     */
    private void setCaseNodeDataErrorsOccurred(Path caseDirectoryPath) throws CoordinationServiceException, InterruptedException, CaseNodeData.InvalidDataException {
        CaseNodeData caseNodeData = new CaseNodeData(coordinationService.getNodeData(CoordinationService.CategoryNode.CASES, caseDirectoryPath.toString()));
        caseNodeData.setErrorsOccurred(true);
        byte[] rawData = caseNodeData.toArray();
        coordinationService.setNodeData(CoordinationService.CategoryNode.CASES, caseDirectoryPath.toString(), rawData);
    }

    /**
     * A task that submits an input directory scan task to the input directory
     * scan task executor.
     */
    private final class InputDirScanSchedulingTask implements Runnable {

        /**
         * Constructs a task that submits an input directory scan task to the
         * input directory scan task executor.
         */
        private InputDirScanSchedulingTask() {
            sysLogger.log(Level.INFO, "Periodic input scan scheduling task started");
        }

        /**
         * Submits an input directory scan task to the input directory scan task
         * executor.
         */
        @Override
        public void run() {
            scanInputDirsNow();
        }
    }

    /**
     * A task that scans the input directory tree and refreshes the pending jobs
     * queue and the completed jobs list. Crashed job recovery is perfomed as
     * needed.
     */
    private final class InputDirScanTask implements Callable<Void> {

        /**
         * Scans the input directory tree and refreshes the pending jobs queue
         * and the completed jobs list. Crashed job recovery is performed as
         * needed.
         */
        @Override
        public Void call() throws Exception {
            if (Thread.currentThread().isInterrupted()) {
                return null;
            }
            sysLogger.log(Level.INFO, "Starting input scan of {0}", rootInputDirectory);
            InputDirScanner scanner = new InputDirScanner();
            scanner.scan();
            sysLogger.log(Level.INFO, "Completed input scan of {0}", rootInputDirectory);
            setChanged();
            notifyObservers(Event.INPUT_SCAN_COMPLETED);
            return null;
        }

    }

    /**
     * A FileVisitor that searches the input directories for manifest files. The
     * search results are used to refresh the pending jobs queue and the
     * completed jobs list. Crashed job recovery is performed as needed.
     */
    private final class InputDirScanner implements FileVisitor<Path> {

        private final List<AutoIngestJob> newPendingJobsList = new ArrayList<>();
        private final List<AutoIngestJob> newCompletedJobsList = new ArrayList<>();

        /**
         * Searches the input directories for manifest files. The search results
         * are used to refresh the pending jobs queue and the completed jobs
         * list.
         */
        private void scan() {
            synchronized (jobsLock) {
                if (Thread.currentThread().isInterrupted()) {
                    return;
                }
                try {
                    newPendingJobsList.clear();
                    newCompletedJobsList.clear();
                    Files.walkFileTree(rootInputDirectory, EnumSet.of(FOLLOW_LINKS), Integer.MAX_VALUE, this);
                    Collections.sort(newPendingJobsList, new AutoIngestJob.PriorityComparator());
                    AutoIngestManager.this.pendingJobs = newPendingJobsList;
                    AutoIngestManager.this.completedJobs = newCompletedJobsList;

                } catch (Exception ex) {
                    /*
                     * NOTE: Need to catch all exceptions here. Otherwise
                     * uncaught exceptions will propagate up to the calling
                     * thread and may stop it from running.
                     */
                    sysLogger.log(Level.SEVERE, String.format("Error scanning the input directory %s", rootInputDirectory), ex);
                }
            }
            synchronized (scanMonitor) {
                scanMonitor.notify();
            }
        }

        /**
         * Invoked for an input directory before entries in the directory are
         * visited. Checks if the task thread has been interrupted because auto
         * ingest is shutting down and terminates the scan if that is the case.
         *
         * @param dirPath  The directory about to be visited.
         * @param dirAttrs The basic file attributes of the directory about to
         *                 be visited.
         *
         * @return TERMINATE if the task thread has been interrupted, CONTINUE
         *         if it has not.
         *
         * @throws IOException if an I/O error occurs, but this implementation
         *                     does not throw.
         */
        @Override
        public FileVisitResult preVisitDirectory(Path dirPath, BasicFileAttributes dirAttrs) throws IOException {
            if (Thread.currentThread().isInterrupted()) {
                return TERMINATE;
            }
            return CONTINUE;
        }

        /**
         * Invoked for a file in a directory. If the file is a manifest file,
         * creates a pending pending or completed auto ingest job for the
         * manifest, based on the data stored in the coordination service node
         * for the manifest.
         * <p>
         * Note that the mapping of case names to manifest paths that is used
         * for case deletion is updated as well.
         *
         * @param filePath The path of the file.
         * @param attrs    The file system attributes of the file.
         *
         * @return TERMINATE if auto ingest is shutting down, CONTINUE if it has
         *         not.
         *
         */
        @Override
        public FileVisitResult visitFile(Path filePath, BasicFileAttributes attrs) {
            if (Thread.currentThread().isInterrupted()) {
                return TERMINATE;
            }

            try {
                Manifest manifest = null;
                for (ManifestFileParser parser : Lookup.getDefault().lookupAll(ManifestFileParser.class)) {
                    if (parser.fileIsManifest(filePath)) {
                        try {
                            manifest = parser.parse(filePath);
                            break;
                        } catch (ManifestFileParserException ex) {
                            sysLogger.log(Level.SEVERE, String.format("Error attempting to parse %s with parser %s", filePath, parser.getClass().getCanonicalName()), ex);
                        }
                    }
                    if (Thread.currentThread().isInterrupted()) {
                        return TERMINATE;
                    }
                }

                if (Thread.currentThread().isInterrupted()) {
                    return TERMINATE;
                }

                if (null != manifest) {
                    /*
                     * Update the mapping of case names to manifest paths that
                     * is used for case deletion.
                     */
                    String caseName = manifest.getCaseName();
                    Path manifestPath = manifest.getFilePath();
                    if (casesToManifests.containsKey(caseName)) {
                        Set<Path> manifestPaths = casesToManifests.get(caseName);
                        manifestPaths.add(manifestPath);
                    } else {
                        Set<Path> manifestPaths = new HashSet<>();
                        manifestPaths.add(manifestPath);
                        casesToManifests.put(caseName, manifestPaths);
                    }

                    /*
                     * Add a job to the pending jobs queue, the completed jobs
                     * list, or do crashed job recovery, as required.
                     */
                    try {
                        byte[] rawData = coordinationService.getNodeData(CoordinationService.CategoryNode.MANIFESTS, manifestPath.toString());
                        if (null != rawData && rawData.length > 0) {
                            try {
                                AutoIngestJobNodeData nodeData = new AutoIngestJobNodeData(rawData);
                                AutoIngestJob.ProcessingStatus processingStatus = nodeData.getProcessingStatus();
                                switch (processingStatus) {
                                    case PENDING:
                                        addPendingJob(manifest, nodeData);
                                        break;
                                    case PROCESSING:
                                        doRecoveryIfCrashed(manifest, nodeData);
                                        break;
                                    case COMPLETED:
                                        addCompletedJob(manifest, nodeData);
                                        break;
                                    case DELETED:
                                        /*
                                         * Ignore jobs marked as "deleted."
                                         */
                                        break;
                                    default:
                                        sysLogger.log(Level.SEVERE, "Unknown ManifestNodeData.ProcessingStatus");
                                        break;
                                }
                            } catch (AutoIngestJobNodeData.InvalidDataException | AutoIngestJobException ex) {
                                sysLogger.log(Level.SEVERE, String.format("Invalid auto ingest job node data for %s", manifestPath), ex);
                            }
                        } else {
                            try {
                                addNewPendingJob(manifest);
                            } catch (AutoIngestJobException ex) {
                                sysLogger.log(Level.SEVERE, String.format("Invalid manifest data for %s", manifestPath), ex);
                            }
                        }
                    } catch (CoordinationServiceException ex) {
                        sysLogger.log(Level.SEVERE, String.format("Error transmitting node data for %s", manifestPath), ex);
                        return CONTINUE;
                    } catch (InterruptedException ex) {
                        Thread.currentThread().interrupt();
                        return TERMINATE;
                    }
                }

            } catch (Exception ex) {
                // Catch all unhandled and unexpected exceptions. Otherwise one bad file 
                // can stop the entire input folder scanning. Given that the exception is unexpected,
                // I'm hesitant to add logging which requires accessing or de-referencing data.
                sysLogger.log(Level.SEVERE, "Unexpected exception in file visitor", ex);
                return CONTINUE;
            }

            if (!Thread.currentThread().isInterrupted()) {
                return CONTINUE;
            } else {
                return TERMINATE;
            }
        }

        /**
         * Adds an existing job to the pending jobs queue.
         *
         * @param manifest The manifest for the job.
         * @param nodeData The data stored in the coordination service node for
         *                 the job.
         *
         * @throws InterruptedException if the thread running the input
         *                              directory scan task is interrupted while
         *                              blocked, i.e., if auto ingest is
         *                              shutting down.
         */
        private void addPendingJob(Manifest manifest, AutoIngestJobNodeData nodeData) throws InterruptedException, AutoIngestJobException {
            AutoIngestJob job;
            if (nodeData.getVersion() == AutoIngestJobNodeData.getCurrentVersion()) {
                job = new AutoIngestJob(nodeData);
                Path caseDirectory = PathUtils.findCaseDirectory(rootOutputDirectory, manifest.getCaseName());
                if (null != caseDirectory) {
                    job.setCaseDirectoryPath(caseDirectory);
                }
            } else {
                job = new AutoIngestJob(manifest);
                job.setPriority(nodeData.getPriority()); // Retain priority, present in all versions of the node data.
                Path caseDirectory = PathUtils.findCaseDirectory(rootOutputDirectory, manifest.getCaseName());
                if (null != caseDirectory) {
                    job.setCaseDirectoryPath(caseDirectory);
                }

                /*
                 * Try to upgrade/update the coordination service manifest node
                 * data for the job.
                 *
                 * An exclusive lock is obtained before doing so because another
                 * host may have already found the job, obtained an exclusive
                 * lock, and started processing it. However, this locking does
                 * make it possible that two processing hosts will both try to
                 * obtain the lock to do the upgrade operation at the same time.
                 * If this happens, the host that is holding the lock will
                 * complete the upgrade operation, so there is nothing more for
                 * this host to do.
                 */
                try (Lock manifestLock = coordinationService.tryGetExclusiveLock(CoordinationService.CategoryNode.MANIFESTS, manifest.getFilePath().toString())) {
                    if (null != manifestLock) {
                        updateCoordinationServiceManifestNode(job);
                    }
                } catch (CoordinationServiceException ex) {
                    sysLogger.log(Level.SEVERE, String.format("Error attempting to set node data for %s", manifest.getFilePath()), ex);
                }
            }
            Path caseDirectory = PathUtils.findCaseDirectory(rootOutputDirectory, manifest.getCaseName());
            if (null != caseDirectory) {
                job.setCaseDirectoryPath(caseDirectory);
            }
            newPendingJobsList.add(job);
        }

        /**
         * Adds a new job to the pending jobs queue.
         *
         * @param manifest The manifest for the job.
         *
         * @throws InterruptedException if the thread running the input
         *                              directory scan task is interrupted while
         *                              blocked, i.e., if auto ingest is
         *                              shutting down.
         */
        private void addNewPendingJob(Manifest manifest) throws InterruptedException, AutoIngestJobException {
            /*
             * Create the coordination service manifest node data for the job.
             * Note that getting the lock will create the node for the job (with
             * no data) if it does not already exist.
             *
             * An exclusive lock is obtained before creating the node data
             * because another host may have already found the job, obtained an
             * exclusive lock, and started processing it. However, this locking
             * does make it possible that two hosts will both try to obtain the
             * lock to do the create operation at the same time. If this
             * happens, the host that is locked out will not add the job to its
             * pending queue for this scan of the input directory, but it will
             * be picked up on the next scan.
             */
            try (Lock manifestLock = coordinationService.tryGetExclusiveLock(CoordinationService.CategoryNode.MANIFESTS, manifest.getFilePath().toString())) {
                if (null != manifestLock) {
                    AutoIngestJob job = new AutoIngestJob(manifest);
                    updateCoordinationServiceManifestNode(job);
                    newPendingJobsList.add(job);
                }
            } catch (CoordinationServiceException ex) {
                sysLogger.log(Level.SEVERE, String.format("Error attempting to set node data for %s", manifest.getFilePath()), ex);
            }
        }

        /**
         * Does crash recovery for a manifest, if required. The criterion for
         * crash recovery is a manifest with coordination service node data
         * indicating it is being processed for which an exclusive lock on the
         * node can be acquired. If this condition is true, it is probable that
         * the node that was processing the job crashed and the processing
         * status was not updated.
         *
         * @param manifest    The manifest for upgrading the node.
         * @param jobNodeData The auto ingest job node data.
         *
         * @throws InterruptedException   if the thread running the input
         *                                directory scan task is interrupted
         *                                while blocked, i.e., if auto ingest is
         *                                shutting down.
         * @throws AutoIngestJobException if there is an issue creating a new
         *                                AutoIngestJob object.
         */
        private void doRecoveryIfCrashed(Manifest manifest, AutoIngestJobNodeData jobNodeData) throws InterruptedException, AutoIngestJobException {
            /*
             * Try to get an exclusive lock on the coordination service node for
             * the job. If the lock cannot be obtained, another host in the auto
             * ingest cluster is already doing the recovery.
             */
            String manifestPath = manifest.getFilePath().toString();
            try (Lock manifestLock = coordinationService.tryGetExclusiveLock(CoordinationService.CategoryNode.MANIFESTS, manifestPath)) {
                if (null != manifestLock) {
                    sysLogger.log(Level.SEVERE, "Attempting crash recovery for {0}", manifestPath);
                    try {
                        Path caseDirectoryPath = PathUtils.findCaseDirectory(rootOutputDirectory, manifest.getCaseName());

                        /*
                         * Create the recovery job.
                         */
                        AutoIngestJob job = new AutoIngestJob(jobNodeData);
                        int numberOfCrashes = job.getNumberOfCrashes();
                        if (numberOfCrashes <= AutoIngestUserPreferences.getMaxNumTimesToProcessImage()) {
                            ++numberOfCrashes;
                            job.setNumberOfCrashes(numberOfCrashes);
                            if (numberOfCrashes <= AutoIngestUserPreferences.getMaxNumTimesToProcessImage()) {
                                job.setCompletedDate(new Date(0));
                            } else {
                                job.setCompletedDate(Date.from(Instant.now()));
                            }
                        }

                        if (null != caseDirectoryPath) {
                            job.setCaseDirectoryPath(caseDirectoryPath);
                            job.setErrorsOccurred(true);
                            try {
                                setCaseNodeDataErrorsOccurred(caseDirectoryPath);
                            } catch (CaseNodeData.InvalidDataException ex) {
                                sysLogger.log(Level.SEVERE, String.format("Error attempting to get case node data for %s", caseDirectoryPath), ex);
                            }
                        } else {
                            job.setErrorsOccurred(false);
                        }

                        if (numberOfCrashes <= AutoIngestUserPreferences.getMaxNumTimesToProcessImage()) {
                            job.setProcessingStatus(AutoIngestJob.ProcessingStatus.PENDING);
                            if (null != caseDirectoryPath) {
                                try {
                                    new AutoIngestJobLogger(manifest.getFilePath(), manifest.getDataSourceFileName(), caseDirectoryPath).logCrashRecoveryWithRetry();
                                } catch (AutoIngestJobLoggerException ex) {
                                    sysLogger.log(Level.SEVERE, String.format("Error creating case auto ingest log entry for crashed job for %s", manifestPath), ex);
                                }
                            }
                        } else {
                            job.setProcessingStatus(AutoIngestJob.ProcessingStatus.COMPLETED);
                            if (null != caseDirectoryPath) {
                                try {
                                    new AutoIngestJobLogger(manifest.getFilePath(), manifest.getDataSourceFileName(), caseDirectoryPath).logCrashRecoveryNoRetry();
                                } catch (AutoIngestJobLoggerException ex) {
                                    sysLogger.log(Level.SEVERE, String.format("Error creating case auto ingest log entry for crashed job for %s", manifestPath), ex);
                                }
                            }
                        }

                        /*
                         * Update the coordination service node for the job. If
                         * this fails, leave the recovery to another host.
                         */
                        try {
                            updateCoordinationServiceManifestNode(job);
                        } catch (CoordinationServiceException ex) {
                            sysLogger.log(Level.SEVERE, String.format("Error attempting to set node data for %s", manifestPath), ex);
                            return;
                        }

                        jobNodeData = new AutoIngestJobNodeData(job);

                        if (numberOfCrashes <= AutoIngestUserPreferences.getMaxNumTimesToProcessImage()) {
                            newPendingJobsList.add(job);
                        } else {
                            newCompletedJobsList.add(new AutoIngestJob(jobNodeData));
                        }

                    } finally {
                        try {
                            manifestLock.release();
                        } catch (CoordinationServiceException ex) {
                            sysLogger.log(Level.SEVERE, String.format("Error attempting to release exclusive lock for %s", manifestPath), ex);
                        }
                    }
                }
            } catch (CoordinationServiceException ex) {
                sysLogger.log(Level.SEVERE, String.format("Error attempting to get exclusive lock for %s", manifestPath), ex);
            }
        }

        /**
         * Adds a job to process a manifest to the completed jobs list.
         *
         * @param nodeData The data stored in the coordination service node for
         *                 the manifest.
         * @param manifest The manifest for upgrading the node.
         *
         * @throws CoordinationServiceException
         * @throws InterruptedException
         */
        private void addCompletedJob(Manifest manifest, AutoIngestJobNodeData nodeData) throws CoordinationServiceException, InterruptedException, AutoIngestJobException {
            Path caseDirectoryPath = PathUtils.findCaseDirectory(rootOutputDirectory, manifest.getCaseName());
            if (null != caseDirectoryPath) {
                AutoIngestJob job;
                if (nodeData.getVersion() == AutoIngestJobNodeData.getCurrentVersion()) {
                    job = new AutoIngestJob(nodeData);
                    job.setCaseDirectoryPath(caseDirectoryPath);
                } else {
                    /**
                     * Use the manifest rather than the node data here to create
                     * a new AutoIngestJob instance because the AutoIngestJob
                     * constructor that takes a node data object expects the
                     * node data to have fields that do not exist in earlier
                     * versions.
                     */
                    job = new AutoIngestJob(manifest);
                    job.setCaseDirectoryPath(caseDirectoryPath);

                    /**
                     * Update the job with the fields that exist in all versions
                     * of the nodeData.
                     */
                    job.setCompletedDate(nodeData.getCompletedDate());
                    job.setErrorsOccurred(nodeData.getErrorsOccurred());
                    job.setPriority(nodeData.getPriority());
                    job.setNumberOfCrashes(nodeData.getNumberOfCrashes());
                    job.setProcessingStage(AutoIngestJob.Stage.COMPLETED, nodeData.getCompletedDate());
                    job.setProcessingStatus(AutoIngestJob.ProcessingStatus.COMPLETED);

                    /*
                     * Try to upgrade/update the coordination service manifest
                     * node data for the job. It is possible that two hosts will
                     * both try to obtain the lock to do the upgrade operation
                     * at the same time. If this happens, the host that is
                     * holding the lock will complete the upgrade operation.
                     */
                    try (Lock manifestLock = coordinationService.tryGetExclusiveLock(CoordinationService.CategoryNode.MANIFESTS, manifest.getFilePath().toString())) {
                        if (null != manifestLock) {
                            updateCoordinationServiceManifestNode(job);
                        }
                    } catch (CoordinationServiceException ex) {
                        sysLogger.log(Level.SEVERE, String.format("Error attempting to set node data for %s", manifest.getFilePath()), ex);
                    }
                }
                newCompletedJobsList.add(job);

            } else {
                sysLogger.log(Level.WARNING, String.format("Job completed for %s, but cannot find case directory, ignoring job", nodeData.getManifestFilePath()));
            }
        }

        /**
         * Invoked for a file that could not be visited because an I/O exception
         * was thrown when visiting a file. Logs the exceptino and checks if the
         * task thread has been interrupted because auto ingest is shutting down
         * and terminates the scan if that is the case.
         *
         * @param file The file.
         * @param ex   The exception.
         *
         * @return TERMINATE if auto ingest is shutting down, CONTINUE if it has
         *         not.
         *
         * @throws IOException if an I/O error occurs, but this implementation
         *                     does not throw.
         */
        @Override
        public FileVisitResult visitFileFailed(Path file, IOException ex) throws IOException {
            sysLogger.log(Level.SEVERE, String.format("Error while visiting %s during input directories scan", file.toString()), ex);
            if (Thread.currentThread().isInterrupted()) {
                return TERMINATE;
            }
            return CONTINUE;
        }

        /**
         * Invoked for an input directory after entries in the directory are
         * visited. Checks if the task thread has been interrupted because auto
         * ingest is shutting down and terminates the scan if that is the case.
         *
         * @param dirPath The directory about to be visited.
         * @param unused  Unused.
         *
         * @return TERMINATE if the task thread has been interrupted, CONTINUE
         *         if it has not.
         *
         * @throws IOException if an I/O error occurs, but this implementation
         *                     does not throw.
         */
        @Override
        public FileVisitResult postVisitDirectory(Path dirPath, IOException unused) throws IOException {
            if (Thread.currentThread().isInterrupted()) {
                return TERMINATE;
            }
            return CONTINUE;
        }

    }

    /**
     * A single instance of this job processing task is used by the auto ingest
     * manager to process auto ingest jobs. The task does a blocking take from a
     * completion service for the input directory scan tasks that refresh the
     * pending jobs queue.
     * <p>
     * The job processing task can be paused between jobs (it waits on the
     * monitor of its pause lock object) and resumed (by notifying the monitor
     * of its pause lock object). This supports doing things that should be done
     * between jobs: orderly shutdown of auto ingest and changes to the ingest
     * configuration (settings). Note that the ingest configuration may be
     * specific to the host machine or shared between multiple nodes, in which
     * case it is downloaded from a specified location before each job.
     * <p>
     * The task pauses itself if system errors occur, e.g., problems with the
     * coordination service, database server, Solr server, etc. The idea behind
     * this is to avoid attempts to process jobs when the auto ingest system is
     * not in a state to produce consistent and correct results. It is up to a
     * system administrator to examine the auto ingest system logs, etc., to
     * find a remedy for the problem and then resume the task.
     * <p>
     * Note that the task also waits on the monitor of its ingest lock object
     * both when the data source processor and the analysis modules are running
     * in other threads. Notifies are done via a data source processor callback
     * and an ingest job event handler, respectively.
     */
    private final class JobProcessingTask implements Runnable {

        private final Object ingestLock;
        private final Object pauseLock;
        @GuardedBy("pauseLock")
        private boolean pauseRequested;
        @GuardedBy("pauseLock")
        private boolean waitingForInputScan;

        /**
         * Constructs a job processing task used by the auto ingest manager to
         * process auto ingest jobs.
         */
        private JobProcessingTask() {
            ingestLock = new Object();
            pauseLock = new Object();
            errorState = ErrorState.NONE;
        }

        /**
         * Processes auto ingest jobs, blocking on a completion service for
         * input directory scan tasks and waiting on a pause lock object when
         * paused by a client or because of a system error. The task is also in
         * a wait state when the data source processor or the analysis modules
         * for a job are running.
         */
        @Override
        public void run() {
            sysLogger.log(Level.INFO, "Job processing task started");
            while (true) {
                try {
                    if (jobProcessingTaskFuture.isCancelled()) {
                        break;
                    }
                    waitForInputDirScan();
                    if (jobProcessingTaskFuture.isCancelled()) {
                        break;
                    }
                    try {
                        processJobs();
                    } catch (Exception ex) { // Exception firewall
                        if (jobProcessingTaskFuture.isCancelled()) {
                            break;
                        }
                        if (ex instanceof CoordinationServiceException || ex instanceof AutoIngestJobNodeData.InvalidDataException) {
                            errorState = ErrorState.COORDINATION_SERVICE_ERROR;
                        } else if (ex instanceof SharedConfigurationException) {
                            errorState = ErrorState.SHARED_CONFIGURATION_DOWNLOAD_ERROR;
                        } else if (ex instanceof ServicesMonitorException) {
                            errorState = ErrorState.SERVICES_MONITOR_COMMUNICATION_ERROR;
                        } else if (ex instanceof DatabaseServerDownException) {
                            errorState = ErrorState.DATABASE_SERVER_ERROR;
                        } else if (ex instanceof KeywordSearchServerDownException) {
                            errorState = ErrorState.KEYWORD_SEARCH_SERVER_ERROR;
                        } else if (ex instanceof CaseManagementException) {
                            errorState = ErrorState.CASE_MANAGEMENT_ERROR;
                        } else if (ex instanceof AnalysisStartupException) {
                            errorState = ErrorState.ANALYSIS_STARTUP_ERROR;
                        } else if (ex instanceof FileExportException) {
                            errorState = ErrorState.FILE_EXPORT_ERROR;
                        } else if (ex instanceof AutoIngestJobLoggerException) {
                            errorState = ErrorState.JOB_LOGGER_ERROR;
                        } else if (ex instanceof AutoIngestDataSourceProcessorException) {
                            errorState = ErrorState.DATA_SOURCE_PROCESSOR_ERROR;
                        } else if (ex instanceof JobMetricsCollectionException) {
                            errorState = ErrorState.JOB_METRICS_COLLECTION_ERROR;
                        } else if (ex instanceof InterruptedException) {
                            throw (InterruptedException) ex;
                        } else {
                            errorState = ErrorState.UNEXPECTED_EXCEPTION;
                        }
                        sysLogger.log(Level.SEVERE, "Auto ingest system error", ex);
                        pauseForSystemError();
                    }
                } catch (InterruptedException ex) {
                    break;
                }
            }
            sysLogger.log(Level.INFO, "Job processing task stopped");
        }

        /**
         * Makes a request to suspend job processing. The request will not be
         * serviced immediately if the task is doing a job.
         */
        private void requestPause() {
            synchronized (pauseLock) {
                sysLogger.log(Level.INFO, "Job processing pause requested");
                pauseRequested = true;
                if (waitingForInputScan) {
                    /*
                     * If the flag is set, the job processing task is blocked
                     * waiting for an input directory scan to complete, so
                     * notify any observers that the task is paused. This works
                     * because as soon as the task stops waiting for a scan to
                     * complete, it checks the pause requested flag. If the flag
                     * is set, the task immediately waits on the pause lock
                     * object.
                     */
                    setChanged();
                    notifyObservers(Event.PAUSED_BY_REQUEST);

                    /**
                     * Publish an event to let remote listeners know that the
                     * node has been paused.
                     */
                    eventPublisher.publishRemotely(lastPublishedStateEvent = new AutoIngestNodeStateEvent(Event.PAUSED_BY_REQUEST, AutoIngestManager.LOCAL_HOST_NAME));
                }
            }
        }

        /**
         * Makes a request to resume job processing.
         */
        private void requestResume() {
            synchronized (pauseLock) {
                sysLogger.log(Level.INFO, "Job processing resume requested");
                pauseRequested = false;
                if (waitingForInputScan) {
                    /*
                     * If the flag is set, the job processing task is blocked
                     * waiting for an input directory scan to complete, but
                     * notify any observers that the task is resumed anyway.
                     * This works because as soon as the task stops waiting for
                     * a scan to complete, it checks the pause requested flag.
                     * If the flag is not set, the task immediately begins
                     * processing the pending jobs queue.
                     */
                    setChanged();
                    notifyObservers(Event.RESUMED);

                    /**
                     * Publish an event to let remote listeners know that the
                     * node has been resumed.
                     */
                    eventPublisher.publishRemotely(lastPublishedStateEvent = new AutoIngestNodeStateEvent(Event.RESUMED, AutoIngestManager.LOCAL_HOST_NAME));
                }
                pauseLock.notifyAll();
            }
        }

        /**
         * Checks for a request to suspend jobs processing. If there is one,
         * blocks until resumed or interrupted.
         *
         * @throws InterruptedException if the thread running the job processing
         *                              task is interrupted while blocked, i.e.,
         *                              if auto ingest is shutting down.
         */
        private void pauseIfRequested() throws InterruptedException {
            synchronized (pauseLock) {
                if (pauseRequested) {
                    sysLogger.log(Level.INFO, "Job processing paused by request");
                    pauseRequested = false;
                    setChanged();
                    notifyObservers(Event.PAUSED_BY_REQUEST);

                    /**
                     * Publish an event to let remote listeners know that the
                     * node has been paused.
                     */
                    eventPublisher.publishRemotely(lastPublishedStateEvent = new AutoIngestNodeStateEvent(Event.PAUSED_BY_REQUEST, AutoIngestManager.LOCAL_HOST_NAME));

                    pauseLock.wait();
                    sysLogger.log(Level.INFO, "Job processing resumed after pause request");
                    setChanged();
                    notifyObservers(Event.RESUMED);

                    /**
                     * Publish an event to let remote listeners know that the
                     * node has been resumed.
                     */
                    eventPublisher.publishRemotely(lastPublishedStateEvent = new AutoIngestNodeStateEvent(Event.RESUMED, AutoIngestManager.LOCAL_HOST_NAME));
                }
            }
        }

        /**
         * Pauses auto ingest to allow a sys admin to address a system error.
         *
         * @throws InterruptedException if the thread running the job processing
         *                              task is interrupted while blocked, i.e.,
         *                              if auto ingest is shutting down.
         */
        private void pauseForSystemError() throws InterruptedException {
            synchronized (pauseLock) {
                sysLogger.log(Level.SEVERE, "Job processing paused for system error");
                setChanged();
                notifyObservers(Event.PAUSED_FOR_SYSTEM_ERROR);

                /**
                 * Publish an event to let remote listeners know that the node
                 * has been paused.
                 */
                eventPublisher.publishRemotely(lastPublishedStateEvent = new AutoIngestNodeStateEvent(Event.PAUSED_FOR_SYSTEM_ERROR, AutoIngestManager.LOCAL_HOST_NAME));

                pauseLock.wait();
                errorState = ErrorState.NONE;
                sysLogger.log(Level.INFO, "Job processing resumed after system error");
                setChanged();
                notifyObservers(Event.RESUMED);

                /**
                 * Publish an event to let remote listeners know that the node
                 * has been resumed.
                 */
                eventPublisher.publishRemotely(lastPublishedStateEvent = new AutoIngestNodeStateEvent(Event.RESUMED, AutoIngestManager.LOCAL_HOST_NAME));
            }
        }

        /**
         * Waits until an input directory scan has completed, with pause request
         * checks before and after the wait.
         *
         * @throws InterruptedException if the thread running the job processing
         *                              task is interrupted while blocked, i.e.,
         *                              if auto ingest is shutting down.
         */
        private void waitForInputDirScan() throws InterruptedException {
            synchronized (pauseLock) {
                pauseIfRequested();
                /*
                 * The waiting for scan flag is needed for the special case of a
                 * client making a pause request while this task is blocked on
                 * the input directory scan task completion service. Although,
                 * the task is unable to act on the request until the next scan
                 * completes, when it unblocks it will check the pause requested
                 * flag and promptly pause if the flag is set. Thus, setting the
                 * waiting for scan flag allows a pause request in a client
                 * thread to responsively notify any observers that processing
                 * is already effectively paused.
                 */
                waitingForInputScan = true;
            }
            sysLogger.log(Level.INFO, "Job processing waiting for input scan completion");
            synchronized (scanMonitor) {
                scanMonitor.wait();
            }
            sysLogger.log(Level.INFO, "Job processing finished wait for input scan completion");
            synchronized (pauseLock) {
                waitingForInputScan = false;
                pauseIfRequested();
            }
        }

        /**
         * Processes jobs until the pending jobs queue is empty.
         *
         * @throws CoordinationServiceException               if there is an
         *                                                    error acquiring or
         *                                                    releasing
         *                                                    coordination
         *                                                    service locks or
         *                                                    setting
         *                                                    coordination
         *                                                    service node data.
         * @throws SharedConfigurationException               if there is an
         *                                                    error while
         *                                                    downloading shared
         *                                                    configuration.
         * @throws ServicesMonitorException                   if there is an
         *                                                    error querying the
         *                                                    services monitor.
         * @throws DatabaseServerDownException                if the database
         *                                                    server is down.
         * @throws KeywordSearchServerDownException           if the Solr server
         *                                                    is down.
         * @throws CaseManagementException                    if there is an
         *                                                    error creating,
         *                                                    opening or closing
         *                                                    the case for the
         *                                                    job.
         * @throws AnalysisStartupException                   if there is an
         *                                                    error starting
         *                                                    analysis of the
         *                                                    data source by the
         *                                                    data source level
         *                                                    and file level
         *                                                    ingest modules.
         * @throws FileExportException                        if there is an
         *                                                    error exporting
         *                                                    files.
         * @throws AutoIngestJobLoggerException               if there is an
         *                                                    error writing to
         *                                                    the auto ingest
         *                                                    log for the case.
         * @throws InterruptedException                       if the thread
         *                                                    running the job
         *                                                    processing task is
         *                                                    interrupted while
         *                                                    blocked, i.e., if
         *                                                    auto ingest is
         *                                                    shutting down.
         * @throws AutoIngestJobNodeData.InvalidDataException if there is an
         *                                                    error constructing
         *                                                    auto ingest node
         *                                                    data objects.
         * @throws JobMetricsCollectionException              If there's an
         *                                                    issue trying to
         *                                                    collect metrics
         *                                                    for an auto ingest
         *                                                    job.
         */
        private void processJobs() throws CoordinationServiceException, SharedConfigurationException, ServicesMonitorException, DatabaseServerDownException, KeywordSearchServerDownException, CaseManagementException, AnalysisStartupException, FileExportException, AutoIngestJobLoggerException, InterruptedException, AutoIngestDataSourceProcessor.AutoIngestDataSourceProcessorException, AutoIngestJobNodeData.InvalidDataException, CaseNodeData.InvalidDataException, JobMetricsCollectionException {
            sysLogger.log(Level.INFO, "Started processing pending jobs queue");
            Lock manifestLock = JobProcessingTask.this.dequeueAndLockNextJob();
            while (null != manifestLock) {
                try {
                    if (currentJob.isCanceled() || jobProcessingTaskFuture.isCancelled()) {
                        return;
                    }
                    processJob();
                } finally {
                    manifestLock.release();
                }
                if (jobProcessingTaskFuture.isCancelled()) {
                    return;
                }
                pauseIfRequested();
                if (jobProcessingTaskFuture.isCancelled()) {
                    return;
                }
                manifestLock = JobProcessingTask.this.dequeueAndLockNextJob();
            }
        }

        /**
         * Inspects the pending jobs queue, looking for the next job that is
         * ready for processing. If such a job is found, it is removed from the
         * queue, made the current job, and a coordination service lock on the
         * manifest for the job is returned.
         * <p>
         * Note that two passes through the queue may be made, the first
         * enforcing the maximum concurrent jobs per case setting, the second
         * ignoring this constraint. This policy override prevents idling nodes
         * when jobs are queued.
         * <p>
         * Holding the manifest lock does the following: a) signals to all auto
         * ingest nodes, including this one, that the job is in progress so it
         * does not get put in pending jobs queues or completed jobs lists by
         * input directory scans and b) prevents deletion of the input directory
         * and the case directory because exclusive manifest locks for all of
         * the manifests for a case must be acquired for delete operations.
         *
         * @return A manifest file lock if a ready job was found, null
         *         otherwise.
         *
         * @throws CoordinationServiceException if there is an error while
         *                                      acquiring or releasing a
         *                                      manifest file lock.
         * @throws InterruptedException         if the thread is interrupted
         *                                      while reading the lock data
         */
        private Lock dequeueAndLockNextJob() throws CoordinationServiceException, InterruptedException {
            sysLogger.log(Level.INFO, "Checking pending jobs queue for ready job, enforcing max jobs per case");
            Lock manifestLock;
            synchronized (jobsLock) {
                manifestLock = dequeueAndLockNextJob(true);
                if (null != manifestLock) {
                    sysLogger.log(Level.INFO, "Dequeued job for {0}", currentJob.getManifest().getFilePath());
                } else {
                    sysLogger.log(Level.INFO, "No ready job");
                    sysLogger.log(Level.INFO, "Checking pending jobs queue for ready job, not enforcing max jobs per case");
                    manifestLock = dequeueAndLockNextJob(false);
                    if (null != manifestLock) {
                        sysLogger.log(Level.INFO, "Dequeued job for {0}", currentJob.getManifest().getFilePath());
                    } else {
                        sysLogger.log(Level.INFO, "No ready job");
                    }
                }
            }
            return manifestLock;
        }

        /**
         * Inspects the pending jobs queue, looking for the next job that is
         * ready for processing. If such a job is found, it is removed from the
         * queue, made the current job, and a coordination service lock on the
         * manifest for the job is returned.
         *
         * @param enforceMaxJobsPerCase Whether or not to enforce the maximum
         *                              concurrent jobs per case setting.
         *
         * @return A manifest file lock if a ready job was found, null
         *         otherwise.
         *
         * @throws CoordinationServiceException if there is an error while
         *                                      acquiring or releasing a
         *                                      manifest file lock.
         * @throws InterruptedException         if the thread is interrupted
         *                                      while reading the lock data
         */
        private Lock dequeueAndLockNextJob(boolean enforceMaxJobsPerCase) throws CoordinationServiceException, InterruptedException {
            Lock manifestLock = null;
            synchronized (jobsLock) {
                Iterator<AutoIngestJob> iterator = pendingJobs.iterator();
                while (iterator.hasNext()) {
                    AutoIngestJob job = iterator.next();
                    Path manifestPath = job.getManifest().getFilePath();
                    manifestLock = coordinationService.tryGetExclusiveLock(CoordinationService.CategoryNode.MANIFESTS, manifestPath.toString());
                    if (null == manifestLock) {
                        /*
                         * Skip the job. If it is exclusively locked for
                         * processing or deletion by another node, the remote
                         * job event handlers or the next input scan will flush
                         * it out of the pending queue.
                         */
                        continue;
                    }

                    try {
                        AutoIngestJobNodeData nodeData = new AutoIngestJobNodeData(coordinationService.getNodeData(CoordinationService.CategoryNode.MANIFESTS, manifestPath.toString()));
                        if (!nodeData.getProcessingStatus().equals(PENDING)) {
                            /*
                             * Due to a timing issue or a missed event, a
                             * non-pending job has ended up on the pending
                             * queue. Skip the job and remove it from the queue.
                             */
                            iterator.remove();
                            continue;
                        }

                        if (enforceMaxJobsPerCase) {
                            int currentJobsForCase = 0;
                            for (AutoIngestJob runningJob : hostNamesToRunningJobs.values()) {
                                if (0 == job.getManifest().getCaseName().compareTo(runningJob.getManifest().getCaseName())) {
                                    ++currentJobsForCase;
                                }
                            }
                            if (currentJobsForCase >= AutoIngestUserPreferences.getMaxConcurrentJobsForOneCase()) {
                                manifestLock.release();
                                manifestLock = null;
                                continue;
                            }
                        }
                        iterator.remove();
                        currentJob = job;
                        break;
                    } catch (AutoIngestJobNodeData.InvalidDataException ex) {
                        sysLogger.log(Level.WARNING, String.format("Unable to use node data for %s", manifestPath), ex); // JCTODO: Is this right?
                    }
                }
            }
            return manifestLock;
        }

        /**
         * Processes and auto ingest job.
         *
         * @throws CoordinationServiceException               if there is an
         *                                                    error acquiring or
         *                                                    releasing
         *                                                    coordination
         *                                                    service locks or
         *                                                    setting
         *                                                    coordination
         *                                                    service node data.
         * @throws SharedConfigurationException               if there is an
         *                                                    error while
         *                                                    downloading shared
         *                                                    configuration.
         * @throws ServicesMonitorException                   if there is an
         *                                                    error querying the
         *                                                    services monitor.
         * @throws DatabaseServerDownException                if the database
         *                                                    server is down.
         * @throws KeywordSearchServerDownException           if the Solr server
         *                                                    is down.
         * @throws CaseManagementException                    if there is an
         *                                                    error creating,
         *                                                    opening or closing
         *                                                    the case for the
         *                                                    job.
         * @throws AnalysisStartupException                   if there is an
         *                                                    error starting
         *                                                    analysis of the
         *                                                    data source by the
         *                                                    data source level
         *                                                    and file level
         *                                                    ingest modules.
         * @throws FileExportException                        if there is an
         *                                                    error exporting
         *                                                    files.
         * @throws AutoIngestJobLoggerException               if there is an
         *                                                    error writing to
         *                                                    the auto ingest
         *                                                    log for the case.
         * @throws InterruptedException                       if the thread
         *                                                    running the job
         *                                                    processing task is
         *                                                    interrupted while
         *                                                    blocked, i.e., if
         *                                                    auto ingest is
         *                                                    shutting down.
         * @throws AutoIngestJobNodeData.InvalidDataException if there is an
         *                                                    error constructing
         *                                                    auto ingest node
         *                                                    data objects.
         * @throws JobMetricsCollectionException              If there's an
         *                                                    issue trying to
         *                                                    collect metrics
         *                                                    for an auto ingest
         *                                                    job.
         */
        private void processJob() throws CoordinationServiceException, SharedConfigurationException, ServicesMonitorException, DatabaseServerDownException, KeywordSearchServerDownException, CaseManagementException, AnalysisStartupException, FileExportException, AutoIngestJobLoggerException, InterruptedException, AutoIngestDataSourceProcessor.AutoIngestDataSourceProcessorException, CaseNodeData.InvalidDataException, JobMetricsCollectionException {
            Path manifestPath = currentJob.getManifest().getFilePath();
            sysLogger.log(Level.INFO, "Started processing of {0}", manifestPath);
            currentJob.setProcessingStatus(AutoIngestJob.ProcessingStatus.PROCESSING);
            currentJob.setProcessingStage(AutoIngestJob.Stage.STARTING, Date.from(Instant.now()));
            currentJob.setProcessingHostName(AutoIngestManager.LOCAL_HOST_NAME);
            updateCoordinationServiceManifestNode(currentJob);
            setChanged();
            notifyObservers(Event.JOB_STARTED);
            eventPublisher.publishRemotely(new AutoIngestJobStartedEvent(currentJob));
            try {
                if (currentJob.isCanceled() || jobProcessingTaskFuture.isCancelled()) {
                    return;
                }
                attemptJob();

            } finally {
                if (jobProcessingTaskFuture.isCancelled()) {
                    currentJob.cancel();
                }

                if (currentJob.isCompleted() || currentJob.isCanceled()) {
                    currentJob.setProcessingStatus(AutoIngestJob.ProcessingStatus.COMPLETED);
                    Date completedDate = new Date();
                    currentJob.setCompletedDate(completedDate);
                } else {
                    // The job may get retried
                    currentJob.setProcessingStatus(AutoIngestJob.ProcessingStatus.PENDING);
                }
                currentJob.setProcessingHostName("");
                updateCoordinationServiceManifestNode(currentJob);

                boolean retry = (!currentJob.isCanceled() && !currentJob.isCompleted());
                sysLogger.log(Level.INFO, "Completed processing of {0}, retry = {1}", new Object[]{manifestPath, retry});
                if (currentJob.isCanceled()) {
                    Path caseDirectoryPath = currentJob.getCaseDirectoryPath();
                    if (null != caseDirectoryPath) {
                        setCaseNodeDataErrorsOccurred(caseDirectoryPath);
                        AutoIngestJobLogger jobLogger = new AutoIngestJobLogger(manifestPath, currentJob.getManifest().getDataSourceFileName(), caseDirectoryPath);
                        jobLogger.logJobCancelled();
                    }
                }
                synchronized (jobsLock) {
                    if (!retry) {
                        completedJobs.add(currentJob);
                    }
                    eventPublisher.publishRemotely(new AutoIngestJobCompletedEvent(currentJob, retry));
                    currentJob = null;
                    setChanged();
                    notifyObservers(Event.JOB_COMPLETED);
                }
            }
        }

        /**
         * Attempts processing of an auto ingest job.
         *
         * @throws CoordinationServiceException     if there is an error
         *                                          acquiring or releasing
         *                                          coordination service locks
         *                                          or setting coordination
         *                                          service node data.
         * @throws SharedConfigurationException     if there is an error while
         *                                          downloading shared
         *                                          configuration.
         * @throws ServicesMonitorException         if there is an error
         *                                          querying the services
         *                                          monitor.
         * @throws DatabaseServerDownException      if the database server is
         *                                          down.
         * @throws KeywordSearchServerDownException if the Solr server is down.
         * @throws CaseManagementException          if there is an error
         *                                          creating, opening or closing
         *                                          the case for the job.
         * @throws AnalysisStartupException         if there is an error
         *                                          starting analysis of the
         *                                          data source by the data
         *                                          source level and file level
         *                                          ingest modules.
         * @throws InterruptedException             if the thread running the
         *                                          job processing task is
         *                                          interrupted while blocked,
         *                                          i.e., if auto ingest is
         *                                          shutting down.
         * @throws JobMetricsCollectionException    If there's an issue trying
         *                                          to collect metrics for an
         *                                          auto ingest job.
         */
        private void attemptJob() throws CoordinationServiceException, SharedConfigurationException, ServicesMonitorException, DatabaseServerDownException, KeywordSearchServerDownException, CaseManagementException, AnalysisStartupException, FileExportException, AutoIngestJobLoggerException, InterruptedException, AutoIngestDataSourceProcessor.AutoIngestDataSourceProcessorException, CaseNodeData.InvalidDataException, JobMetricsCollectionException {
            updateConfiguration();
            if (currentJob.isCanceled() || jobProcessingTaskFuture.isCancelled()) {
                return;
            }
            verifyRequiredSevicesAreRunning();
            if (currentJob.isCanceled() || jobProcessingTaskFuture.isCancelled()) {
                return;
            }
            Case caseForJob = openCase();
            try {
                if (currentJob.isCanceled() || jobProcessingTaskFuture.isCancelled()) {
                    return;
                }
                runIngestForJob(caseForJob);

            } finally {
                try {
                    Case.closeCurrentCase();
                } catch (CaseActionException ex) {
                    Manifest manifest = currentJob.getManifest();
                    throw new CaseManagementException(String.format("Error closing case %s for %s", manifest.getCaseName(), manifest.getFilePath()), ex);
                }
            }
        }

        /**
         * Updates the ingest system settings by downloading the latest version
         * of the settings if using shared configuration.
         *
         * @throws SharedConfigurationException if there is an error downloading
         *                                      shared configuration.
         * @throws InterruptedException         if the thread running the job
         *                                      processing task is interrupted
         *                                      while blocked, i.e., if auto
         *                                      ingest is shutting down.
         */
        private void updateConfiguration() throws SharedConfigurationException, InterruptedException {
            if (AutoIngestUserPreferences.getSharedConfigEnabled()) {
                Path manifestPath = currentJob.getManifest().getFilePath();
                sysLogger.log(Level.INFO, "Downloading shared configuration for {0}", manifestPath);
                currentJob.setProcessingStage(AutoIngestJob.Stage.UPDATING_SHARED_CONFIG, Date.from(Instant.now()));
                new SharedConfiguration().downloadConfiguration();
            }
        }

        /**
         * Checks the availability of the services required to process an
         * automated ingest job.
         *
         * @throws ServicesMonitorException    if there is an error querying the
         *                                     services monitor.
         * @throws DatabaseServerDownException if the database server is down.
         * @throws SolrServerDownException     if the keyword search server is
         *                                     down.
         */
        private void verifyRequiredSevicesAreRunning() throws ServicesMonitorException, DatabaseServerDownException, KeywordSearchServerDownException {
            Path manifestPath = currentJob.getManifest().getFilePath();
            sysLogger.log(Level.INFO, "Checking services availability for {0}", manifestPath);
            currentJob.setProcessingStage(AutoIngestJob.Stage.CHECKING_SERVICES, Date.from(Instant.now()));
            if (!isServiceUp(ServicesMonitor.Service.REMOTE_CASE_DATABASE.toString())) {
                throw new DatabaseServerDownException("Case database server is down");
            }
            if (!isServiceUp(ServicesMonitor.Service.REMOTE_KEYWORD_SEARCH.toString())) {
                throw new KeywordSearchServerDownException("Keyword search server is down");
            }
        }

        /**
         * Tests service of interest to verify that it is running.
         *
         * @param serviceName Name of the service.
         *
         * @return True if the service is running, false otherwise.
         *
         * @throws ServicesMonitorException if there is an error querying the
         *                                  services monitor.
         */
        private boolean isServiceUp(String serviceName) throws ServicesMonitorException {
            return (ServicesMonitor.getInstance().getServiceStatus(serviceName).equals(ServicesMonitor.ServiceStatus.UP.toString()));
        }

        /**
         * Creates or opens the case for the current auto ingest job, acquiring
         * an exclusive lock on the case name during the operation.
         * <p>
         * IMPORTANT: The case name lock is used to ensure that only one auto
         * ingest node at a time can attempt to create/open/delete a given case.
         * The case name lock must be acquired both here and during case
         * deletion.
         *
         * @return The case on success, null otherwise.
         *
         * @throws CoordinationServiceException if there is an error acquiring
         *                                      or releasing the case name lock.
         * @throws CaseManagementException      if there is an error opening the
         *                                      case.
         * @throws InterruptedException         if the thread running the auto
         *                                      ingest job processing task is
         *                                      interrupted while blocked, i.e.,
         *                                      if auto ingest is shutting down.
         */
        private Case openCase() throws CoordinationServiceException, CaseManagementException, InterruptedException {
            Manifest manifest = currentJob.getManifest();
            String caseName = manifest.getCaseName();
            sysLogger.log(Level.INFO, "Opening case {0} for {1}", new Object[]{caseName, manifest.getFilePath()});
            currentJob.setProcessingStage(AutoIngestJob.Stage.OPENING_CASE, Date.from(Instant.now()));
            /*
             * Acquire and hold a case name lock so that only one node at as
             * time can scan the output directory at a time. This prevents
             * making duplicate cases for the saem auto ingest case.
             */
            try (Lock caseLock = coordinationService.tryGetExclusiveLock(CoordinationService.CategoryNode.CASES, caseName, 30, TimeUnit.MINUTES)) {
                if (null != caseLock) {
                    try {
                        Path caseDirectoryPath = PathUtils.findCaseDirectory(rootOutputDirectory, caseName);
                        if (null != caseDirectoryPath) {
                            Path metadataFilePath = caseDirectoryPath.resolve(caseName + CaseMetadata.getFileExtension());
                            Case.openAsCurrentCase(metadataFilePath.toString());
                        } else {
                            caseDirectoryPath = PathUtils.createCaseFolderPath(rootOutputDirectory, caseName);

                            // Create the case directory now in case it is needed by selectSolrServerForCase
                            Case.createCaseDirectory(caseDirectoryPath.toString(), CaseType.MULTI_USER_CASE);

                            // If a list of servers exists, choose one to use for this case
                            Server.selectSolrServerForCase(rootOutputDirectory, caseDirectoryPath);

                            CaseDetails caseDetails = new CaseDetails(caseName);
                            Case.createAsCurrentCase(CaseType.MULTI_USER_CASE, caseDirectoryPath.toString(), caseDetails);
                            /*
                             * Sleep a bit before releasing the lock to ensure
                             * that the new case folder is visible on the
                             * network.
                             */
                            Thread.sleep(AutoIngestUserPreferences.getSecondsToSleepBetweenCases() * 1000);
                        }
                        currentJob.setCaseDirectoryPath(caseDirectoryPath);
<<<<<<< HEAD
                        Case caseForJob = Case.getOpenCase();
                        sysLogger.log(Level.INFO, "Opened case {0} for {1}", new Object[]{caseForJob.getName(), manifest.getFilePath()});
=======
                        Case caseForJob = Case.getCurrentCase();
                        SYS_LOGGER.log(Level.INFO, "Opened case {0} for {1}", new Object[]{caseForJob.getName(), manifest.getFilePath()});
>>>>>>> 2c500be5
                        return caseForJob;

                    } catch (KeywordSearchModuleException ex) {
                        throw new CaseManagementException(String.format("Error creating solr settings file for case %s for %s", caseName, manifest.getFilePath()), ex);
                    } catch (CaseActionException ex) {
                        throw new CaseManagementException(String.format("Error creating or opening case %s for %s", caseName, manifest.getFilePath()), ex);
                    } 
                } else {
                    throw new CaseManagementException(String.format("Timed out acquiring case name lock for %s for %s", caseName, manifest.getFilePath()));
                }
            }
        }

        /**
         * Runs the ingest process for the current job.
         *
         * @param caseForJob The case for the job.
         *
         * @throws CoordinationServiceException  if there is an error acquiring
         *                                       or releasing coordination
         *                                       service locks or setting
         *                                       coordination service node data.
         * @throws AnalysisStartupException      if there is an error starting
         *                                       analysis of the data source by
         *                                       the data source level and file
         *                                       level ingest modules.
         * @throws FileExportException           if there is an error exporting
         *                                       files.
         * @throws AutoIngestJobLoggerException  if there is an error writing to
         *                                       the auto ingest log for the
         *                                       case.
         * @throws InterruptedException          if the thread running the job
         *                                       processing task is interrupted
         *                                       while blocked, i.e., if auto
         *                                       ingest is shutting down.
         * @throws JobMetricsCollectionException If there's an issue trying to
         *                                       collect metrics for an auto
         *                                       ingest job.
         */
        private void runIngestForJob(Case caseForJob) throws CoordinationServiceException, AnalysisStartupException, FileExportException, AutoIngestJobLoggerException, InterruptedException, AutoIngestDataSourceProcessor.AutoIngestDataSourceProcessorException, CaseNodeData.InvalidDataException, JobMetricsCollectionException {
            try {
                if (currentJob.isCanceled() || jobProcessingTaskFuture.isCancelled()) {
                    return;
                }
                ingestDataSource(caseForJob);

            } finally {
                currentJob.setCompleted();
            }
        }

        /**
         * Ingests the data source specified in the manifest of the current job
         * by using an appropriate data source processor to add the data source
         * to the case database, passing the data source to the underlying
         * ingest manager for analysis by data source and file level analysis
         * modules, and exporting any files from the data source that satisfy
         * the user-defined file export rules.
         *
         * @param caseForJob The case for the job.
         *
         * @throws AnalysisStartupException      If there is an error starting
         *                                       analysis of the data source by
         *                                       the data source level and file
         *                                       level ingest modules.
         * @throws FileExportException           If there is an error exporting
         *                                       files.
         * @throws AutoIngestJobLoggerException  If there is an error writing to
         *                                       the auto ingest log for the
         *                                       case.
         * @throws InterruptedException          If the thread running the job
         *                                       processing task is interrupted
         *                                       while blocked, i.e., if auto
         *                                       ingest is shutting down.
         * @throws JobMetricsCollectionException If there's an issue trying to
         *                                       collect metrics for an auto
         *                                       ingest job.
         */
        private void ingestDataSource(Case caseForJob) throws AnalysisStartupException, FileExportException, AutoIngestJobLoggerException, InterruptedException, AutoIngestDataSourceProcessor.AutoIngestDataSourceProcessorException, CaseNodeData.InvalidDataException, CoordinationServiceException, JobMetricsCollectionException {
            if (currentJob.isCanceled() || jobProcessingTaskFuture.isCancelled()) {
                return;
            }

            AutoIngestDataSource dataSource = identifyDataSource();
            if (null == dataSource) {
                currentJob.setProcessingStage(AutoIngestJob.Stage.COMPLETED, Date.from(Instant.now()));
                return;
            }

            if (currentJob.isCanceled() || jobProcessingTaskFuture.isCancelled()) {
                return;
            }

            runDataSourceProcessor(caseForJob, dataSource);
            if (dataSource.getContent().isEmpty()) {
                currentJob.setProcessingStage(AutoIngestJob.Stage.COMPLETED, Date.from(Instant.now()));
                return;
            }

            if (currentJob.isCanceled() || jobProcessingTaskFuture.isCancelled()) {
                return;
            }

            try {
                analyze(dataSource);
            } finally {
                /*
                 * Sleep to allow ingest event subscribers to do their event
                 * handling.
                 */
                Thread.sleep(AutoIngestUserPreferences.getSecondsToSleepBetweenCases() * 1000);
            }

            if (currentJob.isCanceled() || jobProcessingTaskFuture.isCancelled()) {
                return;
            }

            collectMetrics(caseForJob.getSleuthkitCase(), dataSource);
            exportFiles(dataSource);
        }

        /**
         * Identifies the type of the data source specified in the manifest for
         * the current job and extracts it if required.
         *
         * @return A data source object.
         *
         * @throws AutoIngestJobLoggerException if there is an error writing to
         *                                      the auto ingest log for the
         *                                      case.
         * @throws InterruptedException         if the thread running the auto
         *                                      ingest job processing task is
         *                                      interrupted while blocked, i.e.,
         *                                      if auto ingest is shutting down.
         */
        private AutoIngestDataSource identifyDataSource() throws AutoIngestJobLoggerException, InterruptedException, CaseNodeData.InvalidDataException, CoordinationServiceException {
            Manifest manifest = currentJob.getManifest();
            Path manifestPath = manifest.getFilePath();
            sysLogger.log(Level.INFO, "Identifying data source for {0} ", manifestPath);
            currentJob.setProcessingStage(AutoIngestJob.Stage.IDENTIFYING_DATA_SOURCE, Date.from(Instant.now()));
            Path caseDirectoryPath = currentJob.getCaseDirectoryPath();
            AutoIngestJobLogger jobLogger = new AutoIngestJobLogger(manifestPath, manifest.getDataSourceFileName(), caseDirectoryPath);
            Path dataSourcePath = manifest.getDataSourcePath();
            File dataSource = dataSourcePath.toFile();
            if (!dataSource.exists()) {
                sysLogger.log(Level.SEVERE, "Missing data source for {0}", manifestPath);
                currentJob.setErrorsOccurred(true);
                setCaseNodeDataErrorsOccurred(caseDirectoryPath);
                jobLogger.logMissingDataSource();
                return null;
            }
            String deviceId = manifest.getDeviceId();
            return new AutoIngestDataSource(deviceId, dataSourcePath);
        }

        /**
         * Passes the data source for the current job through a data source
         * processor that adds it to the case database.
         *
         * @param dataSource The data source.
         *
         * @throws AutoIngestJobLoggerException if there is an error writing to
         *                                      the auto ingest log for the
         *                                      case.
         * @throws InterruptedException         if the thread running the job
         *                                      processing task is interrupted
         *                                      while blocked, i.e., if auto
         *                                      ingest is shutting down.
         */
        private void runDataSourceProcessor(Case caseForJob, AutoIngestDataSource dataSource) throws InterruptedException, AutoIngestJobLoggerException, AutoIngestDataSourceProcessor.AutoIngestDataSourceProcessorException, CaseNodeData.InvalidDataException, CoordinationServiceException {
            Manifest manifest = currentJob.getManifest();
            Path manifestPath = manifest.getFilePath();
            sysLogger.log(Level.INFO, "Adding data source for {0} ", manifestPath);
            currentJob.setProcessingStage(AutoIngestJob.Stage.ADDING_DATA_SOURCE, Date.from(Instant.now()));
            DataSourceProcessorProgressMonitor progressMonitor = new DoNothingDSPProgressMonitor();
            Path caseDirectoryPath = currentJob.getCaseDirectoryPath();
            AutoIngestJobLogger jobLogger = new AutoIngestJobLogger(manifestPath, manifest.getDataSourceFileName(), caseDirectoryPath);
            try {

                // Get an ordered list of data source processors to try
                List<AutoIngestDataSourceProcessor> validDataSourceProcessors;
                try {
                    validDataSourceProcessors = DataSourceProcessorUtility.getOrderedListOfDataSourceProcessors(dataSource.getPath());
                } catch (AutoIngestDataSourceProcessor.AutoIngestDataSourceProcessorException ex) {
                    sysLogger.log(Level.SEVERE, "Exception while determining best data source processor for {0}", dataSource.getPath());
                    // rethrow the exception. It will get caught & handled upstream and will result in AIM auto-pause.
                    throw ex;
                }

                // did we find a data source processor that can process the data source
                if (validDataSourceProcessors.isEmpty()) {
                    // This should never happen. We should add all unsupported data sources as logical files.
                    setCaseNodeDataErrorsOccurred(caseDirectoryPath);
                    currentJob.setErrorsOccurred(true);
                    jobLogger.logFailedToIdentifyDataSource();
                    sysLogger.log(Level.WARNING, "Unsupported data source {0} for {1}", new Object[]{dataSource.getPath(), manifestPath});  // NON-NLS
                    return;
                }

                synchronized (ingestLock) {
                    // Try each DSP in decreasing order of confidence
                    for (AutoIngestDataSourceProcessor selectedProcessor : validDataSourceProcessors) {
                        UUID taskId = UUID.randomUUID();
                        caseForJob.notifyAddingDataSource(taskId);
                        DataSourceProcessorCallback callBack = new AddDataSourceCallback(caseForJob, dataSource, taskId, ingestLock);
                        caseForJob.notifyAddingDataSource(taskId);
                        jobLogger.logDataSourceProcessorSelected(selectedProcessor.getDataSourceType());
                        sysLogger.log(Level.INFO, "Identified data source type for {0} as {1}", new Object[]{manifestPath, selectedProcessor.getDataSourceType()});
                        selectedProcessor.process(dataSource.getDeviceId(), dataSource.getPath(), progressMonitor, callBack);
                        ingestLock.wait();

                        // at this point we got the content object(s) from the current DSP.
                        // check whether the data source was processed successfully
                        if ((dataSource.getResultDataSourceProcessorResultCode() == CRITICAL_ERRORS)
                                || dataSource.getContent().isEmpty()) {
                            // move onto the the next DSP that can process this data source
                            jobLogger.logDataSourceProcessorError(selectedProcessor.getDataSourceType());
                            logDataSourceProcessorResult(dataSource);
                            continue;
                        }

                        logDataSourceProcessorResult(dataSource);
                        return;
                    }
                    // If we get to this point, none of the processors were successful
                    sysLogger.log(Level.SEVERE, "All data source processors failed to process {0}", dataSource.getPath());
                    jobLogger.logFailedToAddDataSource();
                    setCaseNodeDataErrorsOccurred(caseDirectoryPath);
                    currentJob.setErrorsOccurred(true);
                    // Throw an exception. It will get caught & handled upstream and will result in AIM auto-pause.
                    throw new AutoIngestDataSourceProcessor.AutoIngestDataSourceProcessorException("Failed to process " + dataSource.getPath() + " with all data source processors");
                }
            } finally {
                currentJob.setDataSourceProcessor(null);
            }
        }

        /**
         * Logs the results of running a data source processor on the data
         * source for the current job.
         *
         * @param dataSource The data source.
         *
         * @throws AutoIngestJobLoggerException if there is an error writing to
         *                                      the auto ingest log for the
         *                                      case.
         * @throws InterruptedException         if the thread running the job
         *                                      processing task is interrupted
         *                                      while blocked, i.e., if auto
         *                                      ingest is shutting down.
         */
        private void logDataSourceProcessorResult(AutoIngestDataSource dataSource) throws AutoIngestJobLoggerException, InterruptedException, CaseNodeData.InvalidDataException, CoordinationServiceException {
            Manifest manifest = currentJob.getManifest();
            Path manifestPath = manifest.getFilePath();
            Path caseDirectoryPath = currentJob.getCaseDirectoryPath();
            AutoIngestJobLogger jobLogger = new AutoIngestJobLogger(manifestPath, manifest.getDataSourceFileName(), caseDirectoryPath);
            DataSourceProcessorResult resultCode = dataSource.getResultDataSourceProcessorResultCode();
            if (null != resultCode) {
                switch (resultCode) {
                    case NO_ERRORS:
                        jobLogger.logDataSourceAdded();
                        if (dataSource.getContent().isEmpty()) {
                            jobLogger.logNoDataSourceContent();
                        }
                        break;

                    case NONCRITICAL_ERRORS:
                        for (String errorMessage : dataSource.getDataSourceProcessorErrorMessages()) {
                            sysLogger.log(Level.WARNING, "Non-critical error running data source processor for {0}: {1}", new Object[]{manifestPath, errorMessage});
                        }
                        jobLogger.logDataSourceAdded();
                        if (dataSource.getContent().isEmpty()) {
                            jobLogger.logNoDataSourceContent();
                        }
                        break;

                    case CRITICAL_ERRORS:
                        for (String errorMessage : dataSource.getDataSourceProcessorErrorMessages()) {
                            sysLogger.log(Level.SEVERE, "Critical error running data source processor for {0}: {1}", new Object[]{manifestPath, errorMessage});
                        }
                        jobLogger.logFailedToAddDataSource();
                        break;
                }
            } else {
                /*
                 * TODO (JIRA-1711): Use cancellation feature of data source
                 * processors that support cancellation. This should be able to
                 * be done by adding a transient reference to the DSP to
                 * AutoIngestJob and calling cancel on the DSP, if not null, in
                 * cancelCurrentJob.
                 */
                sysLogger.log(Level.WARNING, "Cancellation while waiting for data source processor for {0}", manifestPath);
                jobLogger.logDataSourceProcessorCancelled();
            }
        }

        /**
         * Analyzes the data source content returned by the data source
         * processor using the configured set of data source level and file
         * level analysis modules.
         *
         * @param dataSource The data source to analyze.
         *
         * @throws AnalysisStartupException     if there is an error analyzing
         *                                      the data source.
         * @throws AutoIngestJobLoggerException if there is an error writing to
         *                                      the auto ingest log for the
         *                                      case.
         * @throws InterruptedException         if the thread running the job
         *                                      processing task is interrupted
         *                                      while blocked, i.e., if auto
         *                                      ingest is shutting down.
         */
        private void analyze(AutoIngestDataSource dataSource) throws AnalysisStartupException, AutoIngestJobLoggerException, InterruptedException, CaseNodeData.InvalidDataException, CoordinationServiceException {
            Manifest manifest = currentJob.getManifest();
            Path manifestPath = manifest.getFilePath();
            sysLogger.log(Level.INFO, "Starting ingest modules analysis for {0} ", manifestPath);
            currentJob.setProcessingStage(AutoIngestJob.Stage.ANALYZING_DATA_SOURCE, Date.from(Instant.now()));
            Path caseDirectoryPath = currentJob.getCaseDirectoryPath();
            AutoIngestJobLogger jobLogger = new AutoIngestJobLogger(manifestPath, manifest.getDataSourceFileName(), caseDirectoryPath);
            IngestJobEventListener ingestJobEventListener = new IngestJobEventListener();
            IngestManager.getInstance().addIngestJobEventListener(ingestJobEventListener);
            try {
                synchronized (ingestLock) {
                    IngestJobSettings ingestJobSettings = new IngestJobSettings(AutoIngestUserPreferences.getAutoModeIngestModuleContextString());
                    List<String> settingsWarnings = ingestJobSettings.getWarnings();
                    if (settingsWarnings.isEmpty()) {
                        IngestJobStartResult ingestJobStartResult = IngestManager.getInstance().beginIngestJob(dataSource.getContent(), ingestJobSettings);
                        IngestJob ingestJob = ingestJobStartResult.getJob();
                        if (null != ingestJob) {
                            currentJob.setIngestJob(ingestJob);
                            /*
                             * Block until notified by the ingest job event
                             * listener or until interrupted because auto ingest
                             * is shutting down.
                             */
                            ingestLock.wait();
                            sysLogger.log(Level.INFO, "Finished ingest modules analysis for {0} ", manifestPath);
                            IngestJob.ProgressSnapshot jobSnapshot = ingestJob.getSnapshot();
                            for (IngestJob.ProgressSnapshot.DataSourceProcessingSnapshot snapshot : jobSnapshot.getDataSourceSnapshots()) {
                                if (!snapshot.isCancelled()) {
                                    List<String> cancelledModules = snapshot.getCancelledDataSourceIngestModules();
                                    if (!cancelledModules.isEmpty()) {
                                        sysLogger.log(Level.WARNING, String.format("Ingest module(s) cancelled for %s", manifestPath));
                                        currentJob.setErrorsOccurred(true);
                                        setCaseNodeDataErrorsOccurred(caseDirectoryPath);
                                        for (String module : snapshot.getCancelledDataSourceIngestModules()) {
                                            sysLogger.log(Level.WARNING, String.format("%s ingest module cancelled for %s", module, manifestPath));
                                            jobLogger.logIngestModuleCancelled(module);
                                        }
                                    }
                                    jobLogger.logAnalysisCompleted();
                                } else {
                                    currentJob.setProcessingStage(AutoIngestJob.Stage.CANCELLING, Date.from(Instant.now()));
                                    currentJob.setErrorsOccurred(true);
                                    setCaseNodeDataErrorsOccurred(caseDirectoryPath);
                                    jobLogger.logAnalysisCancelled();
                                    CancellationReason cancellationReason = snapshot.getCancellationReason();
                                    if (CancellationReason.NOT_CANCELLED != cancellationReason && CancellationReason.USER_CANCELLED != cancellationReason) {
                                        throw new AnalysisStartupException(String.format("Analysis cancelled due to %s for %s", cancellationReason.getDisplayName(), manifestPath));
                                    }
                                }
                            }
                        } else if (!ingestJobStartResult.getModuleErrors().isEmpty()) {
                            for (IngestModuleError error : ingestJobStartResult.getModuleErrors()) {
                                sysLogger.log(Level.SEVERE, String.format("%s ingest module startup error for %s", error.getModuleDisplayName(), manifestPath), error.getThrowable());
                            }
                            currentJob.setErrorsOccurred(true);
                            setCaseNodeDataErrorsOccurred(caseDirectoryPath);
                            jobLogger.logIngestModuleStartupErrors();
                            throw new AnalysisStartupException(String.format("Error(s) during ingest module startup for %s", manifestPath));
                        } else {
                            sysLogger.log(Level.SEVERE, String.format("Ingest manager ingest job start error for %s", manifestPath), ingestJobStartResult.getStartupException());
                            currentJob.setErrorsOccurred(true);
                            setCaseNodeDataErrorsOccurred(caseDirectoryPath);
                            jobLogger.logAnalysisStartupError();
                            throw new AnalysisStartupException("Ingest manager error starting job", ingestJobStartResult.getStartupException());
                        }
                    } else {
                        for (String warning : settingsWarnings) {
                            sysLogger.log(Level.SEVERE, "Ingest job settings error for {0}: {1}", new Object[]{manifestPath, warning});
                        }
                        currentJob.setErrorsOccurred(true);
                        setCaseNodeDataErrorsOccurred(caseDirectoryPath);
                        jobLogger.logIngestJobSettingsErrors();
                        throw new AnalysisStartupException("Error(s) in ingest job settings");
                    }
                }
            } finally {
                IngestManager.getInstance().removeIngestJobEventListener(ingestJobEventListener);
                currentJob.setIngestJob(null);
            }
        }

        /**
         * Gather metrics to store in auto ingest job nodes. A SleuthkitCase
         * instance is used to get the content size.
         *
         * @param caseDb     The SleuthkitCase instance.
         * @param dataSource The auto ingest data source.
         *
         * @throws CoordinationServiceException  If there's a problem retrieving
         *                                       data from the coordination
         *                                       service.
         * @throws InterruptedException          If the thread calling the
         *                                       coordination service is
         *                                       interrupted.
         * @throws JobMetricsCollectionException If there's an issue trying to
         *                                       retreive data from the
         *                                       database.
         */
        private void collectMetrics(SleuthkitCase caseDb, AutoIngestDataSource dataSource) throws CoordinationServiceException, InterruptedException, JobMetricsCollectionException {
            /*
             * Get the data source size and store it in the current job.
             */
            List<Content> contentList = dataSource.getContent();
            long dataSourceSize = 0;
            try {
                for (Content content : contentList) {
                    dataSourceSize += ((DataSource) content).getContentSize(caseDb);
                }
            } catch (TskCoreException ex) {
                throw new JobMetricsCollectionException("Unable to get the data content size.", ex);
            }
            currentJob.setDataSourceSize(dataSourceSize);

            /*
             * Create node data from the current job and store it.
             */
            AutoIngestJobNodeData nodeData = new AutoIngestJobNodeData(currentJob);
            String manifestNodePath = currentJob.getManifest().getFilePath().toString();
            coordinationService.setNodeData(CoordinationService.CategoryNode.MANIFESTS, manifestNodePath, nodeData.toArray());
        }

        /**
         * Exports any files from the data source for the current job that
         * satisfy any user-defined file export rules.
         *
         * @param dataSource The data source.
         *
         * @throws FileExportException          if there is an error exporting
         *                                      the files.
         * @throws AutoIngestJobLoggerException if there is an error writing to
         *                                      the auto ingest log for the
         *                                      case.
         * @throws InterruptedException         if the thread running the job
         *                                      processing task is interrupted
         *                                      while blocked, i.e., if auto
         *                                      ingest is shutting down.
         */
        private void exportFiles(AutoIngestDataSource dataSource) throws FileExportException, AutoIngestJobLoggerException, InterruptedException, CaseNodeData.InvalidDataException, CoordinationServiceException {
            Manifest manifest = currentJob.getManifest();
            Path manifestPath = manifest.getFilePath();
            sysLogger.log(Level.INFO, "Exporting files for {0}", manifestPath);
            currentJob.setProcessingStage(AutoIngestJob.Stage.EXPORTING_FILES, Date.from(Instant.now()));
            Path caseDirectoryPath = currentJob.getCaseDirectoryPath();
            AutoIngestJobLogger jobLogger = new AutoIngestJobLogger(manifestPath, manifest.getDataSourceFileName(), caseDirectoryPath);
            try {
                FileExporter fileExporter = new FileExporter();
                if (fileExporter.isEnabled()) {
                    fileExporter.process(manifest.getDeviceId(), dataSource.getContent(), currentJob::isCanceled);
                    jobLogger.logFileExportCompleted();
                }
            } catch (FileExportException ex) {
                sysLogger.log(Level.SEVERE, String.format("Error doing file export for %s", manifestPath), ex);
                currentJob.setErrorsOccurred(true);
                setCaseNodeDataErrorsOccurred(caseDirectoryPath);
                jobLogger.logFileExportError();
            }
        }

        /**
         * A data source processor progress monitor does nothing. There is
         * currently no mechanism for showing or recording data source processor
         * progress during an auto ingest job.
         */
        private class DoNothingDSPProgressMonitor implements DataSourceProcessorProgressMonitor {

            /**
             * Does nothing.
             *
             * @param indeterminate
             */
            @Override
            public void setIndeterminate(final boolean indeterminate) {
            }

            /**
             * Does nothing.
             *
             * @param progress
             */
            @Override
            public void setProgress(final int progress) {
            }

            /**
             * Does nothing.
             *
             * @param text
             */
            @Override
            public void setProgressText(final String text) {
            }

        }

        /**
         * An ingest job event listener that allows the job processing task to
         * block until the analysis of a data source by the data source level
         * and file level ingest modules is completed.
         * <p>
         * Note that the ingest job can spawn "child" ingest jobs (e.g., if an
         * embedded virtual machine is found), so the job processing task must
         * remain blocked until ingest is no longer running.
         */
        private class IngestJobEventListener implements PropertyChangeListener {

            /**
             * Listens for local ingest job completed or cancelled events and
             * notifies the job processing thread when such an event occurs and
             * there are no "child" ingest jobs running.
             *
             * @param event
             */
            @Override
            public void propertyChange(PropertyChangeEvent event) {
                if (AutopsyEvent.SourceType.LOCAL == ((AutopsyEvent) event).getSourceType()) {
                    String eventType = event.getPropertyName();
                    if (eventType.equals(IngestManager.IngestJobEvent.COMPLETED.toString()) || eventType.equals(IngestManager.IngestJobEvent.CANCELLED.toString())) {
                        synchronized (ingestLock) {
                            ingestLock.notify();
                        }
                    }
                }
            }
        };

        /**
         * Exception thrown when the services monitor reports that the database
         * server is down.
         */
        private final class DatabaseServerDownException extends Exception {

            private static final long serialVersionUID = 1L;

            private DatabaseServerDownException(String message) {
                super(message);
            }

            private DatabaseServerDownException(String message, Throwable cause) {
                super(message, cause);
            }
        }

        /**
         * Exception type thrown when the services monitor reports that the
         * keyword search server is down.
         */
        private final class KeywordSearchServerDownException extends Exception {

            private static final long serialVersionUID = 1L;

            private KeywordSearchServerDownException(String message) {
                super(message);
            }

            private KeywordSearchServerDownException(String message, Throwable cause) {
                super(message, cause);
            }
        }

        /**
         * Exception type thrown when there is a problem creating/opening the
         * case for an auto ingest job.
         */
        private final class CaseManagementException extends Exception {

            private static final long serialVersionUID = 1L;

            private CaseManagementException(String message) {
                super(message);
            }

            private CaseManagementException(String message, Throwable cause) {
                super(message, cause);
            }
        }

        /**
         * Exception type thrown when there is a problem analyzing a data source
         * with data source level and file level ingest modules for an auto
         * ingest job.
         */
        private final class AnalysisStartupException extends Exception {

            private static final long serialVersionUID = 1L;

            private AnalysisStartupException(String message) {
                super(message);
            }

            private AnalysisStartupException(String message, Throwable cause) {
                super(message, cause);
            }
        }

        /**
         * Exception thrown when an issue occurs trying to collect metrics for
         * an auto ingest job.
         */
        private final class JobMetricsCollectionException extends Exception {

            private static final long serialVersionUID = 1L;

            private JobMetricsCollectionException(String message) {
                super(message);
            }

            private JobMetricsCollectionException(String message, Throwable cause) {
                super(message, cause);
            }
        }

    }

    /**
     * An instance of this runnable is responsible for periodically sending auto
     * ingest job status event to remote auto ingest nodes and timing out stale
     * remote jobs. The auto ingest job status event is sent only if auto ingest
     * manager has a currently running auto ingest job.
     */
    private final class PeriodicJobStatusEventTask implements Runnable {

        private final long MAX_SECONDS_WITHOUT_UPDATE = JOB_STATUS_EVENT_INTERVAL_SECONDS * MAX_MISSED_JOB_STATUS_UPDATES;

        private PeriodicJobStatusEventTask() {
            sysLogger.log(Level.INFO, "Periodic status publishing task started");
        }

        @Override
        public void run() {

            try {
                synchronized (jobsLock) {
                    if (currentJob != null) {
                        currentJob.getProcessingStageDetails();
                        setChanged();
                        notifyObservers(Event.JOB_STATUS_UPDATED);
                        updateCoordinationServiceManifestNode(currentJob);
                        eventPublisher.publishRemotely(new AutoIngestJobStatusEvent(currentJob));
                    }

                    if (AutoIngestUserPreferences.getStatusDatabaseLoggingEnabled()) {
                        String message;
                        boolean isError = false;
                        if (getErrorState().equals(ErrorState.NONE)) {
                            if (currentJob != null) {
                                message = "Processing " + currentJob.getManifest().getDataSourceFileName()
                                        + " for case " + currentJob.getManifest().getCaseName();
                            } else {
                                message = "Paused or waiting for next case";
                            }
                        } else {
                            message = getErrorState().toString();
                            isError = true;
                        }
                        try {
                            StatusDatabaseLogger.logToStatusDatabase(message, isError);
                        } catch (SQLException | UserPreferencesException ex) {
                            sysLogger.log(Level.WARNING, "Failed to update status database", ex);
                        }
                    }
                }

                // check whether any remote nodes have timed out
                for (AutoIngestJob job : hostNamesToRunningJobs.values()) {
                    if (isStale(hostNamesToLastMsgTime.get(job.getProcessingHostName()))) {
                        // remove the job from remote job running map.
                        /*
                         * NOTE: there is theoretically a check-then-act race
                         * condition but I don't it's worth introducing another
                         * lock because of it. If a job status update is
                         * received after we check the last message fileTime
                         * stamp (i.e. "check") but before we remove the remote
                         * job (i.e. "act") then the remote job will get added
                         * back into hostNamesToRunningJobs as a result of
                         * processing the job status update.
                         */
                        hostNamesToRunningJobs.remove(job.getProcessingHostName());
                        setChanged();
                        notifyObservers(Event.JOB_COMPLETED);
                    }
                }

            } catch (Exception ex) {
                sysLogger.log(Level.SEVERE, "Unexpected exception in PeriodicJobStatusEventTask", ex); //NON-NLS
            }
        }

        /**
         * Determines whether or not the fileTime since the last message from
         * node is greater than the maximum acceptable interval between
         * messages.
         *
         * @return True or false.
         */
        boolean isStale(Instant lastUpdateTime) {
            return (Duration.between(lastUpdateTime, Instant.now()).toMillis() / 1000 > MAX_SECONDS_WITHOUT_UPDATE);
        }
    }

    /*
     * The possible states of an auto ingest manager.
     */
    private enum State {
        IDLE,
        RUNNING,
        SHUTTING_DOWN;
    }

    /*
     * Events published by an auto ingest manager. The events are published
     * locally to auto ingest manager clients that register as observers and are
     * broadcast to other auto ingest nodes.
     */
    public enum Event {

        INPUT_SCAN_COMPLETED,
        JOB_STARTED,
        JOB_STATUS_UPDATED,
        JOB_COMPLETED,
        CASE_PRIORITIZED,
        CASE_DELETED,
        PAUSED_BY_REQUEST,
        PAUSED_FOR_SYSTEM_ERROR,
        RESUMED,
        STARTING_UP,
        RUNNING,
        SHUTTING_DOWN,
        REPORT_STATE
    }

    /**
     * The current auto ingest error state.
     */
    private enum ErrorState {
        NONE("None"),
        COORDINATION_SERVICE_ERROR("Coordination service error"),
        SHARED_CONFIGURATION_DOWNLOAD_ERROR("Shared configuration download error"),
        SERVICES_MONITOR_COMMUNICATION_ERROR("Services monitor communication error"),
        DATABASE_SERVER_ERROR("Database server error"),
        KEYWORD_SEARCH_SERVER_ERROR("Keyword search server error"),
        CASE_MANAGEMENT_ERROR("Case management error"),
        ANALYSIS_STARTUP_ERROR("Analysis startup error"),
        FILE_EXPORT_ERROR("File export error"),
        JOB_LOGGER_ERROR("Job logger error"),
        DATA_SOURCE_PROCESSOR_ERROR("Data source processor error"),
        UNEXPECTED_EXCEPTION("Unknown error"),
        JOB_METRICS_COLLECTION_ERROR("Job metrics collection error");

        private final String desc;

        private ErrorState(String desc) {
            this.desc = desc;
        }

        @Override
        public String toString() {
            return desc;
        }
    }

    /**
     * A snapshot of the pending jobs queue, running jobs list, and completed
     * jobs list.
     */
    static final class JobsSnapshot {

        private final List<AutoIngestJob> pendingJobs;
        private final List<AutoIngestJob> runningJobs;
        private final List<AutoIngestJob> completedJobs;

        /**
         * Constructs a snapshot of the pending jobs queue, running jobs list,
         * and completed jobs list.
         *
         * @param pendingJobs   The pending jobs queue.
         * @param runningJobs   The running jobs list.
         * @param completedJobs The cmopleted jobs list.
         */
        private JobsSnapshot(List<AutoIngestJob> pendingJobs, List<AutoIngestJob> runningJobs, List<AutoIngestJob> completedJobs) {
            this.pendingJobs = new ArrayList<>(pendingJobs);
            this.runningJobs = new ArrayList<>(runningJobs);
            this.completedJobs = new ArrayList<>(completedJobs);
        }

        /**
         * Gets the snapshot of the pending jobs queue.
         *
         * @return The jobs collection.
         */
        List<AutoIngestJob> getPendingJobs() {
            return Collections.unmodifiableList(this.pendingJobs);
        }

        /**
         * Gets the snapshot of the running jobs list.
         *
         * @return The jobs collection.
         */
        List<AutoIngestJob> getRunningJobs() {
            return Collections.unmodifiableList(this.runningJobs);
        }

        /**
         * Gets the snapshot of the completed jobs list.
         *
         * @return The jobs collection.
         */
        List<AutoIngestJob> getCompletedJobs() {
            return Collections.unmodifiableList(this.completedJobs);
        }

    }

    enum CaseDeletionResult {
        FAILED,
        PARTIALLY_DELETED,
        FULLY_DELETED
    }

    static final class AutoIngestManagerException extends Exception {

        private static final long serialVersionUID = 1L;

        private AutoIngestManagerException(String message) {
            super(message);
        }

        private AutoIngestManagerException(String message, Throwable cause) {
            super(message, cause);
        }

    }

}<|MERGE_RESOLUTION|>--- conflicted
+++ resolved
@@ -2326,13 +2326,8 @@
                             Thread.sleep(AutoIngestUserPreferences.getSecondsToSleepBetweenCases() * 1000);
                         }
                         currentJob.setCaseDirectoryPath(caseDirectoryPath);
-<<<<<<< HEAD
-                        Case caseForJob = Case.getOpenCase();
+                        Case caseForJob = Case.getCurrentCase();
                         sysLogger.log(Level.INFO, "Opened case {0} for {1}", new Object[]{caseForJob.getName(), manifest.getFilePath()});
-=======
-                        Case caseForJob = Case.getCurrentCase();
-                        SYS_LOGGER.log(Level.INFO, "Opened case {0} for {1}", new Object[]{caseForJob.getName(), manifest.getFilePath()});
->>>>>>> 2c500be5
                         return caseForJob;
 
                     } catch (KeywordSearchModuleException ex) {
