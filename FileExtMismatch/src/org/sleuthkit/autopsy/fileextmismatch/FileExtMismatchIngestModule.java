--- conflicted
+++ resolved
@@ -25,14 +25,11 @@
 import java.util.HashMap;
 import java.util.List;
 import java.util.logging.Level;
-<<<<<<< HEAD
-=======
-import org.openide.util.Exceptions;
 import org.openide.util.NbBundle;
->>>>>>> 91469131
 import org.sleuthkit.autopsy.coreutils.Logger;
 import org.sleuthkit.autopsy.ingest.IngestModuleAdapter;
 import org.sleuthkit.autopsy.ingest.FileIngestModule;
+import org.sleuthkit.autopsy.ingest.IngestJobContext;
 import org.sleuthkit.autopsy.ingest.IngestMessage;
 import org.sleuthkit.autopsy.ingest.IngestServices;
 import org.sleuthkit.autopsy.ingest.ModuleDataEvent;
@@ -50,29 +47,12 @@
  */
 public class FileExtMismatchIngestModule extends IngestModuleAdapter implements FileIngestModule {
     private static final Logger logger = Logger.getLogger(FileExtMismatchIngestModule.class.getName());   
-<<<<<<< HEAD
     private static long processTime = 0;
     private static int messageId = 0;
     private static long numFiles = 0;
     private boolean skipKnown = false;
     private boolean skipNoExt = true;
     private boolean skipTextPlain = false;       
-=======
-    public static final String MODULE_NAME = NbBundle.getMessage(FileExtMismatchIngestModule.class,
-                                                                 "FileExtMismatchIngestModule.moduleName");
-    public static final String MODULE_DESCRIPTION = NbBundle.getMessage(FileExtMismatchIngestModule.class,
-                                                                        "FileExtMismatchIngestModule.moduleDesc.text");
-    public static final String MODULE_VERSION = Version.getVersion();    
-
-    private static long processTime = 0;
-    private static int messageId = 0;
-    private static long numFiles = 0;
-    private static boolean skipNoExt = true;
-    private static boolean skipTextPlain = false;  
-     
-    private FileExtMismatchSimpleConfigPanel simpleConfigPanel;
-    private FileExtMismatchConfigPanel advancedConfigPanel;
->>>>>>> 91469131
     private IngestServices services;
     private HashMap<String, String[]> SigTypeToExtMap = new HashMap<>();
     
@@ -80,12 +60,8 @@
     }
             
     @Override
-<<<<<<< HEAD
-    public void startUp(org.sleuthkit.autopsy.ingest.IngestJobContext context) throws Exception {
+    public void startUp(IngestJobContext context) throws Exception {
         super.startUp(context);
-=======
-    public void init(IngestModuleInit initContext) throws IngestModuleException {
->>>>>>> 91469131
         services = IngestServices.getDefault();           
         FileExtMismatchXML xmlLoader = FileExtMismatchXML.getDefault();
         SigTypeToExtMap = xmlLoader.load();
@@ -105,13 +81,8 @@
             return ResultCode.OK;
         }
 
-<<<<<<< HEAD
         if (skipKnown && (abstractFile.getKnown() == FileKnown.KNOWN)) {
             return ResultCode.OK;
-=======
-        if (abstractFile.getKnown() == FileKnown.KNOWN) {
-            return ProcessResult.OK;
->>>>>>> 91469131
         }
         
         try 
@@ -200,82 +171,15 @@
                  .append("</td><td>").append(numFiles).append("</td></tr>\n");
         detailsSb.append("</table>");
 
-<<<<<<< HEAD
-        services.postMessage(IngestMessage.createMessage(++messageId, IngestMessage.MessageType.INFO, FileExtMismatchDetectorModuleFactory.getModuleName(), "File Extension Mismatch Results", detailsSb.toString()));
+        services.postMessage(IngestMessage.createMessage(++messageId, IngestMessage.MessageType.INFO, FileExtMismatchDetectorModuleFactory.getModuleName(),
+                                                         NbBundle.getMessage(this.getClass(),
+                                                                             "FileExtMismatchIngestModule.complete.svcMsg.text"),
+                                                         detailsSb.toString()));
     }
 
     // RJCTODO: Ingest setting
     public void setSkipKnown(boolean flag) {
         skipKnown = flag;
-=======
-        services.postMessage(IngestMessage.createMessage(++messageId, IngestMessage.MessageType.INFO, this,
-                                                         NbBundle.getMessage(this.getClass(),
-                                                                             "FileExtMismatchIngestModule.complete.svcMsg.text"),
-                                                         detailsSb.toString()));
-    }
-
-    @Override
-    public void stop() {
-        //do nothing
-    }
-
-    @Override
-    public String getName() {
-        return MODULE_NAME;
-    }
-
-    @Override
-    public String getDescription() {
-        return MODULE_DESCRIPTION;
-    }
-
-    @Override
-    public String getVersion() {
-        return MODULE_VERSION;
-    }
-
-    @Override
-    public boolean hasSimpleConfiguration() {
-        return true;
-    }
-    
-    @Override
-    public boolean hasAdvancedConfiguration() {
-        return true;
-    }
-    
-    @Override
-    public javax.swing.JPanel getSimpleConfiguration(String context) {
-        if (simpleConfigPanel == null) {
-           simpleConfigPanel = new FileExtMismatchSimpleConfigPanel();  
-        }
-        
-        return simpleConfigPanel;
-    }    
-    
-    @Override
-    public javax.swing.JPanel getAdvancedConfiguration(String context) {
-        getPanel().load();
-        return getPanel();
-    }
-
-    private FileExtMismatchConfigPanel getPanel() {
-        if (advancedConfigPanel == null) {
-            advancedConfigPanel = new FileExtMismatchConfigPanel();
-        }
-        return advancedConfigPanel;
-    }
-
-    @Override
-    public void saveAdvancedConfiguration() {
-        getPanel().store();
-    }    
-    
-    @Override
-    public boolean hasBackgroundJobsRunning() {
-        // we're single threaded...
-        return false;
->>>>>>> 91469131
     }
 
     // RJCTODO: Ingest setting
