/*
 * Autopsy Forensic Browser
 *
 * Copyright 2019 Basis Technology Corp.
 * Contact: carrier <at> sleuthkit <dot> org
 *
 * Licensed under the Apache License, Version 2.0 (the "License");
 * you may not use this file except in compliance with the License.
 * You may obtain a copy of the License at
 *
 *     http://www.apache.org/licenses/LICENSE-2.0
 *
 * Unless required by applicable law or agreed to in writing, software
 * distributed under the License is distributed on an "AS IS" BASIS,
 * WITHOUT WARRANTIES OR CONDITIONS OF ANY KIND, either express or implied.
 * See the License for the specific language governing permissions and
 * limitations under the License.
 */
package org.sleuthkit.autopsy.thunderbirdparser;

import ezvcard.Ezvcard;
import ezvcard.VCard;
import ezvcard.parameter.EmailType;
import ezvcard.parameter.TelephoneType;
import ezvcard.property.Email;
import ezvcard.property.Organization;
import ezvcard.property.Photo;
import ezvcard.property.Telephone;
import ezvcard.property.Url;
import java.io.File;
import java.io.FileOutputStream;
import java.io.IOException;
import java.nio.file.Paths;
import java.util.ArrayList;
import java.util.Arrays;
import java.util.Collection;
import java.util.HashMap;
import java.util.List;
import java.util.Map;
import java.util.logging.Level;
import org.apache.commons.lang3.StringUtils;
import org.openide.util.NbBundle;
import org.sleuthkit.autopsy.casemodule.Case;
import org.sleuthkit.autopsy.casemodule.NoCurrentCaseException;
import org.sleuthkit.autopsy.casemodule.services.FileManager;
import org.sleuthkit.autopsy.coreutils.Logger;
import org.sleuthkit.autopsy.coreutils.MessageNotifyUtil;
import org.sleuthkit.autopsy.ingest.IngestJobContext;
import org.sleuthkit.autopsy.ingest.IngestServices;
import org.sleuthkit.autopsy.ingest.ModuleContentEvent;
import static org.sleuthkit.autopsy.thunderbirdparser.ThunderbirdMboxFileIngestModule.getRelModuleOutputPath;
import org.sleuthkit.datamodel.AbstractFile;
import org.sleuthkit.datamodel.Account;
import org.sleuthkit.datamodel.AccountFileInstance;
import org.sleuthkit.datamodel.Blackboard;
import org.sleuthkit.datamodel.BlackboardArtifact;
import org.sleuthkit.datamodel.BlackboardAttribute;
import org.sleuthkit.datamodel.Content;
import org.sleuthkit.datamodel.DataSource;
import org.sleuthkit.datamodel.ReadContentInputStream;
import org.sleuthkit.datamodel.Relationship;
import org.sleuthkit.datamodel.SleuthkitCase;
import org.sleuthkit.datamodel.TskCoreException;
import org.sleuthkit.datamodel.TskData;
import org.sleuthkit.datamodel.TskDataException;
import org.sleuthkit.datamodel.TskException;

/**
 * A parser that can extract information from a vCard file and create the
 * appropriate artifacts.
 */
final class VcardParser {
    private static final String VCARD_HEADER = "BEGIN:VCARD";
    private static final long MIN_FILE_SIZE = 22;
    
    private static final String PHOTO_TYPE_BMP = "bmp";
    private static final String PHOTO_TYPE_GIF = "gif";
    private static final String PHOTO_TYPE_JPEG = "jpeg";
    private static final String PHOTO_TYPE_PNG = "png";
    private static final Map<String, String> photoTypeExtensions;
    static {
        photoTypeExtensions = new HashMap<>();
        photoTypeExtensions.put(PHOTO_TYPE_BMP, ".bmp");
        photoTypeExtensions.put(PHOTO_TYPE_GIF, ".gif");
        photoTypeExtensions.put(PHOTO_TYPE_JPEG, ".jpg");
        photoTypeExtensions.put(PHOTO_TYPE_PNG, ".png");
    }
    
    private static final Logger logger = Logger.getLogger(VcardParser.class.getName());
    
    private final IngestServices services = IngestServices.getInstance();
    private final FileManager fileManager;
    private final IngestJobContext context;
    private final Blackboard blackboard;
    private final Case currentCase;
    private final SleuthkitCase tskCase;
    
    /**
     * Create a VcardParser object.
     */
    VcardParser(Case currentCase, IngestJobContext context) {
        this.context = context;
        this.currentCase = currentCase;
        tskCase = currentCase.getSleuthkitCase();
        blackboard = tskCase.getBlackboard();
        fileManager = currentCase.getServices().getFileManager();
    }

    /**
     * Is the supplied content a vCard file?
     * 
     * @param content The content to check.
     * 
     * @return True if the supplied content is a vCard file; otherwise false.
     */
    static boolean isVcardFile(Content content) {
        try {
            if (content.getSize() > MIN_FILE_SIZE) {
                byte[] buffer = new byte[VCARD_HEADER.length()];
                int byteRead = content.read(buffer, 0, VCARD_HEADER.length());
                if (byteRead > 0) {
                    String header = new String(buffer);
                    return header.equalsIgnoreCase(VCARD_HEADER);
                }
            }
        } catch (TskException ex) {
            logger.log(Level.WARNING, String.format("Exception while detecting if the file '%s' (id=%d) is a vCard file.",
                    content.getName(), content.getId())); //NON-NLS
        }
        
        return false;
    }
    
    /**
     * Parse the VCard file and compile its data in a VCard object. The
     * corresponding artifacts will be created.
     * 
     * @param vcardFile    The VCard file to be parsed.
     * @param abstractFile The abstract file with which to associate artifacts.
     * 
     * @throws IOException            If there is an issue parsing the VCard
     *                                file.
     * @throws NoCurrentCaseException If there is no open case.
     */
    void parse(AbstractFile abstractFile) throws IOException, NoCurrentCaseException {
        for (VCard vcard: Ezvcard.parse(new ReadContentInputStream(abstractFile)).all()) {
            addContactArtifact(vcard, abstractFile);
        }
    }
    
    
    
    /**
     * Add a blackboard artifact for the given contact.
     *
     * @param vcard        The VCard that contains the contact information.
     * @param abstractFile The file associated with the data.
     * 
     * @throws NoCurrentCaseException if there is no open case.
     * 
     * @return The generated contact artifact.
     */
    @NbBundle.Messages({"VcardParser.addContactArtifact.indexError=Failed to index the contact artifact for keyword search."})
    private BlackboardArtifact addContactArtifact(VCard vcard, AbstractFile abstractFile) throws NoCurrentCaseException {
        List<BlackboardAttribute> attributes = new ArrayList<>();
        List<AccountFileInstance> accountInstances = new ArrayList<>();
       
        String name = "";
        if (vcard.getFormattedName() != null) {
            name = vcard.getFormattedName().getValue();
        } else {
            if (vcard.getStructuredName() != null) {
                // Attempt to put the name together if there was no formatted version
                for (String prefix:vcard.getStructuredName().getPrefixes()) {
                    name += prefix + " ";
                }
                if (vcard.getStructuredName().getGiven() != null) {
                    name += vcard.getStructuredName().getGiven() + " ";
                }
                if (vcard.getStructuredName().getFamily() != null) {
                    name += vcard.getStructuredName().getFamily() + " ";
                }
                for (String suffix:vcard.getStructuredName().getSuffixes()) {
                    name += suffix + " ";
                }
                if (! vcard.getStructuredName().getAdditionalNames().isEmpty()) {
                    name += "(";
                    for (String addName:vcard.getStructuredName().getAdditionalNames()) {
                        name += addName + " ";
                    }
                    name += ")";
                }
            }
        }
        ThunderbirdMboxFileIngestModule.addArtifactAttribute(name, BlackboardAttribute.ATTRIBUTE_TYPE.TSK_NAME, attributes);
        
        for (Telephone telephone : vcard.getTelephoneNumbers()) {
            addPhoneAttributes(telephone, abstractFile, attributes);
            addPhoneAccountInstances(telephone, abstractFile, accountInstances);
        }
        
        for (Email email : vcard.getEmails()) {
            addEmailAttributes(email, abstractFile, attributes);
            addEmailAccountInstances(email, abstractFile, accountInstances);
        }
        
        for (Url url : vcard.getUrls()) {
            ThunderbirdMboxFileIngestModule.addArtifactAttribute(url.getValue(), BlackboardAttribute.ATTRIBUTE_TYPE.TSK_URL, attributes);
        }
        
        for (Organization organization : vcard.getOrganizations()) {
            List<String> values = organization.getValues();
            if (values.isEmpty() == false) {
                ThunderbirdMboxFileIngestModule.addArtifactAttribute(values.get(0), BlackboardAttribute.ATTRIBUTE_TYPE.TSK_ORGANIZATION, attributes);
            }
        }
        
        AccountFileInstance deviceAccountInstance = addDeviceAccountInstance(abstractFile);
   
        BlackboardArtifact artifact = null;
        org.sleuthkit.datamodel.Blackboard tskBlackboard = tskCase.getBlackboard();
        try {
            // Create artifact if it doesn't already exist.
            if (!tskBlackboard.artifactExists(abstractFile, BlackboardArtifact.ARTIFACT_TYPE.TSK_CONTACT, attributes)) {
                artifact = abstractFile.newArtifact(BlackboardArtifact.ARTIFACT_TYPE.TSK_CONTACT);
                artifact.addAttributes(attributes);
                
                 extractPhotos(vcard, abstractFile, artifact);
                
                // Add account relationships.
                if (deviceAccountInstance != null) {
                    try {
                        currentCase.getSleuthkitCase().getCommunicationsManager().addRelationships(
                                deviceAccountInstance, accountInstances, artifact, Relationship.Type.CONTACT, abstractFile.getCrtime());
                    } catch (TskDataException ex) {
                        logger.log(Level.SEVERE, String.format("Failed to create phone and e-mail account relationships (fileName='%s'; fileId=%d; accountId=%d).",
                                abstractFile.getName(), abstractFile.getId(), deviceAccountInstance.getAccount().getAccountID()), ex); //NON-NLS
                    }
                }
                
                // Index the artifact for keyword search.
                try {
                    blackboard.postArtifact(artifact,  EmailParserModuleFactory.getModuleName());
                } catch (Blackboard.BlackboardException ex) {
                    logger.log(Level.SEVERE, "Unable to index blackboard artifact " + artifact.getArtifactID(), ex); //NON-NLS
                    MessageNotifyUtil.Notify.error(Bundle.VcardParser_addContactArtifact_indexError(), artifact.getDisplayName());
                }
            }
        } catch (TskCoreException ex) {
            logger.log(Level.SEVERE, String.format("Failed to create contact artifact for vCard file '%s' (id=%d).",
                    abstractFile.getName(), abstractFile.getId()), ex); //NON-NLS
        }

        return artifact;
    }
    
    /**
     * Extract photos from a given VCard and add them as derived files.
     * 
     * @param vcard        The VCard from which to extract the photos.
     * @param abstractFile The file associated with the data.
     * 
     * @throws NoCurrentCaseException if there is no open case.
     */
    private void extractPhotos(VCard vcard, AbstractFile abstractFile, BlackboardArtifact artifact) throws NoCurrentCaseException {
        String parentFileName = getUniqueName(abstractFile);
        // Skip files that already have been extracted.
        try {
            String outputPath = getOutputFolderPath(parentFileName);
            if (new File(outputPath).exists()) {
                List<Photo> vcardPhotos = vcard.getPhotos();
                List<AbstractFile> derivedFilesCreated = new ArrayList<>();
                for (int i=0; i < vcardPhotos.size(); i++) {
                    Photo photo = vcardPhotos.get(i);

                    if (photo.getUrl() != null) {
                        // Skip this photo since its data is not embedded.
                        continue;
                    }

                    String type = photo.getType();
                    if (type == null) {
                        // Skip this photo since no type is defined.
                        continue;
                    }

                    // Get the file extension for the subtype.
                    type = type.toLowerCase();
                    if (type.startsWith("image/")) {
                        type = type.substring(6);
                    }
                    String extension = photoTypeExtensions.get(type);

                    // Read the photo data and create a derived file from it.
                    byte[] data = photo.getData();
                    String extractedFileName = String.format("photo_%d%s", i, extension == null ? "" : extension);
                    String extractedFilePath = Paths.get(outputPath, extractedFileName).toString();
                    try {
                        writeExtractedImage(extractedFilePath, data);
                        derivedFilesCreated.add(fileManager.addDerivedFile(extractedFileName, getFileRelativePath(parentFileName, extractedFileName), data.length,
                                abstractFile.getCtime(), abstractFile.getCrtime(), abstractFile.getAtime(), abstractFile.getAtime(),
                                true, artifact, null, EmailParserModuleFactory.getModuleName(), EmailParserModuleFactory.getModuleVersion(), "", TskData.EncodingType.NONE));
                    } catch (IOException | TskCoreException ex) {
                        logger.log(Level.WARNING, String.format("Could not write image to '%s' (id=%d).", extractedFilePath, abstractFile.getId()), ex); //NON-NLS
                    }
                }
                if (!derivedFilesCreated.isEmpty()) {
                    services.fireModuleContentEvent(new ModuleContentEvent(abstractFile));
                    context.addFilesToJob(derivedFilesCreated);
                }
            }
            else {
                logger.log(Level.INFO, String.format("Skipping photo extraction for file '%s' (id=%d), because it has already been processed.",
                        abstractFile.getName(), abstractFile.getId())); //NON-NLS
            }
        } catch (SecurityException ex) {
            logger.log(Level.WARNING, String.format("Could not create extraction folder for '%s' (id=%d).", parentFileName, abstractFile.getId()));
        }
    }
    
    /**
     * Writes image to the module output location.
     *
     * @param outputPath Path where images is written.
     * @param data       Byte representation of the data to be written to the
     *                   specified location.
     */
    private void writeExtractedImage(String outputPath, byte[] data) throws IOException {
        File outputFile = new File(outputPath);
        FileOutputStream outputStream = new FileOutputStream(outputFile);
        outputStream.write(data);
    }
    
    /**
     * Creates a unique name for a file by concatenating the file name and the
     * file object id.
     *
     * @param file The file.
     *
     * @return The unique file name.
     */
    private String getUniqueName(AbstractFile file) {
        return file.getName() + "_" + file.getId();
    }
    
    /**
     * Gets the relative path to the file. The path is relative to the case
     * folder.
     *
     * @param fileName Name of the the file for which the path is to be
     *                 generated.
     *
     * @return The relative file path.
     */
    private String getFileRelativePath(String parentFileName, String fileName) throws NoCurrentCaseException {
        // Used explicit FWD slashes to maintain DB consistency across operating systems.
        return Paths.get(getRelModuleOutputPath(), parentFileName, fileName).toString();
    }
    
    /**
     * Gets path to the output folder for file extraction. If the path does not
     * exist, it is created.
     *
     * @param parentFileName Name of the abstract file being processed.
     * 
     * @throws NoCurrentCaseException if there is no open case.
     *
     * @return Path to the file extraction folder for a given abstract file.
     */
    private String getOutputFolderPath(String parentFileName) throws NoCurrentCaseException {
        String outputFolderPath = ThunderbirdMboxFileIngestModule.getModuleOutputPath() + File.separator + parentFileName;
        File outputFilePath = new File(outputFolderPath);
        if (!outputFilePath.exists()) {
            outputFilePath.mkdirs();
        }
        return outputFolderPath;
    }
    
    /**
     * Generate phone attributes for a given VCard Telephone object.
     * 
     * @param telephone    The VCard Telephone from which to generate attributes.
     * @param abstractFile The VCard file.
     * @param attributes   The Collection to which generated attributes will be
     *                     added.
     */
    private void addPhoneAttributes(Telephone telephone, AbstractFile abstractFile, Collection<BlackboardAttribute> attributes) {
        String telephoneText = telephone.getText();
       
        if (telephoneText == null || telephoneText.isEmpty()) {
            telephoneText =  telephone.getUri().getNumber();
            if (telephoneText == null || telephoneText.isEmpty()) {
                return;
            }
        }

        // Add phone number to collection for later creation of TSK_CONTACT.
        List<TelephoneType> telephoneTypes = telephone.getTypes();
        if (telephoneTypes.isEmpty()) {
            ThunderbirdMboxFileIngestModule.addArtifactAttribute(telephone.getText(), BlackboardAttribute.ATTRIBUTE_TYPE.TSK_PHONE_NUMBER, attributes);
        } else {
            TelephoneType type = telephoneTypes.get(0);
            /*
             * Unfortunately, if the types are lower-case, they don't
             * get separated correctly into individual TelephoneTypes by
             * ez-vcard. Therefore, we must read them manually
             * ourselves.
             */
            List<String> splitTelephoneTypes = Arrays.asList(
                    type.getValue().toUpperCase().replaceAll("\\s+","").split(","));

<<<<<<< HEAD
            if (splitTelephoneTypes.size() > 0) {
                String splitType = splitTelephoneTypes.get(0);
                String attributeTypeName = "TSK_PHONE_NUMBER_" + splitType;
                try {
                    BlackboardAttribute.Type attributeType = tskCase.getAttributeType(attributeTypeName);
                    if (attributeType == null) {
                        // Add this attribute type to the case database.
                        attributeType = tskCase.addArtifactAttributeType(attributeTypeName,
                                BlackboardAttribute.TSK_BLACKBOARD_ATTRIBUTE_VALUE_TYPE.STRING,
                                String.format("Phone (%s)", StringUtils.capitalize(splitType.toLowerCase())));
=======
                for (String splitType : splitTelephoneTypes) {
                    String attributeTypeName = "TSK_PHONE_NUMBER";
                    if(splitType != null && !splitType.isEmpty()) {
                        attributeTypeName = "TSK_PHONE_NUMBER_" + splitType;
                    }
                    
                    try {
                        BlackboardAttribute.Type attributeType = tskCase.getAttributeType(attributeTypeName);
                        if (attributeType == null) {
                            // Add this attribute type to the case database.
                                attributeType = tskCase.addArtifactAttributeType(attributeTypeName,
                                        BlackboardAttribute.TSK_BLACKBOARD_ATTRIBUTE_VALUE_TYPE.STRING,
                                        String.format("Phone Number (%s)", StringUtils.capitalize(splitType.toLowerCase())));
                           
                        }
                        ThunderbirdMboxFileIngestModule.addArtifactAttribute(telephoneText, attributeType, attributes);
                    } catch (TskCoreException ex) {
                        logger.log(Level.WARNING, String.format("Unable to retrieve attribute type '%s' for file '%s' (id=%d).", attributeTypeName, abstractFile.getName(), abstractFile.getId()), ex);
                    } catch (TskDataException ex) {
                        logger.log(Level.WARNING, String.format("Unable to add custom attribute type '%s' for file '%s' (id=%d).", attributeTypeName, abstractFile.getName(), abstractFile.getId()), ex);
>>>>>>> 87a4a5bb
                    }
                    ThunderbirdMboxFileIngestModule.addArtifactAttribute(telephone.getText(), attributeType, attributes);
                } catch (TskCoreException ex) {
                    logger.log(Level.SEVERE, String.format("Unable to retrieve attribute type '%s' for file '%s' (id=%d).", attributeTypeName, abstractFile.getName(), abstractFile.getId()), ex);
                } catch (TskDataException ex) {
                    logger.log(Level.SEVERE, String.format("Unable to add custom attribute type '%s' for file '%s' (id=%d).", attributeTypeName, abstractFile.getName(), abstractFile.getId()), ex);
                }
            } 
        }
    }
    
    /**
     * Generate e-mail attributes for a given VCard Email object.
     * 
     * @param email        The VCard Email from which to generate attributes.
     * @param abstractFile The VCard file.
     * @param attributes   The Collection to which generated attributes will be
     *                     added.
     */
    private void addEmailAttributes(Email email, AbstractFile abstractFile, Collection<BlackboardAttribute> attributes) {
        String emailValue = email.getValue();
        if (emailValue == null || emailValue.isEmpty()) {
            return;
        }

        // Add phone number to collection for later creation of TSK_CONTACT.
        List<EmailType> emailTypes = email.getTypes();
        if (emailTypes.isEmpty()) {
            ThunderbirdMboxFileIngestModule.addArtifactAttribute(email.getValue(), BlackboardAttribute.ATTRIBUTE_TYPE.TSK_EMAIL, attributes);
        } else {
            EmailType type = emailTypes.get(0);                /*
            * Unfortunately, if the types are lower-case, they don't
            * get separated correctly into individual EmailTypes by
            * ez-vcard. Therefore, we must read them manually
            * ourselves.
            */
           List<String> splitEmailTypes = Arrays.asList(
                   type.getValue().toUpperCase().replaceAll("\\s+","").split(","));

           if (splitEmailTypes.size() > 0) {
               String splitType = splitEmailTypes.get(0);
               String attributeTypeName = "TSK_EMAIL_" + splitType;
               if(splitType.isEmpty()) {
                   attributeTypeName = "TSK_EMAIL";
               }
               try {
                   BlackboardAttribute.Type attributeType = tskCase.getAttributeType(attributeTypeName);
                   if (attributeType == null) {
                       // Add this attribute type to the case database.
                       attributeType = tskCase.addArtifactAttributeType(attributeTypeName, 
                               BlackboardAttribute.TSK_BLACKBOARD_ATTRIBUTE_VALUE_TYPE.STRING, 
                               String.format("Email (%s)", StringUtils.capitalize(splitType.toLowerCase())));
                   }
                   ThunderbirdMboxFileIngestModule.addArtifactAttribute(email.getValue(), attributeType, attributes);
               } catch (TskCoreException ex) {
                   logger.log(Level.SEVERE, String.format("Unable to retrieve attribute type '%s' for file '%s' (id=%d).", attributeTypeName, abstractFile.getName(), abstractFile.getId()), ex);
               } catch (TskDataException ex) {
                   logger.log(Level.SEVERE, String.format("Unable to add custom attribute type '%s' for file '%s' (id=%d).", attributeTypeName, abstractFile.getName(), abstractFile.getId()), ex);
               }
           }  
        }
    }
    
    /**
     * Generate account instances for a given VCard Telephone object.
     * 
     * @param telephone        The VCard Telephone from which to generate
     *                         account instances.
     * @param abstractFile     The VCard file.
     * @param accountInstances The Collection to which generated account
     *                         instances will be added.
     */
    private void addPhoneAccountInstances(Telephone telephone, AbstractFile abstractFile, Collection<AccountFileInstance> accountInstances) {
        String telephoneText = telephone.getText();
        if (telephoneText == null || telephoneText.isEmpty()) {
            telephoneText =  telephone.getUri().getNumber();
            if (telephoneText == null || telephoneText.isEmpty()) {
                return;
            }

        }

        // Add phone number as a TSK_ACCOUNT.
        try {
            AccountFileInstance phoneAccountInstance = tskCase.getCommunicationsManager().createAccountFileInstance(Account.Type.PHONE,
                    telephoneText, EmailParserModuleFactory.getModuleName(), abstractFile);
            accountInstances.add(phoneAccountInstance);
        }
        catch(TskCoreException ex) {
             logger.log(Level.WARNING, String.format(
                     "Failed to create account for phone number '%s' (content='%s'; id=%d).",
                     telephoneText, abstractFile.getName(), abstractFile.getId()), ex); //NON-NLS
        }
    }
    
    /**
     * Generate account instances for a given VCard Email object.
     * 
     * @param telephone        The VCard Email from which to generate account
     *                         instances.
     * @param abstractFile     The VCard file.
     * @param accountInstances The Collection to which generated account
     *                         instances will be added.
     */
    private void addEmailAccountInstances(Email email, AbstractFile abstractFile, Collection<AccountFileInstance> accountInstances) {
        String emailValue = email.getValue();
        if (emailValue == null || emailValue.isEmpty()) {
            return;
        }

        // Add e-mail as a TSK_ACCOUNT.
        try {
            AccountFileInstance emailAccountInstance = tskCase.getCommunicationsManager().createAccountFileInstance(Account.Type.EMAIL,
                    emailValue, EmailParserModuleFactory.getModuleName(), abstractFile);
            accountInstances.add(emailAccountInstance);
        }
        catch(TskCoreException ex) {
             logger.log(Level.WARNING, String.format(
                     "Failed to create account for e-mail address '%s' (content='%s'; id=%d).",
                     emailValue, abstractFile.getName(), abstractFile.getId()), ex); //NON-NLS
        }
    }
    
    /**
     * Generate device account instance for a given file.
     * 
     * @param abstractFile The VCard file.
     * 
     * @return The generated device account instance.
     */
    private AccountFileInstance addDeviceAccountInstance(AbstractFile abstractFile) {
        // Add 'DEVICE' TSK_ACCOUNT.
        AccountFileInstance deviceAccountInstance = null;
        String deviceId = null;
        try {
            long dataSourceObjId = abstractFile.getDataSourceObjectId();
            DataSource dataSource = tskCase.getDataSource(dataSourceObjId);
            deviceId = dataSource.getDeviceId();
            deviceAccountInstance = tskCase.getCommunicationsManager().createAccountFileInstance(Account.Type.DEVICE,
                    deviceId, EmailParserModuleFactory.getModuleName(), abstractFile);
        }
        catch (TskCoreException ex) {
            logger.log(Level.WARNING, String.format(
                    "Failed to create device account for '%s' (content='%s'; id=%d).",
                    deviceId, abstractFile.getName(), abstractFile.getId()), ex); //NON-NLS
        }
        catch (TskDataException ex) {
            logger.log(Level.WARNING, String.format(
                    "Failed to get the data source from the case database (id=%d).",
                    abstractFile.getId()), ex); //NON-NLS
        }
        
        return deviceAccountInstance;
    }
}<|MERGE_RESOLUTION|>--- conflicted
+++ resolved
@@ -409,39 +409,21 @@
             List<String> splitTelephoneTypes = Arrays.asList(
                     type.getValue().toUpperCase().replaceAll("\\s+","").split(","));
 
-<<<<<<< HEAD
             if (splitTelephoneTypes.size() > 0) {
                 String splitType = splitTelephoneTypes.get(0);
-                String attributeTypeName = "TSK_PHONE_NUMBER_" + splitType;
+                String attributeTypeName = "TSK_PHONE_NUMBER";
+                if (splitType != null && !splitType.isEmpty()) {
+                    attributeTypeName = "TSK_PHONE_NUMBER_" + splitType;
+                }
+
                 try {
                     BlackboardAttribute.Type attributeType = tskCase.getAttributeType(attributeTypeName);
                     if (attributeType == null) {
                         // Add this attribute type to the case database.
                         attributeType = tskCase.addArtifactAttributeType(attributeTypeName,
                                 BlackboardAttribute.TSK_BLACKBOARD_ATTRIBUTE_VALUE_TYPE.STRING,
-                                String.format("Phone (%s)", StringUtils.capitalize(splitType.toLowerCase())));
-=======
-                for (String splitType : splitTelephoneTypes) {
-                    String attributeTypeName = "TSK_PHONE_NUMBER";
-                    if(splitType != null && !splitType.isEmpty()) {
-                        attributeTypeName = "TSK_PHONE_NUMBER_" + splitType;
-                    }
-                    
-                    try {
-                        BlackboardAttribute.Type attributeType = tskCase.getAttributeType(attributeTypeName);
-                        if (attributeType == null) {
-                            // Add this attribute type to the case database.
-                                attributeType = tskCase.addArtifactAttributeType(attributeTypeName,
-                                        BlackboardAttribute.TSK_BLACKBOARD_ATTRIBUTE_VALUE_TYPE.STRING,
-                                        String.format("Phone Number (%s)", StringUtils.capitalize(splitType.toLowerCase())));
-                           
-                        }
-                        ThunderbirdMboxFileIngestModule.addArtifactAttribute(telephoneText, attributeType, attributes);
-                    } catch (TskCoreException ex) {
-                        logger.log(Level.WARNING, String.format("Unable to retrieve attribute type '%s' for file '%s' (id=%d).", attributeTypeName, abstractFile.getName(), abstractFile.getId()), ex);
-                    } catch (TskDataException ex) {
-                        logger.log(Level.WARNING, String.format("Unable to add custom attribute type '%s' for file '%s' (id=%d).", attributeTypeName, abstractFile.getName(), abstractFile.getId()), ex);
->>>>>>> 87a4a5bb
+                                String.format("Phone Number (%s)", StringUtils.capitalize(splitType.toLowerCase())));
+
                     }
                     ThunderbirdMboxFileIngestModule.addArtifactAttribute(telephone.getText(), attributeType, attributes);
                 } catch (TskCoreException ex) {
@@ -449,7 +431,7 @@
                 } catch (TskDataException ex) {
                     logger.log(Level.SEVERE, String.format("Unable to add custom attribute type '%s' for file '%s' (id=%d).", attributeTypeName, abstractFile.getName(), abstractFile.getId()), ex);
                 }
-            } 
+            }
         }
     }
     
