--- conflicted
+++ resolved
@@ -341,15 +341,10 @@
                         continue
                     else:
                         dump_line += line
-<<<<<<< HEAD
-                    
                     if 'INSERT INTO image_gallery_groups_seen' in dump_line:
                         dump_line = ''
                         continue;
-                    dump_line = normalize_db_entry(dump_line, id_obj_path_table, id_vs_parts_table, id_vs_info_table, id_fs_info_table, id_objects_table, id_reports_table) 
-=======
                     dump_line = normalize_db_entry(dump_line, id_obj_path_table, id_vs_parts_table, id_vs_info_table, id_fs_info_table, id_objects_table, id_reports_table, id_images_table)
->>>>>>> 47899709
                     db_log.write('%s\n' % dump_line)
                     dump_line = ''
             postgreSQL_db.close()
